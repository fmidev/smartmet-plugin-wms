SUBNAME = wms
SPEC = smartmet-plugin-$(SUBNAME)
INCDIR = smartmet/plugins/$(SUBNAME)

-include $(HOME)/.smartmet.mk
GCC_DIAG_COLOR ?= always
CXX_STD ?= c++11

FLAGS = -std=$(CXX_STD) -MD -fPIC -rdynamic -Wall -W \
	-fdiagnostics-color=$(GCC_DIAG_COLOR) \
	-Wno-unused-parameter \
	-fno-omit-frame-pointer \
	-Wno-deprecated-declarations \
	-Wno-unknown-pragmas

FLAGS_DEBUG = \
	-Wcast-align \
	-Wcast-qual \
	-Winline \
	-Wno-multichar \
	-Wno-pmf-conversions \
	-Wpointer-arith \
	-Wwrite-strings \
	-Wsign-promo


FLAGS_RELEASE = -Wuninitialized

# Note:  -Weffc++ was bugged, use only with v3.2 or later
# Note:  -Wold-style-cast is OK in Fedora, not in RHEL6
# Ditto: -Wunreachable-code

DIFFICULTFLAGS = \
	-Weffc++ \
	-Wunreachable-code \
	-Wconversion \
	-Wold-style-cast \
	-ansi -pedantic


ARFLAGS = -r
DEFINES = -DUNIX -DWGS84 -D_REENTRANT

# Default compile options

CFLAGS_RELEASE = $(DEFINES) $(FLAGS) $(FLAGS_RELEASE) -DNDEBUG -O2 -g
CFLAGS_DEBUG   = $(DEFINES) $(FLAGS) $(FLAGS_DEBUG)   -Werror -O0 -g

ifneq (,$(findstring debug,$(MAKECMDGOALS)))
  override CFLAGS += $(CFLAGS_DEBUG)
else
  override CFLAGS += $(CFLAGS_RELEASE)
endif

# Installation directories

processor := $(shell uname -p)

ifeq ($(origin PREFIX), undefined)
  PREFIX = /usr
else
  PREFIX = $(PREFIX)
endif

ifeq ($(origin sysconfdir), undefined)
  sysconfdir = /etc
else
  sysconfdir = $(sysconfdir)
endif


ifeq ($(processor), x86_64)
  libdir = $(PREFIX)/lib64
else
  libdir = $(PREFIX)/lib
endif

bindir = $(PREFIX)/bin
includedir = $(PREFIX)/include
datadir = $(PREFIX)/share
enginedir = $(datadir)/smartmet/engines
plugindir = $(datadir)/smartmet/plugins
confdir = $(sysconfdir)/smartmet/plugins/wms
objdir = obj

# Boost 1.69

ifneq "$(wildcard /usr/include/boost169)" ""
  INCLUDES += -isystem /usr/include/boost169
  LIBS += -L/usr/lib64/boost169
endif

ifneq "$(wildcard /usr/gdal30/include)" ""
<<<<<<< HEAD
  INCLUDES += -I/usr/gdal30/include
  LIBS += -L/usr/gdal30/lib
else
  INCLUDES += -I/usr/include/gdal
endif


INCLUDES += -I$(includedir) \
=======
  INCLUDES += -isystem /usr/gdal30/include
  LIBS += -L$(PREFIX)/gdal30/lib
else
  INCLUDES += -isystem /usr/include/gdal
endif

INCLUDES += \
>>>>>>> 997e70e6
	-I$(includedir)/smartmet \
	-isystem $(includedir)/mysql \
	-isystem $(includedir)/oracle/11.2/client64 \
	-isystem $(includedir)/soci \
	`pkg-config --cflags librsvg-2.0` \
	`pkg-config --cflags cairo` \
	`pkg-config --cflags jsoncpp`

LIBS += -L$(libdir) \
	-lsmartmet-spine \
	-lsmartmet-newbase \
	-lsmartmet-macgyver \
	-lsmartmet-gis \
	-lsmartmet-giza \
	`pkg-config --libs librsvg-2.0` \
	`pkg-config --libs cairo` \
	`pkg-config --libs jsoncpp` \
	-lfmt \
	-lctpp2 \
	-lboost_date_time \
	-lboost_thread \
	-lboost_regex \
	-lboost_iostreams \
	-lboost_filesystem \
	-lboost_system \
	-lbz2 -lz \
	-lheatmap

# Templates

TEMPLATES = $(wildcard tmpl/*.tmpl)
BYTECODES = $(TEMPLATES:%.tmpl=%.c2t)

# What to install

LIBFILE = $(SUBNAME).so

# How to install

INSTALL_PROG = install -p -m 775
INSTALL_DATA = install -p -m 664

# Compilation directories

vpath %.cpp $(SUBNAME)
vpath %.h $(SUBNAME)
vpath %.o $(objdir)

# The files to be compiled

SRCS = $(patsubst $(SUBNAME)/%,%,$(wildcard $(SUBNAME)/*.cpp))
HDRS = $(patsubst $(SUBNAME)/%,%,$(wildcard $(SUBNAME)/*.h))
OBJS = $(patsubst %.cpp, obj/%.o, $(notdir $(SRCS)))

INCLUDES := -I$(SUBNAME) $(INCLUDES)

.PHONY: test rpm jsontest

# The rules

all: objdir $(LIBFILE) $(BYTECODES)
debug: all
release: all
profile: all

configtest:
	@if [ -x "$$(command -v cfgvalidate)" ]; then cfgvalidate -v test/cnf/wms.conf; fi

jsontest:
	@if [ -e /usr/bin/json_verify ]; then \
	  echo Validating json files ; \
	  for json in $$(find test/dali -name '*.json'); do \
	    echo " -> $$json"; \
	    cat $$json | json_verify -c | grep -v "JSON is valid"; \
	  done; \
	fi

$(LIBFILE): $(OBJS) Makefile
	$(CC) $(LDFLAGS) -shared -rdynamic -o $(LIBFILE) $(OBJS) $(LIBS)

clean:
	rm -f $(LIBFILE)
	rm -rf $(objdir)
	find . -name '*~' -exec rm -f {} ';'
	find . -name '*.c2t' -exec rm -f {} ';'
	find . -name '*.d' -exec rm -f {} ';'
	find . -name '.#*' -exec rm -f {} ';'

format:
	clang-format -i -style=file $(SUBNAME)/*.h $(SUBNAME)/*.cpp test/*.cpp

install:
	@mkdir -p $(plugindir)
	$(INSTALL_PROG) $(LIBFILE) $(plugindir)/$(LIBFILE)
	@mkdir -p $(confdir)
	@mkdir -p $(confdir)/tmpl
	@list=`ls -1 tmpl/*.c2t`; \
	echo $(INSTALL_DATA) $$list "$(confdir)/tmpl"; \
        $(INSTALL_DATA) $$list "$(confdir)/tmpl";

test:	configtest
	cd test && make test

objdir:
	@mkdir -p $(objdir)

rpm: clean $(SPEC).spec
	rm -f $(SPEC).tar.gz # Clean a possible leftover from previous attempt
	tar -czvf $(SPEC).tar.gz --exclude test --exclude-vcs --transform "s,^,$(SPEC)/," *
	rpmbuild -ta $(SPEC).tar.gz
	rm -f $(SPEC).tar.gz

.SUFFIXES: $(SUFFIXES) .cpp

obj/%.o : %.cpp
	$(CXX) $(CFLAGS) $(INCLUDES) -c -o $@ $<

%.c2t:	%.tmpl
	ctpp2c $< $@

-include $(wildcard obj/*.d)

<|MERGE_RESOLUTION|>--- conflicted
+++ resolved
@@ -91,16 +91,6 @@
 endif
 
 ifneq "$(wildcard /usr/gdal30/include)" ""
-<<<<<<< HEAD
-  INCLUDES += -I/usr/gdal30/include
-  LIBS += -L/usr/gdal30/lib
-else
-  INCLUDES += -I/usr/include/gdal
-endif
-
-
-INCLUDES += -I$(includedir) \
-=======
   INCLUDES += -isystem /usr/gdal30/include
   LIBS += -L$(PREFIX)/gdal30/lib
 else
@@ -108,7 +98,6 @@
 endif
 
 INCLUDES += \
->>>>>>> 997e70e6
 	-I$(includedir)/smartmet \
 	-isystem $(includedir)/mysql \
 	-isystem $(includedir)/oracle/11.2/client64 \
