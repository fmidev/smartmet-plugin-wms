--- conflicted
+++ resolved
@@ -92,10 +92,7 @@
 * Mon Oct 16 2017 Anssi Reponen <anssi.reponen@fmi.fi> - 17.10.16-1.fmi
 - product files updated
 - handling of sublayers of PostGISLayer corrected
-<<<<<<< HEAD
-=======
 - GetCapabilities geographic bounding box longitudes are now forced to range -180...180
->>>>>>> 3f286afe
 
 * Thu Oct 12 2017 Anssi Reponen <anssi.reponen@fmi.fi> - 17.10.12-1.fmi
 - Icemap-related changes:
