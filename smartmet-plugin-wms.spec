%bcond_without authentication
%bcond_without observation
%define DIRNAME wms
%define SPECNAME smartmet-plugin-%{DIRNAME}
Summary: SmartMet WMS/Dali plugin
Name: %{SPECNAME}
Version: 22.5.24
Release: 1%{?dist}.fmi
License: MIT
Group: SmartMet/Plugins
URL: https://github.com/fmidev/smartmet-plugin-wms
Source0: %{name}.tar.gz
BuildRoot: %{_tmppath}/%{name}-%{version}-%{release}-root-%(%{__id_u} -n)
BuildRequires: rpm-build
BuildRequires: gcc-c++
BuildRequires: make
BuildRequires: boost169-devel
BuildRequires: rpm-build
BuildRequires: smartmet-library-giza-devel >= 21.6.18
BuildRequires: smartmet-library-grid-content-devel >= 22.5.24
BuildRequires: smartmet-library-grid-files-devel >= 22.5.24
BuildRequires: smartmet-library-macgyver-devel >= 22.5.24
BuildRequires: smartmet-library-spine-devel >= 22.5.24
BuildRequires: smartmet-library-timeseries-devel >= 22.5.24
%if %{with authentication}
BuildRequires: smartmet-engine-authentication-devel >= 22.5.24
%endif
%if %{with observation}
BuildRequires: smartmet-engine-observation-devel >= 22.5.24
%endif
BuildRequires: smartmet-engine-gis-devel >= 22.5.24
BuildRequires: smartmet-engine-grid-devel >= 22.5.24
BuildRequires: smartmet-engine-geonames-devel >= 22.5.24
BuildRequires: smartmet-engine-querydata-devel >= 22.5.24
BuildRequires: smartmet-engine-contour-devel >= 22.5.24
BuildRequires: smartmet-library-gis-devel >= 22.5.4
BuildRequires: smartmet-library-trax-devel >= 22.5.23
BuildRequires: fmt-devel >= 7.1.3
BuildRequires: ctpp2 >= 2.8.8
BuildRequires: jsoncpp-devel
# BuildRequires: flex-devel
BuildRequires: cairo-devel
BuildRequires: bzip2-devel
BuildRequires: heatmap-devel
%if %{defined el7}
BuildRequires: librsvg2-devel = 2.40.6
#TestRequires: librsvg2-devel = 2.40.6
#TestRequires: librsvg2-tools = 2.40.6
%else
BuildRequires: librsvg2-devel
#TestRequires: librsvg2-devel
#TestRequires: librsvg2-tools
%endif
Requires: cairo
Requires: fmt >= 7.1.3
Requires: jsoncpp
Requires: ctpp2 >= 2.8.8
# Default font for some layers:
Requires: google-roboto-fonts
Requires: smartmet-library-grid-content >= 22.5.24
Requires: smartmet-library-grid-files >= 22.5.24
Requires: smartmet-library-gis >= 22.5.4
Requires: smartmet-library-trax >= 22.5.23
Requires: smartmet-library-macgyver >= 22.5.24
Requires: smartmet-library-spine >= 22.5.24
Requires: smartmet-library-timeseries >= 22.5.24
Requires: smartmet-library-giza >= 21.6.18
%if %{with authentication}
Requires: smartmet-engine-authentication >= 22.5.24
%endif
Requires: smartmet-engine-querydata >= 22.5.24
Requires: smartmet-engine-contour >= 22.5.24
Requires: smartmet-engine-gis >= 22.5.24
Requires: smartmet-engine-grid >= 22.5.24
Requires: smartmet-engine-geonames >= 22.5.24
Requires: smartmet-server >= 22.5.16
Requires: smartmet-library-spine >= 22.5.24
Requires: boost169-date-time
Requires: boost169-filesystem
Requires: boost169-iostreams
Requires: boost169-regex
Requires: boost169-system
Requires: boost169-thread
Provides: %{SPECNAME}
Obsoletes: smartmet-brainstorm-dali < 16.11.1
Obsoletes: smartmet-brainstorm-dali-debuginfo < 16.11.1
#TestRequires: boost169-devel
#TestRequires: bzip2-devel
#TestRequires: fmt-devel
#TestRequires: gcc-c++
#TestRequires: jsoncpp-devel
#TestRequires: ImageMagick
#TestRequires: bc
#TestRequires: smartmet-engine-contour-devel >= 22.5.24
#TestRequires: smartmet-engine-geonames-devel >= 22.5.24
#TestRequires: smartmet-engine-gis-devel >= 22.5.24
#TestRequires: smartmet-engine-querydata-devel >= 22.5.24
#TestRequires: smartmet-library-giza-devel >= 21.6.18
#TestRequires: smartmet-library-trax-devel >= 22.5.23
#TestRequires: smartmet-library-newbase-devel >= 22.1.21
#TestRequires: smartmet-library-spine-devel >= 22.5.24
#TestRequires: smartmet-library-timeseries-devel >= 22.5.24
#TestRequires: smartmet-engine-grid-devel >= 22.5.24
#TestRequires: smartmet-engine-grid-test
#TestRequires: smartmet-test-data
#TestRequires: smartmet-test-db
#TestRequires: google-roboto-fonts
#TestRequires: zlib-devel
#TestRequires: cairo-devel
#TestRequires: redis
%if %{with observation}
#TestRequires: smartmet-engine-observation-devel >= 22.5.24
%endif

%description
SmartMet WMS/Dali plugin

%prep
rm -rf $RPM_BUILD_ROOT

%setup -q -n %{SPECNAME}
 
%build -q -n %{SPECNAME}
make %{_smp_mflags} \
     %{?!with_authentication:CFLAGS=-DWITHOUT_AUTHENTICATION} \
     %{?!with_observation:CFLAGS=-DWITHOUT_OBSERVATION}

%install
%makeinstall

%clean
rm -rf $RPM_BUILD_ROOT

%Files
%defattr(0775,root,root,0775)
%{_datadir}/smartmet/plugins/wms.so
%defattr(0664,root,root,0775)
%{_sysconfdir}/smartmet/plugins/wms/tmpl/*.c2t

%changelog
<<<<<<< HEAD
* Tue May 24 2022 Anssi Reponen <anssi.reponen@fmi.fi> - 22.5.24-1.fmi
- Fixed bug in default interval dimension (BRAINSTORM-2299)
=======
* Tue May 24 2022 Mika Heiskanen <mika.heiskanen@fmi.fi> - 22.5.24-1.fmi
- Repackaged due to NFmiArea ABI changes
>>>>>>> c5e9af20

* Fri May 20 2022 Mika Heiskanen <mika.heiskanen@fmi.fi> - 22.5.20-1.fmi
- Repackaged due to ABi changes to newbase LatLon methods

* Thu May 12 2022 Anssi Reponen <anssi.reponen@fmi.fi> - 22.5.12-1.fmi
- Added StyleSheet cache (BRAINSTORM-2317)

* Mon May 9 2022 Anssi Reponen <anssi.reponen@fmi.fi> - 22.5.9-1.fmi
- Interval dimension added (BRAINSTORM-2299)
- Fixed bug in custom legends with alternative styles (BRAINSTORM-2314)
- Added missing error message when parsing alternative styles (BRAINSTORM-2316)
- GetCapabilities namespace must allow layer name in namespace-string (BRAINSTORM-2313)

* Thu May  5 2022 Mika Heiskanen <mika.heiskanen@fmi.fi> - 22.5.5-1.fmi
- Repackaged since Trax ABI switch from using doubles to floats

* Wed May  4 2022 Mika Heiskanen <mika.heiskanen@fmi.fi> - 22.5.4-1.fmi
- Use Trax for contouring

* Thu Apr 28 2022 Andris Pavenis <andris.pavenis@fmi.fi> 22.4.28-1.fmi
- Repackage due to SmartMet::Spine::Reactor ABI changes

* Thu Apr 14 2022 Anssi Reponen <anssi.reponen@fmi.fi> - 22.4.14-1.fmi
- Fixed tag-layer (mask) bug in alternative styles (BRAINSTORM-2301)

* Tue Apr 5 2022 Anssi Reponen <anssi.reponen@fmi.fi> - 22.4.5-2.fmi
- Fixed capabilitiesUpdateLoop-function bug (BRAINSTORM-2296)

* Tue Apr  5 2022 Mika Heiskanen <mika.heiskanen@fmi.fi> - 22.4.5-1.fmi
- Repackaged

* Thu Mar 31 2022 Andris Pavēnis <andris.pavenis@fmi.fi> 22.3.31-1.fmi
- Fix uninitialized variable

* Mon Mar 28 2022 Mika Heiskanen <mika.heiskanen@fmi.fi> - 22.3.28-1.fmi
- Repackaged due to ABI changes in grid-content library

* Thu Mar 24 2022 Andris Pavēnis <andris.pavenis@fmi.fi> 22.3.24-1.fmi
- Fix broken WMSConfig::shutdown()

* Mon Mar 21 2022 Mika Heiskanen <mika.heiskanen@fmi.fi> - 22.3.21-3.fmi
- Disable stack traces for trivial user errors such as missing obligatory query parameters

* Mon Mar 21 2022 Anssi Reponen <anssi.reponen@fmi.fi> - 22.3.21-2.fmi
- Possible to have custom legends for alternative styles (BRAINSTORM-2275)
- Fix default language bug of legends, config file->product file->url parameter (BRAINSTORM-2266)

* Mon Mar 21 2022 Andris Pavēnis <andris.pavenis@fmi.fi> 22.3.21-1.fmi
- Update due to changes in smartmet-library-spine and smartnet-library-timeseries

* Thu Mar 10 2022 Mika Heiskanen <mika.heiskanen@fmi.fi> - 22.3.10-1.fmi
- Repackaged due to base library ABI changes

* Tue Mar 8 2022 Anssi Reponen <anssi.reponen@fmi.fi> - 22.3.8-1.fmi
- Started using timeseries-library (BRAINSTORM-2259)

* Mon Mar  7 2022 Mika Heiskanen <mika.heiskanen@fmi.fi> - 22.3.7-1.fmi
- Repackaged due to base library API changes

* Tue Mar 1 2022 Anssi Reponen <anssi.reponen@fmi.fi> - 22.3.1-1.fmi
- Fixed handling of symbol groups in legends (BRAINSTORM-2266)

* Mon Feb 28 2022 Mika Heiskanen <mika.heiskanen@fmi.fi> - 22.2.28-1.fmi
- Repackaged due to base library/engine ABI changes

* Wed Feb 16 2022 Anssi Reponen <anssi.reponen@fmi.fi> - 22.2.16-1.fmi
- Support for present weather observations (BRAINSTORM-2231)
- Check for empty vector when processing result set  (BRAINSTORM-2264)

* Wed Feb  9 2022 Mika Heiskanen <mika.heiskanen@fmi.fi> - 22.2.9-1.fmi
- Repackaged due to ABI changes in grid libraries

* Mon Feb  7 2022 Mika Heiskanen <mika.heiskanen@fmi.fi> - 22.2.7-1.fmi
- Added "multiple" setting for labels

* Tue Jan 25 2022 Mika Heiskanen <mika.heiskanen@fmi.fi> - 22.1.25-1.fmi
- Minor fix to unfinished generation handling

* Mon Jan 24 2022 Andris Pavēnis <andris.pavenis@fmi.fi> 22.1.24-1.fmi
- Rebuild due to package upgrade from PGDG (gdal 3.4 etc)

* Tue Jan 18 2022 Mika Heiskanen <mika.heiskanen@fmi.fi> - 22.1.18-1.fmi
- Added support for type=cnf with stage=N for different phases of configuration file preprocessing

* Thu Dec 16 2021 Anssi Reponen <anssi.reponen@fmi.fi> - 21.12.16-1.fmi
- Fixed style selection so that any elment, except qid, can be redefined in styles-section

* Wed Dec 15 2021 Anssi Reponen <anssi.reponen@fmi.fi> - 21.12.15-1.fmi
- Fixed NumberLayer style selection bug (BRAINSTORM-2220)

* Wed Dec  8 2021 Mika Heiskanen <mika.heiskanen@fmi.fi> - 21.12.8-1.fmi
- Added unit conversion support for SymbolLayer

* Tue Dec  7 2021 Andris Pavēnis <andris.pavenis@fmi.fi> 21.12.7-1.fmi
- Update to postgresql 13 and gdal 3.3

* Mon Nov 15 2021 Mika Heiskanen <mika.heiskanen@fmi.fi> - 21.11.15-2.fmi
- Repackaged due to ABI changes in base grid libraries

* Mon Nov 15 2021 Anssi Reponen <anssi.reponen@fmi.fi> - 21.11.15-1.fmi
- Map-layer must not show time-dimension in GetCapabilities response (BRAINSTORM-2197)

* Tue Nov 2 2021 Anssi Reponen <anssi.reponen@fmi.fi> - 21.11.3-1.fmi
- Set valid value in GetCapabilities Last-Modified field (BRAINSTORM-2174)
- Fixed search order of file-path starting with '/' (BRAINSTORM-2193)

* Fri Oct 29 2021 Mika Heiskanen <mika.heiskanen@fmi.fi> - 21.10.29-1.fmi
- Repackaged due to ABI changes in base grid libraries

* Wed Oct 27 2021 Anssi Reponen <anssi.reponen@fmi.fi> - 21.10.27-1.fmi
- GetCapabilities expiration time may be defined in configuration file, default value 60s (BRAINSTORM-2172)

* Mon Oct 25 2021 Anssi Reponen <anssi.reponen@fmi.fi> - 21.10.25-1.fmi
- Minimum distance and priority for Symbol-,Arrow-,NumberLayer (BRAINSTORM-2182)

* Tue Oct 19 2021 Anssi Reponen <anssi.reponen@fmi.fi> - 21.10.19-1.fmi
- Use resources directory for common resources (BRAINSTORM-2164)

* Wed Oct 13 2021 Anssi Reponen <anssi.reponen@fmi.fi> - 21.10.13-1.fmi
- Fixed missing keyword in GetCapabilities response when layout is not flat (BRAINSTORM-2165)

* Mon Oct 11 2021 Anssi Reponen <anssi.reponen@fmi.fi> - 21.10.11-1.fmi
- Simplified grid storage structures
- Support for finnish road observations (BRAINSTORM-2155)

* Mon Oct  4 2021 Mika Heiskanen <mika.heiskanen@fmi.fi> - 21.10.4-1.fmi
- Repackaged due to grid-files ABI changes

* Thu Sep 23 2021 Andris Pavēnis <andris.pavenis@fmi.fi> 21.9.23-1.fmi
- Repackage to prepare for moving libconfig to different directory

* Wed Sep 22 2021 Anssi Reponen <anssi.reponen@fmi.fi> - 21.9.22-1.fmi
- Must be possible for IsolineLayer to define isolines by defining startvalue, endvalue, interval (BRAINSTORM-2157)

* Wed Sep 15 2021 Mika Heiskanen <mika.heiskanen@fmi.fi> - 21.9.15-1.fmi
- Repackaged due to NetCDF related ABI changes in base libraries

* Tue Sep  7 2021 Andris Pavēnis <andris.pavenis@fmi.fi> - 21.9.7-1.fmi
- Repackaged due to dependency changes (libconfig -> libconfig17)

* Wed Sep  1 2021 Mika Heiskanen <mika.heiskanen@fmi.fi> - 21.9.1-1.fmi
- Fixed image caching to work again

* Mon Aug 30 2021 Anssi Reponen <anssi.reponen@fmi.fi> - 21.8.30-1.fmi
- Cache counters added (BRAINSTORM-1005)

* Sat Aug 21 2021 Mika Heiskanen <mika.heiskanen@fmi.fi> - 21.8.21-1.fmi
- Repackaged due to LocalTimePool ABI changes

* Thu Aug 19 2021 Mika Heiskanen <mika.heiskanen@fmi.fi> - 21.8.19-1.fmi
- Start using local time pool to avoid unnecessary allocations of local_date_time objects (BRAINSTORM-2122)

* Tue Aug 17 2021 Mika Heiskanen <mika.heiskanen@fmi.fi> - 21.8.17-1.fmi
- Use the new shutdown API

* Tue Aug  3 2021 Mika Heiskanen <mika.heiskanen@fmi.fi> - 21.8.3-1.fmi
- Use boost::atomic_shared_ptr instead of atomic_store/load

* Mon Aug  2 2021 Mika Heiskanen <mika.heiskanen@fmi.fi> - 21.8.2-1.fmi
- Repackaged since GeoEngine ABI changed by switching to boost::atomic_shared_ptr

* Tue Jul 27 2021 Mika Heiskanen <mika.heiskanen@fmi.fi> - 21.7.27-1.fmi
- Repackaged due to GIS-library changes

* Mon Jul  5 2021 Andris Pavēnis <andris.pavenis@fmi.fi> 21.7.5-1.fmi
- Rebuild after moving DataFilter from obsengine to spine

* Tue Jun 29 2021 Mika Heiskanen <mika.heiskanen@fmi.fi> - 21.6.29-2.fmi
- Repackaged since Observation::Engine::Settings ABI changed

* Thu Jun 17 2021 Mika Heiskanen <mika.heiskanen@fmi.fi> - 21.6.17-2.fmi
- Fixed GetCapabilities not to return a layer which contains no valid times in the given starttime/endtime interval

* Thu Jun 17 2021 Mika Heiskanen <mika.heiskanen@fmi.fi> - 21.6.17-1.fmi
- Fixed endtime handling in GetCapabilities for data with fixed timesteps

* Mon Jun 14 2021 Mika Heiskanen <mika.heiskanen@fmi.fi> - 21.6.14-2.fmi
- Fixed GetCapabilities LegendURL to have width and height attributes

* Mon Jun 14 2021 Anssi Reponen <anssi.reponen@fmi.fi> - 21.6.14-1.fmi
- Fixed LegendGraphic related bugs (BRAINSTORM-2083)
- Added width,height parameters to GetLegendGraphic URL

* Tue Jun  8 2021 Mika Heiskanen <mika.heiskanen@fmi.fi> - 21.6.8-2.fmi
- Repackaged due to memory saving ABI changes in base libraries

* Tue Jun 8 2021 Anssi Reponen <anssi.reponen@fmi.fi> - 21.6.8-1.fmi
- List of intervals in GetCapabilities reponse is made optional (BRAINSTORM-2090)

* Thu Jun  3 2021 Mika Heiskanen <mika.heiskanen@fmi.fi> - 21.6.3-1.fmi
- Improved mindistance handling in graticulefill layouts

* Wed Jun 2 2021 Anssi Reponen <anssi.reponen@fmi.fi> - 21.6.2-1.fmi
- Added support for list of multiple intervals (BRAINSTORM-2079)

* Tue Jun  1 2021 Mika Heiskanen <mika.heiskanen@fmi.fi> - 21.6.1-1.fmi
- Repackaged due to grid library ABI changes

* Mon May 31 2021 Anssi Reponen <anssi.reponen@fmi.fi> - 21.5.31-1.fmi
- Added layout configuration parameter (BRAINSTORM-2076)

* Fri May 28 2021 Mika Heiskanen <mika.heiskanen@fmi.fi> - 21.5.28-2.fmi
- Fixed WMS parameter name to be dim_reference_time instead of plain reference_time in query strings

* Tue May 25 2021 Mika Heiskanen <mika.heiskanen@fmi.fi> - 21.5.25-1.fmi
- Repackaged due to grid-files ABI changes

* Mon May 24 2021 Mika Heiskanen <mika.heiskanen@fmi.fi> - 21.5.24-1.fmi
- Use Roboto as default font for some layers

* Fri May 21 2021 Mika Heiskanen <mika.heiskanen@fmi.fi> - 21.5.21-1.fmi
- Repackaged due to a QEngine API change

* Wed May 19 2021 Mika Heiskanen <mika.heiskanen@fmi.fi> - 21.5.19-1.fmi
- Use FMI hash functions, boost::hash_combine produces too many collisions

* Mon May 17 2021 Mika Heiskanen <mika.heiskanen@fmi.fi> - 21.5.17-2.fmi
- Fixed ArrowLayer exception handling not to dereference uninitialized optional values

* Mon May 17 2021 Mika Heiskanen <mika.heiskanen@fmi.fi> - 21.5.17-1.fmi
- Fixed SymbolLayer to handle lightning coordinates correctly for non geographic CRS queries

* Wed May 12 2021 Anssi Reponen <anssi.reponen@fmi.fi> - 21.5.12-1.fmi
- Implemented styles-option for symbol,arrow,number,isolabel layers (BRAINSTORM-2057)

* Thu May  6 2021 Mika Heiskanen <mika.heiskanen@fmi.fi> - 21.5.6-1.fmi
- Repackaged due to ABI changes in NFmiAzimuthalArea

* Wed May 5 2021 Anssi Reponen <anssi.reponen@fmi.fi> - 21.5.5-1.fmi
- Fixed manual setting of legend width (BRAINSTORM-1522)
- Now it is also possible to configure fixed width per language

* Tue Apr 27 2021 Anssi Reponen <anssi.reponen@fmi.fi> - 21.4.27-1.fmi
- Set unique name for reference time layers (BRAINSTORM-1836)

* Thu Apr 15 2021 Mika Heiskanen <mika.heiskanen@fmi.fi> - 21.4.15-1.fmi
- Fixed bounding box generation for latlon projections

* Tue Apr 13 2021 Mika Heiskanen <mika.heiskanen@fmi.fi> - 21.4.13-1.fmi
- Fixed inheritance of "level" setting in the Properties class

* Thu Apr  1 2021 Pertti Kinnia <pertti.kinnia@fmi.fi> - 21.4.1-1.fmi
- Repackaged due to grid-files API changes

* Mon Mar 22 2021 Mika Heiskanen <mika.heiskanen@fmi.fi> - 21.3.22-1.fmi
- Handle invalid coordinates for ice map components, times, tags etc

* Fri Mar 12 2021 Mika Heiskanen <mika.heiskanen@fmi.fi> - 21.3.12-1.fmi
- Print apikey on for errorneous requests

* Fri Mar  5 2021 Mika Heiskanen <mika.heiskanen@fmi.fi> - 21.3.5-1.fmi
- Small fix to layer handling

* Thu Mar  4 2021 Mika Heiskanen <mika.heiskanen@fmi.fi> - 21.3.4-1.fmi
- Merged grid and querydata code and tests

* Wed Mar  3 2021 Mika Heiskanen <mika.heiskanen@fmi.fi> - 21.3.3-2.fmi
- Grid-engine may now be disabled

* Wed Mar  3 2021 Mika Heiskanen <mika.heiskanen@fmi.fi> - 21.3.3-1.fmi
- Clip IceMapLayer polygons to the image size to prevent problems in high zoom levels

* Fri Feb 26 2021 Mika Heiskanen <mika.heiskanen@fmi.fi> - 21.2.26-1.fmi
- Fmi::CoordinateTransformation API changed

* Thu Feb 25 2021 Mika Heiskanen <mika.heiskanen@fmi.fi> - 21.2.25-1.fmi
- Added lon_wrap support for data using 0...360 longitudes

* Wed Feb 24 2021 Mika Heiskanen <mika.heiskanen@fmi.fi> - 21.2.24-1.fmi
- Fixed to handle missing size settings

* Sat Feb 20 2021 Mika Heiskanen <mika.heiskanen@fmi.fi> - 21.2.20-1.fmi
- Fixed undefined behaviour in FrameLayer

* Fri Feb 19 2021 Mika Heiskanen <mika.heiskanen@fmi.fi> - 21.2.19-1.fmi
- Enabled GridLayer

* Thu Feb 18 2021 Mika Heiskanen <mika.heiskanen@fmi.fi> - 21.2.18-1.fmi
- Repackaged due to newbase ABI changes

* Tue Feb 16 2021 Mika Heiskanen <mika.heiskanen@fmi.fi> - 21.2.16-1.fmi
- Fixed GRIB mode GetCapabilities response to handle all analysis times

* Thu Feb 11 2021 Anssi Reponen <anssi.reponen@fmi.fi> - 21.2.11-1.fmi
- Support for layer hierarchy, reference_time, elevation in 
GetCapabilities response (BRAINSTORM-1836,BRAINSTORM-1413,BRAINSTORM-1414),
to see this feature 'newfeature=1' or 'newfearure=2' option must be used in GetCapabilities request
- Fixed attribute name nearestValues to nearestValue in GetCapbilities response

* Wed Jan 27 2021 Mika Heiskanen <mika.heiskanen@fmi.fi> - 21.1.27-1.fmi
- Repackaged due to base library ABI changes

* Tue Jan 19 2021 Mika Heiskanen <mika.heiskanen@fmi.fi> - 21.1.19-1.fmi
- Repackaged due to base library ABI changes

* Thu Jan 14 2021 Mika Heiskanen <mika.heiskanen@fmi.fi> - 21.1.14-1.fmi
- Repackaged smartmet to resolve debuginfo issues

* Tue Jan 12 2021 Mika Heiskanen <mika.heiskanen@fmi.fi> - 21.1.12-1.fmi
- Upgraded jsoncpp

* Mon Jan 11 2021 Mika Heiskanen <mika.heiskanen@fmi.fi> - 21.1.11-1.fmi
- Repackaged due to grid-files API changes

* Tue Jan  5 2021 Mika Heiskanen <mika.heiskanen@fmi.fi> - 21.1.5-1.fmi
- GDAL32 and FMT 7.1.3 upgrades

* Mon Jan  4 2021 Mika Heiskanen <mika.heiskanen@fmi.fi> - 21.1.4-1.fmi
- Upgrade to GDAL 3.2

* Tue Dec 15 2020 Mika Heiskanen <mika.heiskanen@fmi.fi> - 20.12.15-1.fmi
- Upgrade to pgdg12

* Thu Dec  3 2020 Mika Heiskanen <mika.heiskanen@fmi.fi> - 20.12.3-1.fmi
- Repackaged due to library ABI changes

* Tue Dec  1 2020 Mika Heiskanen <mika.heiskanen@fmi.fi> - 20.12.1-1.fmi
- Fixed observation layers not to abort if there are no nearby layers

* Mon Nov 30 2020 Mika Heiskanen <mika.heiskanen@fmi.fi> - 20.11.30-1.fmi
- Repackaged due to grid-content library API changes

* Tue Nov 24 2020 Mika Heiskanen <mika.heiskanen@fmi.fi> - 20.11.24-1.fmi
- Repackaged due to library ABI changes

* Fri Oct 30 2020 Mika Heiskanen <mika.heiskanen@fmi.fi> - 20.10.30-1.fmi
- Upgrade to FMT 7.1

* Wed Oct 28 2020 Andris Pavenis <andris.pavenis@fmi.fi> - 20.10.28-1.fmi
- Rebuild due to fmt upgrade

* Fri Oct 23 2020 Mika Heiskanen <mika.heiskanen@fmi.fi> - 20.10.23-1.fmi
- Use new TemplateFormatter API

* Thu Oct 22 2020 Mika Heiskanen <mika.heiskanen@fmi.fi> - 20.10.22-1.fmi
- Updated libconfig requirement

* Thu Oct 15 2020 Mika Heiskanen <mika.heiskanen@fmi.fi> - 20.10.15-1.fmi
- Fixed LocationLayer coordinate clipping to work for metric spatial references

* Fri Oct  9 2020 Mika Heiskanen <mika.heiskanen@fmi.fi> - 20.10.9-1.fmi
- Use a cache for reading all JSON files

* Tue Oct  6 2020 Mika Heiskanen <mika.heiskanen@fmi.fi> - 20.10.6-1.fmi
- Enable sensible relative libconfig include paths

* Thu Oct  1 2020 Mika Heiskanen <mika.heiskanen@fmi.fi> - 20.10.1-1.fmi
- Repackaged due to library ABI changes

* Wed Sep 23 2020 Mika Heiskanen <mika.heiskanen@fmi.fi> - 20.9.23-1.fmi
- Use Fmi::Exception instead of Spine::Exception

* Fri Sep 18 2020 Mika Heiskanen <mika.heiskanen@fmi.fi> - 20.9.18-1.fmi
- Repackaged due to library ABI changes

* Tue Sep 15 2020 Mika Heiskanen <mika.heiskanen@fmi.fi> - 20.9.15-1.fmi
- Repackaged due to library ABI changes

* Mon Sep 14 2020 Mika Heiskanen <mika.heiskanen@fmi.fi> - 20.9.14-1.fmi
- Repackaged due to library ABI changes

* Mon Sep  7 2020 Mika Heiskanen <mika.heiskanen@fmi.fi> - 20.9.7-1.fmi
- Repackaged due to library ABI changes

* Wed Sep  2 2020 Mika Heiskanen <mika.heiskanen@fmi.fi> - 20.9.1-1.fmi
- Repackaged since Observation::Settings size changed

* Mon Aug 31 2020 Mika Heiskanen <mika.heiskanen@fmi.fi> - 20.8.31-1.fmi
- Repackaged due to library ABI changes

* Fri Aug 21 2020 Mika Heiskanen <mika.heiskanen@fmi.fi> - 20.8.21-1.fmi
- Upgrade to fmt 6.2

* Tue Aug 18 2020 Mika Heiskanen <mika.heiskanen@fmi.fi> - 20.8.18-1.fmi
- Repackaged due to grid library ABI changes

* Fri Aug 14 2020 Mika Heiskanen <mika.heiskanen@fmi.fi> - 20.8.14-1.fmi
- Repackaged due to grid library ABI changes

* Tue Aug 11 2020 Mika Heiskanen <mika.heiskanen@fmi.fi> - 20.8.11-1.fmi
- Speed improvements

* Fri Jul 24 2020 Mika Heiskanen <mika.heiskanen@fmi.fi> - 20.7.24-1.fmi
- System wide known spatial references can now be disabled by default
- Layers can now disable or enable spatial references listed in the main configuration file

* Thu Jul 23 2020 Mika Heiskanen <mika.heiskanen@fmi.fi> - 20.7.23-1.fmi
- Precalculate WMS layer projected bboxes for GetCapabilities speedup

* Wed Jul 22 2020 Mika Heiskanen <mika.heiskanen@fmi.fi> - 20.7.22-2.fmi
- Avoid unnecessary OGRCoordinateTransformation creation for speed

* Wed Jul 22 2020 Mika Heiskanen <mika.heiskanen@fmi.fi> - 20.7.22-1.fmi
- Use GIS-engine for creating coordinate transformations faster

* Tue Jul 21 2020 Mika Heiskanen <mika.heiskanen@fmi.fi> - 20.7.21-2.fmi
- Use GIS-engine for creating spatial references faster

* Tue Jul 21 2020 Mika Heiskanen <mika.heiskanen@fmi.fi> - 20.7.21-1.fmi
- GetCapabilities speed improvements
- Repackaged due to ObsEngine ABI changes for station searches

* Thu Jul  2 2020 Mika Heiskanen <mika.heiskanen@fmi.fi> - 20.7.2-2.fmi
- Fixed PNG settings quality and errorfactor to be of type double instead of int

* Thu Jul  2 2020 Mika Heiskanen <mika.heiskanen@fmi.fi> - 20.7.2-1.fmi
- Fixed GetCapabilities to list times with "," separator without a space after the comma

* Mon Jun 29 2020 Mika Heiskanen <mika.heiskanen@fmi.fi> - 20.6.29-1.fmi
- Do not draw SymbolLayer symbols if the data value is missing

* Mon Jun 22 2020 Mika Heiskanen <mika.heiskanen@fmi.fi> - 20.6.22-1.fmi
- Removed debugging code

* Mon Jun 15 2020 Mika Heiskanen <mika.heiskanen@fmi.fi> - 20.6.15-1.fmi
- Renamed .so to enable simultaneous installation of wms and gribwms

* Wed Jun 10 2020 Andris Pavenis <andris.pavenis@fmi.fi> - 20.6.10-1.fmi
- Rebuilt due to obsengine API change

* Mon Jun  8 2020 Mika Heiskanen <mika.heiskanen@fmi.fi> - 20.6.8-1.fmi
- Fixed ArrowLayer not to fetch clipping bbox observations when wanted stations are listed
- Repackaged due to base library changes

* Fri May 15 2020 Mika Heiskanen <mika.heiskanen@fmi.fi> - 20.5.15-1.fmi
- Repackaged due to base library changes

* Tue May 12 2020 Anssi Reponen <anssi.reponen@fmi.fi> - 20.5.12-1.fmi
- Observation-engine API changed (BRAINSTORM-1678)

* Thu Apr 30 2020 Mika Heiskanen <mika.heiskanen@fmi.fi> - 20.4.30-1.fmi
- Repackaged due to base library API changes

* Sat Apr 18 2020 Mika Heiskanen <mika.heiskanen@fmi.fi> - 20.4.18-1.fmi
- Upgraded to Boost 1.69

* Fri Apr  3 2020 Mika Heiskanen <mika.heiskanen@fmi.fi> - 20.4.3-1.fmi
- Repackaged due to library API changes
- Avoid recursion in WMS exception handling

* Fri Mar 20 2020 Mika Heiskanen <mika.heiskanen@fmi.fi> - 20.3.20-1.fmi
- Do not return 200 OK except for error responses in image format

* Thu Mar  5 2020 Andris Pavenis <andris.pavenis@fmi.fi> - 20.3.5-1.fmi
- Use SmartMet::Spine::makeParameter

* Wed Feb 26 2020 Mika Heiskanen <mika.heiskanen@fmi.fi> - 20.2.26-1.fmi
- Fixed IsolabelLayer type to be a querydata-layer for WMS requests

* Tue Feb 25 2020 Mika Heiskanen <mika.heiskanen@fmi.fi> - 20.2.25-1.fmi
- Repackaged due to base library API changes
- Fixed level-setting to work for isoline/isoband layers

* Fri Feb 21 2020 Mika Heiskanen <mika.heiskanen@fmi.fi> - 20.2.21-1.fmi
- Upgrade to GDAL 3.0

* Thu Feb 20 2020 Mika Heiskanen <mika.heiskanen@fmi.fi> - 20.2.20-1.fmi
- GRIB GetCapabilities response now depends on the used parameters
- Added print_params query option

* Wed Feb 19 2020 Mika Heiskanen <mika.heiskanen@fmi.fi> - 20.2.19-1.fmi
- Improved GetCapabilities responses in GRIB mode

* Sun Feb  9 2020 Mika Heiskanen <mika.heiskanen@fmi.fi> - 20.2.9-1.fmi
- Repackaged due to delfoi/obsengine changes

* Fri Feb  7 2020 Mika Heiskanen <mika.heiskanen@fmi.fi> - 20.2.7-1.fmi
- Repackaged since Spine::Station API changed due to POD member initializations

* Tue Feb  4 2020 Mika Heiskanen <mika.heiskanen@fmi.fi> - 20.2.4-1.fmi
- Added IsolabelLayer

* Wed Jan 29 2020 Mika Heiskanen <mika.heiskanen@fmi.fi> - 20.1.29-1.fmi
- Repackaged due to base library API changes

* Tue Jan 21 2020 Mika Heiskanen <mika.heiskanen@fmi.fi> - 20.1.21-1.fmi
- Repackaged due to grid-content and grid-engine API changes

* Thu Jan 16 2020 Mika Heiskanen <mika.heiskanen@fmi.fi> - 20.1.16-1.fmi
- Repackaged due to base library API changes

* Tue Jan 14 2020 Anssi Reponen <anssi.reponen@fmi.fi> - 20.01.14-1.fmi
- Support added for starttime/endtime parameters in GetCapabilities-request 
in order to restrict valid time period in output document (BRAINSTORM-1744)

* Fri Dec 27 2019 Mika Heiskanen <mika.heiskanen@fmi.fi> - 19.12.27-1.fmi
- Prevent crashes if sampling is requested for observations in isoband/isoline layers

* Fri Dec 13 2019 Mika Heiskanen <mika.heiskanen@fmi.fi> - 19.12.13-1.fmi
- Upgrade to GDAL 3.0

* Wed Dec 11 2019 Mika Heiskanen <mika.heiskanen@fmi.fi> - 19.12.11-1.fmi
- Fixed handling of "{name}.raw" parameters

* Wed Dec  4 2019 Mika Heiskanen <mika.heiskanen@fmi.fi> - 19.12.4-1.fmi
- Added more error checks

* Fri Nov 22 2019 Mika Heiskanen <mika.heiskanen@fmi.fi> - 19.11.22-1.fmi
- Repackaged due to API changes in grid-content library

* Wed Nov 20 2019 Mika Heiskanen <mika.heiskanen@fmi.fi> - 19.11.20-1.fmi
- Repackaged due to newbase/spine ABI changes

* Thu Nov  7 2019 Mika Heiskanen <mika.heiskanen@fmi.fi> - 19.11.7-1.fmi
- Minor fixes

* Thu Oct 31 2019 Mika Heiskanen <mika.heiskanen@fmi.fi> - 19.10.31-1.fmi
- Rebuilt due to newbase API/ABI changes

* Wed Oct 30 2019 Mika Heiskanen <mika.heiskanen@fmi.fi> - 19.10.30-1.fmi
- Full recompile of GRIB server components

* Wed Oct 23 2019 Anssi Reponen <anssi.reponen@fmi.fi> - 19.10.23-1.fmi
- If multiple layers is given in WMS LAYERS-option they are combined together (BRAINSTORM-1059)

* Tue Oct  8 2019 Mika Heiskanen <mika.heiskanen@fmi.fi> - 19.10.8-1.fmi
- Fixed arrow layer not to correct U/V components anymore, qengine handles it

* Tue Oct  1 2019 Mika Heiskanen <mika.heiskanen@fmi.fi> - 19.10.1-1.fmi
- Repackaged due to SmartMet library ABI changes

* Thu Sep 26 2019 Mika Heiskanen <mika.heiskanen@fmi.fi> - 19.9.26-1.fmi
- Repackaged due to ABI changes

* Tue Sep 17 2019  Anssi Reponen <anssi.reponen@fmi.fi> - 19.9.17-1.fmi
- NetAtmo and RoadCloud test cases updated because mid-parameter is no more supported,
but parameter name must be used instead (Related to BRAINSTORM-1673)

* Thu Sep 12 2019 Mika Heiskanen <mika.heiskanen@fmi.fi> - 19.9.12-1.fmi
- Fixed WMSLayer destructor to be virtual to avoid memory problems

* Wed Aug 28 2019 Mika Heiskanen <mika.heiskanen@fmi.fi> - 19.8.28-1.fmi
- Repackaged since Spine::Location ABI changed

* Fri Jun 14 2019 Mika Heiskanen <mika.heiskanen@fmi.fi> - 19.6.14-1.fmi
- Fixed intersection code to check for empty output

* Wed Jun  5 2019 Mika Heiskanen <mika.heiskanen@fmi.fi> - 19.6.5-1.fmi
- Do not print a stack trace for invalid time requests to reduce log sizes

* Tue Jun  4 2019 Mika Heiskanen <mika.heiskanen@fmi.fi> - 19.6.4-1.fmi
- Added minvalues setting to symbol, number and arrow layers to require a sufficient number of valid values

* Wed May 29 2019 Mika Heiskanen <mika.heiskanen@fmi.fi> - 19.5.29-1.fmi
- Changed to handle altered MetaData class from Gis-engine

* Mon May 6 2019 Anssi Reponen <anssi.reponen@fmi.fi> - 19.5.6-1.fmi
- Added a proper error message for missing legend template files (BRAINSTORM-1526)

* Tue Apr 30 2019 Mika Heiskanen <mika.heiskanen@fmi.fi> - 19.4.30-2.fmi
- Remove display=none views and layers from SVG output if optimizesize=1 is set

* Tue Apr 30 2019 Mika Heiskanen <mika.heiskanen@fmi.fi> - 19.4.30-1.fmi
- Option quiet=1|true disables stack trace printing
- Modified illegal input tests to use quiet=1 to keep test output simple

* Tue Apr 23 2019 Anssi Reponen <anssi.reponen@fmi.fi> - 19.4.23-1.fmi
- Language support for automatically generated legends (BRAINSTORM-1523)
- Support for mobile and external observations (BRAINSTORM-1420)

* Fri Apr 12 2019 Mika Heiskanen <mika.heiskanen@fmi.fi> - 19.4.12-1.fmi
- Fixed MapLayer hash calculation to include querydata hash value if styles are used

* Fri Mar 29 2019 Mika Heiskanen <mika.heiskanen@fmi.fi> - 19.3.29-1.fmi
- Fixed WMS exceptions not to return 304/200 responses which might be cached

* Thu Feb 21 2019 Mika Heiskanen <mika.heiskanen@fmi.fi> - 19.2.22-1.fmi
- Fixed ArrowLayer southflop setting to work
- Added ArrowLayer flip and northflop settings
- Added unit_conversion settings

* Thu Feb 21 2019 Mika Heiskanen <mika.heiskanen@fmi.fi> - 19.2.21-1.fmi
- Added minarea setting for IsobandLayer and IsolineLayer

* Wed Feb 20 2019 Mika Heiskanen <mika.heiskanen@fmi.fi> - 19.2.20-1.fmi
- Added direct translation support for isoband labels

* Tue Feb 19 2019 Mika Heiskanen <mika.heiskanen@fmi.fi> - 19.2.19-1.fmi
- Always return ETag unless it is invalid

* Mon Feb 18 2019 Mika Heiskanen <mika.heiskanen@fmi.fi> - 19.2.18-1.fmi
- Print URI and client IP on WMS exceptions to the console

* Fri Feb 15 2019 Mika Heiskanen <mika.heiskanen@fmi.fi> - 19.2.15-1.fmi
- Print stack trace to console for WMS exceptions too

* Thu Feb 14 2019 Mika Heiskanen <mika.heiskanen@fmi.fi> - 19.2.14-1.fmi
- Added client IP to exception reports

* Tue Feb 12 2019 Mika Heiskanen <mika.heiskanen@fmi.fi> - 19.2.12-1.fmi
- Added extrapolation-setting for IsoLineLayer and IsoBandLayer

* Thu Feb  7 2019 Mika Heiskanen <mika.heiskanen@fmi.fi> - 19.2.7-1.fmi
- Fixed etag-based caching

* Thu Jan 31 2019 Mika Heiskanen <mika.heiskanen@fmi.fi> - 19.1.31-1.fmi
- Added possibility to style map layers based on forecast values

* Mon Jan 14 2019 Mika Heiskanen <mika.heiskanen@fmi.fi> - 19.1.14-1.fmi
- Fixed ArrowLayer to handle missing values properly

* Thu Jan 10 2019 Mika Heiskanen <mika.heiskanen@fmi.fi> - 19.1.10-1.fmi
- Fixed GetLegendGraphic not to crash if the style option is not given

* Thu Dec 13 2018 Mika Heiskanen <mika.heiskanen@fmi.fi> - 18.12.13-1.fmi
- Continue GetCapabilities generation even if bbox info is not available for some configured EPSG

* Fri Nov 23 2018 Mika Heiskanen <mika.heiskanen@fmi.fi> - 18.11.23-1.fmi
- Fixed handling of observations

* Wed Nov 21 2018 Mika Heiskanen <mika.heiskanen@fmi.fi> - 18.11.21-1.fmi
- Minor const correctness fix

* Fri Nov 16 2018 Mika Heiskanen <mika.heiskanen@fmi.fi> - 18.11.16-1.fmi
- Fixed intersections to inherit the producer name instead of the data so that landscaped parameters can be handled too

* Mon Nov 12 2018 Mika Heiskanen <mika.heiskanen@fmi.fi> - 18.11.12-2.fmi
- Added tz setting for all layers, which affects how "time" (not origintime) is parsed

* Mon Nov 12 2018 Mika Heiskanen <mika.heiskanen@fmi.fi> - 18.11.12-1.fmi
- Refactored TemplateFactory into macgyver library

* Fri Nov  9 2018 Mika Heiskanen <mika.heiskanen@fmi.fi> - 18.11.9-1.fmi
- GetCapabilities update loop will now warn only once per file to avoid flooding the logs

* Sat Sep 29 2018 Mika Heiskanen <mika.heiskanen@fmi.fi> - 18.9.29-1.fmi
- Upgrade to latest fmt

* Thu Sep 27 2018 Anssi Reponen <anssi.reponen@fmi.fi> - 18.9.27-1.fmi
- WIDTH- and HEIGHT-parameters, when present, determine the size of 
Exception-picture (when EXCEPTIONS=INIMAGE)

* Wed Sep 26 2018 Anssi Reponen <anssi.reponen@fmi.fi> - 18.9.26-1.fmi
- Handling of WMS's optional EXCEPTIONS-parameter added (BRAINSTORM-1344)
- In addition to xml-, and json-formats, it is now possible to get all exceptions also in picture formats (svg,png,pdf)

* Thu Sep 20 2018 Anssi Reponen <anssi.reponen@fmi.fi> - 18.9.20-1.fmi
- Added handling of new optional product attribute 'disable_wms_time_dimension'

* Tue Sep 11 2018 Mika Heiskanen <mika.heiskanen@fmi.fi> - 18.9.11-1.fmi
- Fixed IceMapLayer hash_value calculations
- Silenced some CodeChecker warnings

* Mon Sep 10 2018 Mika Heiskanen <mika.heiskanen@fmi.fi> - 18.9.10-1.fmi
- Enabled JSON output for GetCapabilities and exceptions

* Sun Sep  9 2018 Mika Heiskanen <mika.heiskanen@fmi.fi> - 18.9.9-1.fmi
- Fixed derived class destructors to be virtual

* Thu Aug 30 2018 Mika Heiskanen <mika.heiskanen@fmi.fi> - 18.8.30-1.fmi
- Silenced CodeChecker warnings

* Tue Aug 28 2018 Anssi Reponen <anssi.reponen@fmi.fi> - 18.8.28-1.fmi
- Oracle parameter names in test/cnf/observation.conf file made uppercase (BRAINSTORM-1156)

* Wed Aug 22 2018 Anssi Reponen <anssi.reponen@fmi.fi> - 18.8.22-2.fmi
- Fixed handling of symbols and symbol groups in GetLegendGraphic response (BRAINSTORM-1279)
- New symbols taken in use for precipitation form

* Thu Aug 16 2018 Anssi Reponen <anssi.reponen@fmi.fi> - 18.8.16-1.fmi
- Improved iceegg creation algorithm (BRAINSTORM-1266)
- Fixed (potential) memory leak in FrameLayer

* Wed Aug 15 2018 Mika Heiskanen <mika.heiskanen@fmi.fi> - 18.8.15-2.fmi
- Use only one TemplateFactory object, WMSGetCapabilities is now plain namespace instead of an object

* Wed Aug 15 2018 Mika Heiskanen <mika.heiskanen@fmi.fi> - 18.8.15-1.fmi
- Refactored code

* Wed Aug  8 2018 Mika Heiskanen <mika.heiskanen@fmi.fi> - 18.8.8-1.fmi
- Silenced several CodeChecker warnings
- Fixed CTTP2 template cache, it did not cache anything

* Fri Aug  3 2018 Mika Heiskanen <mika.heiskanen@fmi.fi> - 18.8.3-1.fmi
- The SVG precision of isoband, map etc layers is now configurable

* Thu Aug  2 2018 Mika Heiskanen <mika.heiskanen@fmi.fi> - 18.8.2-2.fmi
- Changed default resolution to 0.3 decimals (was 1)

* Thu Aug  2 2018 Mika Heiskanen <mika.heiskanen@fmi.fi> - 18.8.2-1.fmi
- Fixed a potential crash if authentication engine is not available

* Wed Aug  1 2018 Mika Heiskanen <mika.heiskanen@fmi.fi> - 18.8.1-1.fmi
- Use C++11 for-loops instead of BOOST_FOREACH

* Thu Jul 26 2018 Mika Heiskanen <mika.heiskanen@fmi.fi> - 18.7.26-1.fmi
- Use Spine::JsonCache to avoid parsing WMS layer files repeatedly

* Wed Jul 18 2018 Mika Heiskanen <mika.heiskanen@fmi.fi> - 18.7.18-1.fmi
- Fixed observation layers not to be cached

* Wed Jul  4 2018 Mika Heiskanen <mika.heiskanen@fmi.fi> - 18.7.4-1.fmi
- Fixed a memory leak in WMS legend generation

* Wed Jun 13 2018 Anssi Reponen <anssi.reponen@fmi.fi> - 18.6.13-1.fmi
- Support for WMS STYLES added

* Mon Jun 11 2018 Mika Heiskanen <mika.heiskanen@fmi.fi> - 18.6.11-1.fmi
- Added a safety check against requests with sub minute intervals, which are not supported yet

* Wed Jun  6 2018 Mika Heiskanen <mika.heiskanen@fmi.fi> - 18.6.6-2.fmi
- Added a safety check to layer namespace generation

* Wed Jun  6 2018 Mika Heiskanen <mika.heiskanen@fmi.fi> - 18.6.6-1.fmi
- Reduced size of GetCapabilities by placing xlink schema in the document namespace

* Sun Jun  3 2018 Mika Heiskanen <mika.heiskanen@fmi.fi> - 18.6.3-1.fmi
- Fixed GetCapabilities not to abort if POST online_resource is undefined and a protocol change is required

* Thu May 31 2018 Mika Heiskanen <mika.heiskanen@fmi.fi> - 18.5.31-3.fmi
- Added origintime option

* Thu May 31 2018 Mika Heiskanen <mika.heiskanen@fmi.fi> - 18.5.31-2.fmi
- Absolute CSS paths are now relative to WMS root directory

* Thu May 31 2018 Mika Heiskanen <mika.heiskanen@fmi.fi> - 18.5.31-1.fmi
- Added setting wms.disable_updates to disable capability updates
- Added setting wms.update_interval with default value 5 seconds

* Mon May 28 2018 Mika Heiskanen <mika.heiskanen@fmi.fi> - 18.5.28-1.fmi
- XMLESCAPE cannot handle undefined strings, added if's to the GetCapabilities template

* Mon May 14 2018 Mika Heiskanen <mika.heiskanen@fmi.fi> - 18.5.14-2.fmi
- Added a default margin setting for WMS layers

* Mon May 14 2018 Mika Heiskanen <mika.heiskanen@fmi.fi> - 18.5.14-1.fmi
- Added Layer margins to Positions to fix clipping of arrows, symbols and layers

* Fri May 11 2018 Mika Heiskanen <mika.heiskanen@fmi.fi> - 18.5.11-1.fmi
- Isolines and isobands will now be assigned qid:s automatically if not set

* Wed May  9 2018 Mika Heiskanen <mika.heiskanen@fmi.fi> - 18.5.9-1.fmi
- Fixed heatmaps to generate, the point querydata test added earlier broke them

* Thu May  3 2018 Mika Heiskanen <mika.heiskanen@fmi.fi> - 18.5.3-2.fmi
- Error if isobands or isolines are attempted from point querydata
- Added X-WMS-Exception and X-WMS-Error headers to WMS error responses

* Thu May  3 2018 Mika Heiskanen <mika.heiskanen@fmi.fi> - 18.5.3-1.fmi
- Fixed WMS reponse codes for errors not to be 200 OK to prevent caching

* Thu May  3 2018 Anssi Reponen <anssi.reponen@fmi.fi> - 18.5.3-1.fmi
- Moved common legend template-directory to wms-root directory (from <customer>-directory)
- Fixed LegendGraphics bugs: BRAINSTORM-1129, BRAINSTORM-1134

* Wed May  2 2018 Mika Heiskanen <mika.heiskanen@fmi.fi> - 18.5.2-1.fmi
- Added png settings for controlling color reduction

* Wed Apr 25 2018 Mika Heiskanen <mika.heiskanen@fmi.fi> - 18.4.25-1.fmi
- Added possibility to pass CSS via query string

* Wed Apr 18 2018 Mika Heiskanen <mika.heiskanen@fmi.fi> - 18.4.18-1.fmi
- Added XMLESCAPE calls for GetCapabilities titles, abstracts etc

* Fri Apr 13 2018 Mika Heiskanen <mika.heiskanen@fmi.fi> - 18.4.13-1.fmi
- New query string overrides for filters, patterns, markers and gradients

* Wed Apr 11 2018 Mika Heiskanen <mika.heiskanen@fmi.fi> - 18.4.11-1.fmi
- Added handling of WindUMS and WindVMS as meta parameters

* Tue Apr 10 2018 Mika Heiskanen <mika.heiskanen@fmi.fi> - 18.4.10-1.fmi
- Check whether LAYERS is set before authenticating to prevent crashes

* Mon Apr  9 2018 Pertti Kinnia <pertti.kinnia@fmi.fi> - 18.4.9-1.fmi
- Fixed crash with heatmap when no flashes were found

* Sat Apr  7 2018 Mika Heiskanen <mika.heiskanen@fmi.fi> - 18.4.7-2.fmi
- Upgrade to boost 1.66

* Sat Apr  7 2018 Mika Heiskanen <mika.heiskanen@fmi.fi> - 18.4.7-1.fmi
- Added possibility to define symbols to be used via the query string

* Fri Apr  6 2018 Mika Heiskanen <mika.heiskanen@fmi.fi> - 18.4.6-1.fmi
- Fixed wind direction handling in ArrowLayer to use output CRS instead of data CRS
- ArrowLayer now supports relative_uv setting if drawn from U/V components

* Tue Apr  3 2018 Mika Heiskanen <mika.heiskanen@fmi.fi> - 18.4.3-1.fmi
- Added ArrowLayer setting minrotationspeed to disable rotation of variable wind symbols

* Wed Mar 21 2018 Mika Heiskanen <mika.heiskanen@fmi.fi> - 18.3.21-1.fmi
- SmartMetCache ABI changed

* Tue Mar 20 2018 Mika Heiskanen <mika.heiskanen@fmi.fi> - 18.3.20-1.fmi
- Full recompile of all server plugins

* Mon Mar 19 2018 Mika Heiskanen <mika.heiskanen@fmi.fi> - 18.3.19-1.fmi
- Removed obsolete call to Observation::Engine::setGeonames

* Sat Mar 17 2018 Anssi Reponen <anssi.reponen@fmi.fi> - 18.3.17-1.fmi
- Fixed text layout inside iceegg
- Fixed LegendGraphics parsing when there is no reference to external json/css files in product file
- Added heatmap support for lightning data

* Sat Mar 10 2018 Mika Heiskanen <mika.heiskanen@fmi.fi> - 18.3.10-1.fmi
- Added support for formatting times in TimeLayer by libfmt

* Fri Mar  9 2018 Mika Heiskanen <mika.heiskanen@fmi.fi> - 18.3.9-1.fmi
- Use macgyver time to string conversions to avoid locale locks

* Thu Mar  1 2018 Mika Heiskanen <mika.heiskanen@fmi.fi> - 18.3.1-3.fmi
- TimeLayer formatter can now be either boost or strftime

* Thu Mar  1 2018 Mika Heiskanen <mika.heiskanen@fmi.fi> - 18.3.1-2.fmi
- Fixed station layout to work for forecasts too by setting feature_code to SYNOP

* Thu Mar  1 2018 Mika Heiskanen <mika.heiskanen@fmi.fi> - 18.3.1-1.fmi
- GetLegend expiration time is now configurable

* Wed Feb 28 2018 Mika Heiskanen <mika.heiskanen@fmi.fi> - 18.2.28-1.fmi
- Added station layout
- Modified Positions to return dx,dy adjustments to objects attached to individual coordinates
- Support station layout for numbers, symbols and arrows

* Tue Feb 27 2018 Mika Heiskanen <mika.heiskanen@fmi.fi> - 18.2.27-2.fmi
- Individual latlon locations can now be shifted with dx/dy attributes

* Tue Feb 27 2018 Mika Heiskanen <mika.heiskanen@fmi.fi> - 18.2.27-1.fmi
- Added support for meta parameters in isoband, isoline, symbol and number layers

* Mon Feb 26 2018 Mika Heiskanen <mika.heiskanen@fmi.fi> - 18.2.26-1.fmi
- Fixed fill attribute IRIs to work

* Mon Feb 19 2018 Mika Heiskanen <mika.heiskanen@fmi.fi> - 18.2.19-1.fmi
- shutdown is now much faster

* Mon Feb 12 2018 Mika Heiskanen <mika.heiskanen@fmi.fi> - 18.2.12-1.fmi
- Restored validtime as the default value for TimeLayer timestamp

* Fri Feb  9 2018 Mika Heiskanen <mika.heiskanen@fmi.fi> - 18.2.9-1.fmi
- Repackaged due to TimeZones API change

* Wed Jan 31 2018 Mika Heiskanen <mika.heiskanen@fmi.fi> - 18.1.31-1.fmi
- Fixed wms.quiet option to work

* Tue Jan 23 2018 Mika Heiskanen <mika.heiskanen@fmi.fi> - 18.1.23-1.fmi
- Added new time layer formatting options

* Thu Jan 18 2018 Mika Heiskanen <mika.heiskanen@fmi.fi> - 18.1.18-1.fmi
- Allow plain map layers in WMS requests

* Wed Dec 13 2017 Mika Heiskanen <mika.heiskanen@fmi.fi> - 17.12.13-1.fmi
- Removed forgotten debugging code from NumberLayer

* Tue Dec 12 2017 Mika Heiskanen <mika.heiskanen@fmi.fi> - 17.12.12-1.fmi
- Fixed code to allow both double and string fmisids

* Fri Dec  1 2017 Mika Heiskanen <mika.heiskanen@fmi.fi> - 17.12.1-1.fmi
- Return updated expiration times for etag responses (BRAINSTORM-1000)

* Wed Nov 29 2017 Mika Heiskanen <mika.heiskanen@fmi.fi> - 17.11.29-1.fmi
- Improved expiration time estimates for layers using querydata

* Mon Nov 27 2017 Anssi Reponen <anssi.reponen@fmi.fi> - 17.11.27-1.fmi
- Ice egg layer functionality added
- Symbol layer for 'strips and patches' added into product files
- Typos corrected, legend layout fine-tuned

* Wed Nov 22 2017 Mika Heiskanen <mika.heiskanen@fmi.fi> - 17.11.22-1.fmi
- Fixed GeoJSON winding rule to be CCW for shells and CW for holes

* Fri Nov 17 2017 Anssi Reponen <anssi.reponen@fmi.fi> - 17.11.17-1.fmi
- New 'wms.get_legend_graphic.symbols_to_ignore' parameter added to configuration file: you can define 
list of symbols that are not shown in GetLegendGraphic-response (e.g. fmi_logo)
- New and modified product files, legend layers, patterns, symbols. Some product and layer files renamed

* Tue Nov 14 2017 Anssi Reponen <anssi.reponen@fmi.fi> - 17.11.14-1.fmi
- BRAINSTORM-959: GetLegendGraphic doesnt use ctpp2-templates any more
- BRAINSTORM-980: WMS-plugin reports to standard output when it notices that product-file has been modified
- Product files, symbols, filters, patterns updated
- PostGIS metadata query interval can now be schema-specific: 'postgis-layer' entry in configuration file can be a list
- Handling of text-field added to IceMapLayer
- Added map number to icemap

* Thu Nov 9 2017 Anssi Reponen <anssi.reponen@fmi.fi> - 17.11.9-1.fmi
- Fixed metadata update interval bug

* Wed Nov  1 2017 Mika Heiskanen <mika.heiskanen@fmi.fi> - 17.11.1-1.fmi
- Rebuilt due to dependency updates

* Tue Oct 31 2017 Anssi Reponen <anssi.reponen@fmi.fi> - 17.10.31-1.fmi
- icemap product files updated
- traffic restrictions table implemented
- BRAINSTORM-976: metadata query interval made configurable. Additionally 
if PostGISLayer is of type icemap, the existence of new icemaps can be checked 
from database before metadata is updated

* Mon Oct 23 2017 Mika Heiskanen <mika.heiskanen@fmi.fi> - 17.10.23-1.fmi
- Allow placing more layer data into the defs-section to enable more sharing

* Thu Oct 19 2017 Mika Heiskanen <mika.heiskanen@fmi.fi> - 17.10.19-1.fmi
- Added checks against duplicate qid-values.

* Tue Oct 17 2017 Mika Heiskanen <mika.heiskanen@fmi.fi> - 17.10.16-2.fmi
- Allow application/pdf requests

* Mon Oct 16 2017 Anssi Reponen <anssi.reponen@fmi.fi> - 17.10.16-1.fmi
- product files updated
- handling of sublayers of PostGISLayer corrected
- GetCapabilities geographic bounding box longitudes are now forced to range -180...180

* Thu Oct 12 2017 Anssi Reponen <anssi.reponen@fmi.fi> - 17.10.12-1.fmi
- Icemap-related changes:
- changes are based on two Agile Jira-issues: VANADIS-376,COICESERV-36 
- new layer, FrameLayer, added for a frame (and scale) around the map
- WMS now supports application/pdf-documents
- longitude, latitude attribute added to TagLayer, TimeLayer to express location on map
- new icemap-products, patterns, symbols, filters added

* Wed Sep 27 2017 Mika Heiskanen <mika.heiskanen@fmi.fi> - 17.9.27-2.fmi
- Fixed GetLegendGraphic to use unique IDs in case there are two or more isoband layers

* Wed Sep 27 2017 Mika Heiskanen <mika.heiskanen@fmi.fi> - 17.9.27-1.fmi
- Changed variable name obsengine_disable to observation_disabled as in Timeseries-plugin

* Mon Sep 25 2017 Mika Heiskanen <mika.heiskanen@fmi.fi> - 17.9.25-2.fmi
- Allow any time in WMS requests inside the range of times listed in GetCapabilities

* Mon Sep 25 2017 Anssi Reponen <anssi.reponen@fmi.fi> - 17.9.25-1.fmi
- Encode lolimit and hilimit with null in GeoJSON, infinities are not valid in JSON
- Added configurability for GetLegendGraphic-response: Parameter name, unit and layout of output document can be configured (BRAINSTORM-922)

* Wed Sep 20 2017 Mika Heiskanen <mika.heiskanen@fmi.fi> - 17.9.20-1.fmi
- Output lolimit and hilimit to geojson even if +-inf

* Thu Sep 14 2017 Anssi Reponen <anssi.reponen@fmi.fi> - 17.9.14-1.fmi
- Added configurability for GetLegendGraphic-response:
Parameter name, unit and layout of output document can be configured (see. BRAINSTORM-922)

* Tue Sep 12 2017 Mika Heiskanen <mika.heiskanen@fmi.fi> - 17.9.12-1.fmi
- Using new contouring API which does not care if crs=data is used.

* Fri Sep  8 2017 Mika Heiskanen <mika.heiskanen@fmi.fi> - 17.9.8-1.fmi
- Allow projection settings to be missing in WMS product configuration files
- Improved query string handling via fixes to Spine

* Thu Sep  7 2017 Mika Heiskanen <mika.heiskanen@fmi.fi> - 17.9.7-1.fmi
- Fixed polygon intersections to use the requested spatial references

* Mon Sep  4 2017 Mika Heiskanen <mika.heiskanen@fmi.fi> - 17.9.4-1.fmi
- Using request's host and apikey when generating online resource urls for GetCapabilities response

* Thu Aug 31 2017 Mika Heiskanen <mika.heiskanen@fmi.fi> - 17.8.31-1.fmi
- Fixed handling of invalid CRS requests to return the correct WMS exception report

* Tue Aug 29 2017 Anssi Reponen <anssi.reponen@fmi.fi> - 17.8.29-1.fmi
- Size of returned map for GetLegendGraphic request is calculated automatically (fixed size was used before).
  When WIDTH, HEIGHT request parameters are present they override automatically calculated values. 

* Mon Aug 28 2017 Mika Heiskanen <mika.heiskanen@fmi.fi> - 17.8.28-1.fmi
- Upgrade to boost 1.65

* Mon Aug 21 2017 Mika Heiskanen <mika.heiskanen@fmi.fi> - 17.8.21-1.fmi
- Fixed observation arrows and symbols to work for non geographic references

* Fri Aug 18 2017 Mika Heiskanen <mika.heiskanen@fmi.fi> - 17.8.18-1.fmi
- Plain ETag response code to frontend is now 204 no content
- Supported spatial references are now listed in the configuration file
- Added CRS:84, CRS:27, CRS:83 support
- Added local references CRS::SmartMetScandinavia and CRS:SmartMetEurope

* Mon Aug  7 2017 Mika Heiskanen <mika.heiskanen@fmi.fi> - 17.8.7-1.fmi
- WMS exceptions are now more detailed if the debug option is set
- Rewrote WMS error messages to be more detailed

* Thu Aug  3 2017 Mika Heiskanen <mika.heiskanen@fmi.fi> - 17.8.3-2.fmi
- urlencode layer names. In particular ':' should be encoded.

* Thu Aug  3 2017 Mika Heiskanen <mika.heiskanen@fmi.fi> - 17.8.3-1.fmi
- Do not cache CTPP::CDT objects at all, it is not thread safe

* Wed Aug  2 2017 Mika Heiskanen <mika.heiskanen@fmi.fi> - 17.8.1-2.fmi
- Fixed hostname generation to include the http protocol

* Tue Aug  1 2017 Mika Heiskanen <mika.heiskanen@fmi.fi> - 17.8.1-1.fmi
- CTPP2 downgrade forced recompile
- Changed to using a shared pointer instead of optional for CTPP::CDT objects

* Mon Jul 31 2017 Mika Heiskanen <mika.heiskanen@fmi.fi> - 17.7.31-1.fmi
- Rewrote GetCapabilities template and respective code to cover the full XML schema with matching names
- Added namespace attribute to WMS GetCapabilities queries

* Mon Jul 17 2017 Mika Heiskanen <mika.heiskanen@fmi.fi> - 17.7.17-2.fmi
- Fixed error messages for partial projection descriptions

* Mon Jul 17 2017 Mika Heiskanen <mika.heiskanen@fmi.fi> - 17.7.17-1.fmi
- Added electronic_mail_address GetCapabilities configuration variable
- Fixed GetCapabilities Style section to validate - name and title are obligatory

* Tue Jun 20 2017 Anssi Reponen <anssi.reponen@fmi.fi> - 17.6.20-1.fmi
- Use layer customer instead of default customer in wms-query

* Mon Jun 19 2017 Anssi Reponen <anssi.reponen@fmi.fi> - 17.6.19-2.fmi
- Fixed GetCapabilities-response

* Mon Jun 19 2017 Anssi Reponen <anssi.reponen@fmi.fi> - 17.6.19-1.fmi
- Handling of GetLegendGraphic message added (BRAINSTORM-895)
- testcases updated

* Wed May 31 2017 Mika Heiskanen <mika.heiskanen@fmi.fi> - 17.5.31-1.fmi
- JSON references and includes can now be replaced from query strings

* Mon May  29 2017 Anssi Reponen <anssi.reponen@fmi.fi> - 17.5.29-1.fmi
- LegendURL support added to GetCapabilities response (BRAINSTORM-895)
- GetCapabilities response message made more configurable (BRAINSTORM-870)

* Fri May  5 2017 Mika Heiskanen <mika.heiskanen@fmi.fi> - 17.5.5-1.fmi
- http/https scheme selection based on X-Forwarded-Proto header; STU-5084
- GetMap and GetCapabilities keywords are now case insensitive

* Fri Apr 28 2017 Mika Heiskanen <mika.heiskanen@fmi.fi> - 17.4.28-1.fmi
- Avoid reprojections once sampling has been done
- Prevent crash if TimeLayer origintime is desired when no querydata has been specified

* Mon Apr 24 2017 Mika Heiskanen <mika.heiskanen@fmi.fi> - 17.4.24-1.fmi
- Fixed GeoJSON templates to omit quotes around the coordinates

* Thu Apr 20 2017 Anssi Reponen <anssi.reponen@fmi.fi> - 17.4.20-1.fmi
- WMS acceps now observation-queries (BRAINSTORM-865)
- Some fields in GetCapabilities-response is made optional (BRAINSTORM-869)

* Wed Apr 12 2017 Mika Heiskanen <mika.heiskanen@fmi.fi> - 17.4.12-1.fmi
- Bug fix: if crs=data, use geographic bounding box for latlon projections

* Tue Apr 11 2017 Anssi Reponen <anssi.reponen@fmi.fi> - 17.4.11-1.fmi
- Variable name in template file corrected

* Mon Apr 10 2017 Anssi Reponen <anssi.reponen@fmi.fi> - 17.4.10-3.fmi
- Hardcoded values in GetCapabilities-response template file removed and moved into configuration file

* Mon Apr 10 2017 Mika Heiskanen <mika.heiskanen@fmi.fi> - 17.4.10-2.fmi
- Added rawkml and rawgeojson templates which omit presentation attributes

* Mon Apr 10 2017 Mika Heiskanen <mika.heiskanen@fmi.fi> - 17.4.10-1.fmi
- Added detection of global data that needs wraparound when contouring

* Sat Apr  8 2017 Mika Heiskanen <mika.heiskanen@fmi.fi> - 17.4.8-1.fmi
- Simplified error handling

* Fri Apr  7 2017 Mika Heiskanen <mika.heiskanen@fmi.fi> - 17.4.7-1.fmi
- Bug fix to symbol layer, required obs. parameter names was counted incorrectly

* Mon Apr  3 2017 Mika Heiskanen <mika.heiskanen@fmi.fi> - 17.4.3-1.fmi
- Added CORS headers to all responses
- Modifications due to observation engine API changes:
  redundant parameter in values-function removed,
  redundant Engine's Interface base class removed

* Wed Mar 29 2017 Mika Heiskanen <mika.heiskanen@fmi.fi> - 17.3.29-3.fmi
- Added a lines-setting to PostGISLayer to enable polyline-type clipping

* Wed Mar 29 2017 Mika Heiskanen <mika.heiskanen@fmi.fi> - 17.3.29-2.fmi
- scale attribute is now appended into transform attributes in number, symbol and arrow layers

* Wed Mar 29 2017 Mika Heiskanen <mika.heiskanen@fmi.fi> - 17.3.29-1.fmi
- KML and GeoJSON output now includes presentation attributes

* Thu Mar 16 2017 Mika Heiskanen <mika.heiskanen@fmi.fi> - 17.3.16-1.fmi
- Added WKTLayer

* Wed Mar 15 2017 Mika Heiskanen <mika.heiskanen@fmi.fi> - 17.3.15-3.fmi
- Fixed ArrowLayer not to require a speed parameter

* Wed Mar 15 2017 Mika Heiskanen <mika.heiskanen@fmi.fi> - 17.3.15-2.fmi
- Recompiled since Spine::Exception changed

* Wed Mar 15 2017 Mika Heiskanen <mika.heiskanen@fmi.fi> - 17.3.15-1.fmi
- Crash fix: added anonymous namespaces to protect similarly named structs

* Tue Mar 14 2017 Mika Heiskanen <mika.heiskanen@fmi.fi> - 17.3.14-1.fmi
- Switched to using macgyver StringConversion tools

* Mon Mar 13 2017 Mika Heiskanen <mika.heiskanen@fmi.fi> - 17.3.13-1.fmi
- Added GeoJSON support
- Added KML support

* Thu Mar  9 2017 Mika Heiskanen <mika.heiskanen@fmi.fi> - 17.3.9-1.fmi
- Added support for observations
- Added support for margins
- Added support for adding a clipping path to layers
- Fixed isoline clipping by shapes
- Added support for filtering observations by other observations

* Sun Feb 12 2017 Mika Heiskanen <mika.heiskanen@fmi.fi> - 17.2.12-1.fmi
- Added obsengine_disabled option with default = false
- Added possibility to package the plugin without the observation engine

* Sat Feb 11 2017 Mika Heiskanen <mika.heiskanen@fmi.fi> - 17.2.11-1.fmi
- Repackaged due to newbase API change

* Sat Feb  4 2017 Mika Heiskanen <mika.heiskanen@fmi.fi> - 17.2.4-1.fmi
- root and wms.root are now required settings

* Wed Feb  1 2017 Mika Heiskanen <mika.heiskanen@fmi.fi> - 17.2.1-1.fmi
- Updated apikey handling

* Sat Jan 28 2017 Mika Heiskanen <mika.heiskanen@fmi.fi> - 17.1.28-1.fmi
- Switched to using the new type of NFmiQueryData lonlon-cache

* Wed Jan 18 2017 Mika Heiskanen <mika.heiskanen@fmi.fi> - 17.1.18-1.fmi
- Upgrade from cppformat-library to fmt

* Thu Jan  5 2017 Mika Heiskanen <mika.heiskanen@fmi.fi> - 17.1.5-1.fmi
- Fixed WMS plugin to report that STYLES parameter is missing, not STYLE

* Wed Jan  4 2017 Mika Heiskanen <mika.heiskanen@fmi.fi> - 17.1.4-1.fmi
- Changed to use renamed SmartMet base libraries

* Wed Nov 30 2016 Mika Heiskanen <mika.heiskanen@fmi.fi> - 16.11.30-1.fmi
- Using test databases in test configuration
- No installation for configuration

* Tue Nov 29 2016 Mika Heiskanen <mika.heiskanen@fmi.fi> - 16.11.29-1.fmi
- Recompiled due to spine API changes

* Tue Nov  1 2016 Mika Heiskanen <mika.heiskanen@fmi.fi> - 16.11.1-1.fmi
- Namespace changed
- Authentication can now be disabled by setting authenticate=false

* Wed Sep 28 2016 Mika Heiskanen <mika.heiskanen@fmi.fi> - 16.9.28-1.fmi
- Disabled the Inspire extension until the XML validates
- Initialize WMSLayer coordinates properly in the constructor

* Tue Sep 27 2016 Mika Heiskanen <mika.heiskanen@fmi.fi> - 16.9.27-1.fmi
- Fixed handling of supported WMS versions

* Fri Sep 23 2016 Mika Heiskanen <mika.heiskanen@fmi.fi> - 16.9.23-1.fmi
- Setting a zero or negative resolution now disables sampling, this enables disabling sampling via a query string

* Wed Sep 21 2016 Mika Heiskanen <mika.heiskanen@fmi.fi> - 16.9.21-1.fmi
- IceMapLayer refactored: IceMapLayerHandler class removed and functionality moved to IceMapLayer class. Layer properties modified/unified and configuration files updated accordingly (JSON Reference document updated as well).

* Tue Sep 13 2016 Mika Heiskanen <mika.heiskanen@fmi.fi> - 16.9.13-1.fmi
- Code modified bacause of Contour-engine API changes: vector of isolines/isobands queried at once instead of only one isoline/isoband

* Tue Sep 13 2016 Mika Heiskanen <mika.heiskanen@fmi.fi> - 16.9.13-1.fmi
- Added parameter value checkings for "type","width" and "height".

* Tue Sep  6 2016 Mika Heiskanen <mika.heiskanen@fmi.fi> - 16.9.6-1.fmi
- New exception handler
- dali configuration file in test directory corrected dali/test/dali.conf
- 'true' replaced with 1 when assigning into CTPP::CDT map
- Support for Inspire extended capabilities added (BRAINSTORM-700)
- Refactoring: wms-related stuff in Config.cpp moved to WMSConfig.cpp, naming and structure of wms-parameters in configuration file changed

* Tue Aug 30 2016 Mika Heiskanen <mika.heiskanen@fmi.fi> - 16.8.30-1.fmi
- Base class API change
- Use response code 400 instead of 503

* Mon Aug 15 2016 Markku Koskela <markku.koskela@fmi.fi> - 16.8.15-1.fmi
- The init(),shutdown() and requestHandler() methods are now protected methods
- The requestHandler() method is called from the callRequestHandler() method

* Wed Jun 29 2016 Mika Heiskanen <mika.heiskanen@fmi.fi> - 16.6.29-1.fmi
- QEngine API changed

* Tue Jun 14 2016 Mika Heiskanen <mika.heiskanen@fmi.fi> - 16.6.14-1.fmi
- Full recompile

* Thu Jun  2 2016 Mika Heiskanen <mika.heiskanen@fmi.fi> - 16.6.2-1.fmi
- Full recompile

* Wed Jun  1 2016 Mika Heiskanen <mika.heiskanen@fmi.fi> - 16.6.1-1.fmi
- Added graceful shutdown

* Tue May 17 2016 Tuomo Lauri <tuomo.lauri@fmi.fi> - 16.5.17-1.fmi
- Fixed unhelpful accessors
- No longer doing double GetCapabilities - update

* Mon May 16 2016 Mika Heiskanen <mika.heiskanen@fmi.fi> - 16.5.16-1.fmi
- Replaced TimeZoneFactory with TimeZones

* Wed May 11 2016 Mika Heiskanen <mika.heiskanen@fmi.fi> - 16.5.11-1.fmi
- Avoid string streams for speed
- TagLayer cdata now supports translations

* Wed Apr 20 2016 Tuomo Lauri <tuomo.lauri@fmi.fi> - 16.4.20-1.fmi
- Added "quiet" konfiguration option to be able to silence warnings during tests. Default = false.
- Built against new Contour-Engine
- AuthEngine support

* Tue Apr 19 2016 Mika Heiskanen <mika.heiskanen@fmi.fi> - 16.4.19-1.fmi
- Allow a missing time setting if time is not needed in the result

* Mon Apr 18 2016 Tuomo Lauri <tuomo.lauri@fmi.fi> - 16.4.18-3.fmi
- Added catch-guard to GIS engine metadata retrieval

* Mon Apr 18 2016 Mika Heiskanen <mika.heiskanen@fmi.fi> - 16.4.18-2.fmi
- Upgraded to the latest jsoncpp with UInt64 changes

* Mon Apr 18 2016 Mika Heiskanen <mika.heiskanen@fmi.fi> - 16.4.18-1.fmi
- Upgraded to cppformat 2.0

* Thu Mar 31 2016 Tuomo Lauri <tuomo.lauri@fmi.fi> - 16.3.31-1.fmi
- Fixed segfault issue in shape handling

* Mon Mar  7 2016 Mika Heiskanen <mika.heiskanen@fmi.fi> - 16.3.7-2.fmi
- Permit negative dx,dy offsets for most layout algorithms

* Mon Mar  7 2016 Mika Heiskanen <mika.heiskanen@fmi.fi> - 16.3.7-1.fmi
- Added dx,dy offsetting support for all label/symbol layout algorithms

* Fri Mar  4 2016 Tuomo Lauri <tuomo.lauri@fmi.fi> - 16.3.4-1.fmi
- Added cppformat dependencies
- Added layout=keyword option to position generation
- Added layout=latlon option to position generation

* Thu Feb 11 2016 Mika Heiskanen <mika.heiskanen@fmi.fi> - 16.2.11-1.fmi
- Fixed WindRoseLayer not to crash if a station has no observations, the station is silently skipped

* Tue Feb  9 2016 Tuomo Lauri <tuomo.lauri@fmi.fi> - 16.2.9-1.fmi
- Rebuilt against the new TimeSeries::Value definition

* Mon Feb  8 2016 Tuomo Lauri <tuomo.lauri@fmi.fi> - 16.2.8-2.fmi
- Better fix for segfault issue

* Mon Feb  8 2016 Tuomo Lauri <tuomo.lauri@fmi.fi> - 16.2.8-1.fmi
- Fixed segfault issue in WindRoseLayer

* Thu Feb  4 2016 Mika Heiskanen <mika.heiskanen@fmi.fi> - 16.2.4-1.fmi
- Fixed parameter setting in NumberLayer to be done after the positions are generated

* Tue Feb  2 2016 Tuomo Lauri <tuomo.lauri@fmi.fi> - 16.2.2-1.fmi
- Missingvalue is now deprecated in Q-Engine calls

* Fri Jan 29 2016 Mika Heiskanen <mika.heiskanen@fmi.fi> - 16.1.29-1.fmi
- Added possibility to move numbers and symbols based on a direction parameter
- Added graticulefill layout for positions

* Tue Jan 26 2016 Mika Heiskanen <mika.heiskanen@fmi.fi> - 16.1.26-1.fmi
- Fixed pixel to latlon conversion in Positions calculations

* Sat Jan 23 2016 Mika Heiskanen <mika.heiskanen@fmi.fi> - 16.1.23-1.fmi
- Fmi::TimeZoneFactory API changed

* Wed Jan 20 2016 Mika Heiskanen <mika.heiskanen@fmi.fi> - 16.1.20-1.fmi
- Added graticule support for position generation, mostly indended for symbols

* Tue Jan 19 2016 Mika Heiskanen <mika.heiskanen@fmi.fi> - 16.1.19-1.fmi
- Added support for U- and V-components to ArrowLayer
- Explicit infinity checking no longer required, it is done by macgyver parsers

* Mon Jan 18 2016 Mika Heiskanen <mika.heiskanen@fmi.fi> - 16.1.18-2.fmi
- Throw if bbox contains infinities

* Mon Jan 18 2016 Mika Heiskanen <mika.heiskanen@fmi.fi> - 16.1.18-1.fmi
- newbase API changed, full recompile

* Thu Jan 14 2016 Mika Heiskanen <mika.heiskanen@fmi.fi> - 16.1.14-1.fmi
- Draw coordinate grid fully without clipping it, clip it using SVG for better speed

* Mon Dec 21 2015 Tuomo Lauri <tuomo.lauri@fmi.fi> - 15.12.21-1.fmi
- WMS GetCapablities update loop was missing exception handling

* Mon Dec 14 2015 Tuomo Lauri <tuomo.lauri@fmi.fi> - 15.12.14-1.fmi
- Added multiplier and offset to ArrowLayer to enable knots in speed selection
- Added southflop option to enable flopping wind barbs in the southern hemisphere
- Enabled aviation chart numbers by adding plusprefix and minusprefix attributes for labels
- Symbol, filter, marker etc modification time is now included in the ETag.
- Symbols, numbers and arrows can now be placed at querydata points
- WMS refactoring: time_column no longer required in PostGIS - layers
- Icemap is now its own dedicated layer

* Thu Dec  3 2015 Tuomo Lauri <tuomo.lauri@fmi.fi> - 15.12.3-1.fmi
- New Icemap functionality in PostGisLayer

* Wed Nov 18 2015 Tuomo Lauri <tuomo.lauri@fmi.fi> - 15.11.18-1.fmi
- SmartMetPlugin now receives a const HTTP Request

* Tue Nov 10 2015 Mika Heiskanen <mika.heiskanen@fmi.fi> - 15.11.10-2.fmi
- Avoid timezone locks by avoiding unnecessary conversions from ptime to NFmiMetTime in loops

* Tue Nov 10 2015 Mika Heiskanen <mika.heiskanen@fmi.fi> - 15.11.10-1.fmi
- Avoid string streams to avoid global std::locale locks

* Fri Nov  6 2015 Mika Heiskanen <mika.heiskanen@fmi.fi> - 15.11.6-1.fmi
- Removed IceLayer, same functionality can now be achieved using PostGISLayer
- Added optional time truncation to PostGISLayer

* Wed Nov  4 2015 Mika Heiskanen <mika.heiskanen@fmi.fi> - 15.11.4-1.fmi
- Using Fmi::to_string instead of WMS::to_string to avoid std::locale locks

* Wed Oct 28 2015 Mika Heiskanen <mika.heiskanen@fmi.fi> - 15.10.28-1.fmi
- Added safety checks against deleted files/dirs when scanning WMS directories

* Mon Oct 26 2015 Mika Heiskanen <mika.heiskanen@fmi.fi> - 15.10.26-1.fmi
- Added proper debuginfo packaging
- Removed printouts when WMS layer is not available in certain projections

* Mon Oct 12 2015 Tuomo Lauri <tuomo.lauri@fmi.fi> - 15.10.12-1.fmi
- Now setting CORS headers to succesful responses
- Fix segfault by checking symbol is defined before dereferencing it

* Tue Sep 29 2015 Tuomo Lauri <tuomo.lauri@fmi.fi> - 15.9.29-1.fmi
- Samping improvements
- Fixed WMS GetCapabilities times

* Mon Sep 28 2015 Mika Heiskanen <mika.heiskanen@fmi.fi> - 15.9.28-1.fmi
- Resampling now uses the projection bounding box instead of corner coordinates

* Thu Sep 24 2015 Mika Heiskanen <mika.heiskanen@fmi.fi> - 15.9.24-1.fmi
- Improved WMS bounding box calculations

* Fri Aug 28 2015 Mika Heiskanen <mika.heiskanen@fmi.fi> - 15.8.28-1.fmi
- Allow parameter not to be set in intersections, and just do nothing

* Mon Aug 24 2015 Mika Heiskanen <mika.heiskanen@fmi.fi> - 15.8.24-1.fmi
- Recompiled due to Convenience.h API changes

* Fri Aug 21 2015 Tuomo Lauri <tuomo.lauri@fmi.fi> - 15.8.21-1.fmi
- Fixed segfault issue in WMSGetMap

* Thu Aug 20 2015 Tuomo Lauri <tuomo.lauri@fmi.fi> - 15.8.20-1.fmi
- Implemented PostGIS WMS layer

* Tue Aug 18 2015 Mika Heiskanen <mika.heiskanen@fmi.fi> - 15.8.18-1.fmi
- Use time formatters from macgyver to avoid global locks from sstreams

* Mon Aug 17 2015 Mika Heiskanen <mika.heiskanen@fmi.fi> - 15.8.17-1.fmi
- Use -fno-omit-frame-pointer to improve perf use

* Fri Aug 14 2015 Mika Heiskanen <mika.heiskanen@fmi.fi> - 15.8.14-1.fmi
- Recompiled due to string formatting changes

* Thu Jul 23 2015 Mika Heiskanen <mika.heiskanen@fmi.fi> - 15.7.23-1.fmi
- Improved handling of arrows, symbols and numbers for geographic references

* Wed Jul 22 2015 Mika Heiskanen <mika.heiskanen@fmi.fi> - 15.7.22-1.fmi
- Added intersections with isobands for arrows, symbols and numbers

* Tue Jul 21 2015 Mika Heiskanen <mika.heiskanen@fmi.fi> - 15.7.21-1.fmi
- Fixed ArrowLayer, SymbolLayer and NumberLayer to work for geographic projections

* Fri Jun 26 2015 Mika Heiskanen <mika.heiskanen@fmi.fi> - 15.6.26-1.fmi
- Recompiled to get case insensitive JSON expansion from query strings
- SymbolLayer now supports symbol scaling
- SymbolLayer now supports metaparameters such as weathersymbol

* Tue Jun 23 2015 Mika Heiskanen <mika.heiskanen@fmi.fi> - 15.6.23-1.fmi
- Location API changed and forced a recompile

* Tue May 12 2015 Mika Heiskanen <mika.heiskanen@fmi.fi> - 15.5.12-1.fmi
- Updated to use shared dem & land cover data from geoengine

* Wed Apr 29 2015 Mika Heiskanen <mika.heiskanen@fmi.fi> - 15.4.29-1.fmi
- Added server thread pool deduction
- Fixed WindRoseLayer data validity checks
- Added lake corrections to landscape interpolation

* Fri Apr 24 2015 Mika Heiskanen <mika.heiskanen@fmi.fi> - 15.4.24-1.fmi
- Pass the set timezone from WindRoseLayer to obsengine

* Tue Apr 14 2015 Santeri Oksman <santeri.oksman@fmi.fi> - 15.4.14-1.fmi
- Rebuild

* Mon Apr 13 2015 Tuomo Lauri <tuomo.lauri@fmi.fi> - 15.4.13-1.fmi
- No supporting frontend cache also in dali queries

* Thu Apr  9 2015 Mika Heiskanen <mika.heiskanen@fmi.fi> - 15.4.9-1.fmi
- newbase API changed

* Wed Apr  8 2015 Mika Heiskanen <mika.heiskanen@fmi.fi> - 15.4.8-1.fmi
- Implemented frontend cache support for WMS queries

* Fri Mar  6 2015 Tuomo Lauri <tuomo.lauri@fmi.fi> - 15.3.6-2.fmi
- Reverted getCapabilities axis ordering

* Fri Mar  6 2015 Tuomo Lauri <tuomo.lauri@fmi.fi> - 15.3.6-1.fmi
- Fixed getCapabilities Content-Type and simplified MIME handling

* Tue Mar  3 2015 Tuomo Lauri <tuomo.lauri@fmi.fi> - 15.3.3-2.fmi
- Fixed bug in GetCapabilities coordinates generation

* Tue Mar  3 2015 Tuomo Lauri <tuomo.lauri@fmi.fi> - 15.3.3-1.fmi
- Now automatically updating GetCapabilities info from WMS directory

* Thu Feb 26 2015 Tuomo Lauri <tuomo.lauri@fmi.fi> - 15.2.26-1.fmi
- Fixed GetCapabilities schema

* Wed Feb 25 2015 Tuomo Lauri <tuomo.lauri@fmi.fi> - 15.2.25-1.fmi
- Fixed WMS GetCapabilities GetMap-URI
- WMS product definition directory structure is now recursive (BRAINSTORM-426)
- Added intersect property for isolines and isobands to enable clipping them by isobands of other parameters
- Added isoband.inside, isoband.outside, isoline.inside and isoline.outside to clip contours by maps

* Tue Feb 24 2015 Mika Heiskanen <mika.heiskanen@fmi.fi> - 15.2.24-1.fmi
- Recompiled due to changes in newbase linkage

* Mon Feb 23 2015 Tuomo Lauri <tuomo.lauri@fmi.fi> - 15.2.23-1.fmi
- Fixed bug in projection axis ordering
- Fixed GetCapabilities BoundingBox attributes
- Added development configuration file
- Added more supported EPSGs for WMS

* Fri Feb 20 2015 Tuomo Lauri <tuomo.lauri@fmi.fi> - 15.2.20-1.fmi
- WMS::GetCapabilities response corrected

* Mon Feb 16 2015 Tuomo Lauri <tuomo.lauri@fmi.fi> - 15.2.16-1.fmi
- Now using memory-filesystem cache
- allow overriding everything in the product JSON from query string
- disable_format and enable_format are now named disable and enable
- image format is now selected with "type" instead of format (except for WMS)
- changed how crs, bboxcrs, xsize, ysize and bbox are passed from WMS to Dali

* Wed Jan 28 2015 Tuomo Lauri <tuomo.lauri@fmi.fi> - 15.1.28-1.fmi
- Fixed error in GetCapabilities message generation

* Mon Jan 26 2015 Mika Heiskanen <mika.heiskanen@fmi.fi> - 15.1.26-1.fmi
- Round symbol coordinates in LocationLayer to integers, full precision is unnecessary
- Added caching of rendered images

* Tue Jan 20 2015 Tuomo Lauri <tuomo.lauri@fmi.fi> - 15.1.20-1.fmi
- WMS file scanner now skips failed product definitions

* Thu Dec 18 2014 Mika Heiskanen <mika.heiskanen@fmi.fi> - 14.12.18-2.fmi
- Fixed WMS filename validator

* Thu Dec 18 2014 Mika Heiskanen <mika.heiskanen@fmi.fi> - 14.12.18-1.fmi
- WMS will no longer read backup files, files not ending with ".json" etc

* Wed Dec 17 2014 Mika Heiskanen <mika.heiskanen@fmi.fi> - 14.12.17-1.fmi
- Added WindRoseLayer

* Wed Dec 10 2014 Mika Heiskanen <mika.heiskanen@fmi.fi> - 14.12.10-1.fmi
- Disable SVG size limits in librsvg

* Mon Dec  8 2014 Mika Heiskanen <mika.heiskanen@fmi.fi> - 14.12.8-1.fmi
- Added IceLayer for rendering ice maps
- Added support for PDF and PS image formats
- Added enable_format and disable_format variables

* Mon Nov 24 2014 Mika Heiskanen <mika.heiskanen@fmi.fi> - 14.11.24-1.fmi
- RHEL7 no longed needs a global lock for rendering PNG images

* Fri Oct 24 2014 Tuomo Lauri <tuomo.lauri@fmi.fi> - 14.10.24-1.fmi
- Prevent crashes if the given CRS is not valid
- WMS implementation modified: dali products handled as WMS-layers

* Wed Sep 17 2014 Mika Heiskanen <mika.heiskanen@fmi.fi> - 14.9.17-1.fmi
- Added support for minresolution and maxresolution requirements
- WMS support

* Mon Sep  8 2014 Mika Heiskanen <mika.heiskanen@fmi.fi> - 14.9.8-1.fmi
- Recompiled due to geoengine API changes

* Fri Sep  5 2014 Mika Heiskanen <mika.heiskanen@fmi.fi> - 14.9.5-1.fmi
- Added LocationLayer

* Wed Sep  3 2014 Mika Heiskanen <mika.heiskanen@fmi.fi> - 14.9.3-1.fmi
- Added settings for label: locale, precision, prefix, suffix

* Tue Sep  2 2014 Mika Heiskanen <mika.heiskanen@fmi.fi> - 14.9.2-1.fmi
- Lock the SVG renderer until system libraries (fontconfig, pango, cairo) are thread safe

* Fri Aug 29 2014 Mika Heiskanen <mika.heiskanen@fmi.fi> - 14.8.29-2.fmi
- Added multiplier and offset to NumberLayer

* Fri Aug 29 2014 Mika Heiskanen <mika.heiskanen@fmi.fi> - 14.8.29-1.fmi
- Fixed behaviour of query string 'time' option for relative offsets

* Tue Aug 26 2014 Mika Heiskanen <mika.heiskanen@fmi.fi> - 14.8.26-1.fmi
- Added 'marker' as a valid attribute

* Fri Aug 22 2014 Tuomo Lauri <tuomo.lauri@fmi.fi> - 14.8.22-1.fmi
- Fixed memory leaks in layer generation

* Fri Aug  8 2014 Mika Heiskanen <mika.heiskanen@fmi.fi> - 14.8.8-3.fmi
- Relative times are now rounded up to the next hour

* Fri Aug  8 2014 Mika Heiskanen <mika.heiskanen@fmi.fi> - 14.8.8-2.fmi
- Rewritten GisEngine API

* Fri Aug  8 2014 Mika Heiskanen <mika.heiskanen@fmi.fi> - 14.8.8-1.fmi
- Changed map.simplification to map.mindistance for consistency

* Thu Aug  7 2014 Mika Heiskanen <mika.heiskanen@fmi.fi> - 14.8.7-4.fmi
- Do not draw arrows when data is missing

* Thu Aug  7 2014 Mika Heiskanen <mika.heiskanen@fmi.fi> - 14.8.7-3.fmi
- Added safety checks against empty maps and contours

* Thu Aug  7 2014 Mika Heiskanen <mika.heiskanen@fmi.fi> - 14.8.7-2.fmi
- Added support for removing too small polygons from maps

* Thu Aug  7 2014 Mika Heiskanen <mika.heiskanen@fmi.fi> - 14.8.7-1.fmi
- Added support for simplification of the map data

* Wed Aug  6 2014 Mika Heiskanen <mika.heiskanen@fmi.fi> - 14.8.6-2.fmi
- Improved definition for the resolution setting for geographic coordinate systems

* Wed Aug  6 2014 Mika Heiskanen <mika.heiskanen@fmi.fi> - 14.8.6-1.fmi
- WKT for latlon and rotated latlon is fixed not to include PROJCS

* Fri Jul 25 2014 Mika Heiskanen <mika.heiskanen@fmi.fi> - 14.7.25-1.fmi
- Rebuilt with the latest GDAL

* Wed Jul  2 2014 Mika Heiskanen <mika.heiskanen@fmi.fi> - 14.7.2-1.fmi
- JSON files must now give an explicit .css suffix to style files (consistency)
- inside/outside requirements for arrows, numbers etc can now use where-clauses
- overriding SQL related variables is no longer allowed for safety reasons
- isobands now allow specifying the interpolation method, previously "linear" was assumed

* Mon Jun 30 2014 Mika Heiskanen <mika.heiskanen@fmi.fi> - 14.6.30-1.fmi
- New release with layers for arrows, numbers, legends, symbols, background

* Wed Jun 11 2014 Mika Heiskanen <mika.heiskanen@fmi.fi> - 14.6.11-1.fmi
- New release with refactored style features. Added option style=name.

* Wed Jun  4 2014 Mika Heiskanen <mika.heiskanen@fmi.fi> - 14.6.4-1.fmi
- Beta version

* Wed Feb 26 2014 Mika Heiskanen <mika.heiskanen@fmi.fi> - 14.2.26-1.fmi
- Alpha version
<|MERGE_RESOLUTION|>--- conflicted
+++ resolved
@@ -5,7 +5,7 @@
 Summary: SmartMet WMS/Dali plugin
 Name: %{SPECNAME}
 Version: 22.5.24
-Release: 1%{?dist}.fmi
+Release: 2%{?dist}.fmi
 License: MIT
 Group: SmartMet/Plugins
 URL: https://github.com/fmidev/smartmet-plugin-wms
@@ -138,13 +138,11 @@
 %{_sysconfdir}/smartmet/plugins/wms/tmpl/*.c2t
 
 %changelog
-<<<<<<< HEAD
-* Tue May 24 2022 Anssi Reponen <anssi.reponen@fmi.fi> - 22.5.24-1.fmi
+* Tue May 24 2022 Anssi Reponen <anssi.reponen@fmi.fi> - 22.5.24-2.fmi
 - Fixed bug in default interval dimension (BRAINSTORM-2299)
-=======
+
 * Tue May 24 2022 Mika Heiskanen <mika.heiskanen@fmi.fi> - 22.5.24-1.fmi
 - Repackaged due to NFmiArea ABI changes
->>>>>>> c5e9af20
 
 * Fri May 20 2022 Mika Heiskanen <mika.heiskanen@fmi.fi> - 22.5.20-1.fmi
 - Repackaged due to ABi changes to newbase LatLon methods
