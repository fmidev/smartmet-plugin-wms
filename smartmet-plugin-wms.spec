%bcond_without authentication
%bcond_without observation
%define DIRNAME wms
%define SPECNAME smartmet-plugin-%{DIRNAME}
Summary: SmartMet WMS/Dali plugin
Name: %{SPECNAME}
Version: 22.3.21
Release: 1%{?dist}.fmi
License: MIT
Group: SmartMet/Plugins
URL: https://github.com/fmidev/smartmet-plugin-wms
Source0: %{name}.tar.gz
BuildRoot: %{_tmppath}/%{name}-%{version}-%{release}-root-%(%{__id_u} -n)
BuildRequires: rpm-build
BuildRequires: gcc-c++
BuildRequires: make
BuildRequires: boost169-devel
BuildRequires: rpm-build
BuildRequires: smartmet-library-giza-devel >= 21.6.18
BuildRequires: smartmet-library-grid-content-devel >= 22.3.10
BuildRequires: smartmet-library-grid-files-devel >= 22.3.8
BuildRequires: smartmet-library-macgyver-devel >= 22.3.8
BuildRequires: smartmet-library-spine-devel >= 22.3.18
BuildRequires: smartmet-library-timeseries-devel >= 22.3.18
%if %{with authentication}
BuildRequires: smartmet-engine-authentication-devel >= 22.1.21
%endif
%if %{with observation}
BuildRequires: smartmet-engine-observation-devel >= 22.3.18
%endif
BuildRequires: smartmet-engine-gis-devel >= 22.2.10
BuildRequires: smartmet-engine-grid-devel >= 22.3.10
BuildRequires: smartmet-engine-geonames-devel >= 22.1.31
BuildRequires: smartmet-engine-querydata-devel >= 22.3.18
BuildRequires: smartmet-engine-contour-devel >= 22.1.21
BuildRequires: smartmet-library-gis-devel >= 22.1.24
BuildRequires: fmt-devel >= 7.1.3
BuildRequires: ctpp2 >= 2.8.8
BuildRequires: jsoncpp-devel
# BuildRequires: flex-devel
BuildRequires: cairo-devel
BuildRequires: bzip2-devel
BuildRequires: heatmap-devel
%if %{defined el7}
BuildRequires: librsvg2-devel = 2.40.6
#TestRequires: librsvg2-devel = 2.40.6
#TestRequires: librsvg2-tools = 2.40.6
%else
BuildRequires: librsvg2-devel
#TestRequires: librsvg2-devel
#TestRequires: librsvg2-tools
%endif
Requires: cairo
Requires: fmt >= 7.1.3
Requires: jsoncpp
Requires: ctpp2 >= 2.8.8
# Default font for some layers:
Requires: google-roboto-fonts
Requires: smartmet-library-grid-content >= 22.3.10
Requires: smartmet-library-grid-files >= 22.3.8
Requires: smartmet-library-gis >= 22.1.24
Requires: smartmet-library-macgyver >= 22.3.8
Requires: smartmet-library-spine >= 22.3.18
Requires: smartmet-library-timeseries >= 22.3.18
Requires: smartmet-library-giza >= 21.6.18
%if %{with authentication}
Requires: smartmet-engine-authentication >= 22.1.21
%endif
Requires: smartmet-engine-querydata >= 22.3.18
Requires: smartmet-engine-contour >= 22.1.21
Requires: smartmet-engine-gis >= 22.2.10
Requires: smartmet-engine-grid >= 22.3.10
Requires: smartmet-engine-geonames >= 22.1.31
Requires: smartmet-server >= 21.11.25
Requires: smartmet-library-spine >= 22.3.18
Requires: boost169-date-time
Requires: boost169-filesystem
Requires: boost169-iostreams
Requires: boost169-regex
Requires: boost169-system
Requires: boost169-thread
Provides: %{SPECNAME}
Obsoletes: smartmet-brainstorm-dali < 16.11.1
Obsoletes: smartmet-brainstorm-dali-debuginfo < 16.11.1
#TestRequires: boost169-devel
#TestRequires: bzip2-devel
#TestRequires: fmt-devel
#TestRequires: gcc-c++
#TestRequires: jsoncpp-devel
#TestRequires: ImageMagick
#TestRequires: bc
#TestRequires: smartmet-engine-contour-devel >= 22.1.21
#TestRequires: smartmet-engine-geonames-devel >= 22.1.31
#TestRequires: smartmet-engine-gis-devel >= 22.2.10
#TestRequires: smartmet-engine-querydata-devel >= 22.3.18
#TestRequires: smartmet-library-giza-devel >= 21.6.18
#TestRequires: smartmet-library-newbase-devel >= 22.1.21
#TestRequires: smartmet-library-spine-devel >= 22.3.18
#TestRequires: smartmet-library-timeseries-devel >= 22.3.18
#TestRequires: smartmet-engine-grid-devel >= 22.3.10
#TestRequires: smartmet-engine-grid-test
#TestRequires: smartmet-test-data
#TestRequires: smartmet-test-db
#TestRequires: google-roboto-fonts
#TestRequires: zlib-devel
#TestRequires: cairo-devel
#TestRequires: redis
%if %{with observation}
#TestRequires: smartmet-engine-observation-devel >= 22.3.18
%endif

%description
SmartMet WMS/Dali plugin

%prep
rm -rf $RPM_BUILD_ROOT

%setup -q -n %{SPECNAME}
 
%build -q -n %{SPECNAME}
make %{_smp_mflags} \
     %{?!with_authentication:CFLAGS=-DWITHOUT_AUTHENTICATION} \
     %{?!with_observation:CFLAGS=-DWITHOUT_OBSERVATION}

%install
%makeinstall

%clean
rm -rf $RPM_BUILD_ROOT

%Files
%defattr(0775,root,root,0775)
%{_datadir}/smartmet/plugins/wms.so
%defattr(0664,root,root,0775)
%{_sysconfdir}/smartmet/plugins/wms/tmpl/*.c2t

%changelog
<<<<<<< HEAD
* Mon Mar 21 2022 Anssi Reponen <anssi.reponen@fmi.fi> - 22.3.21-1.fmi
- Possible to have custom legends for alternative styles (BRAINSTORM-2275)
- Fix default language bug of legends, config file->product file->url parameter (BRAINSTORM-2266)
=======
* Mon Mar 21 2022 Andris Pavēnis <andris.pavenis@fmi.fi> 22.3.21-1.fmi
- Update due to changes in smartmet-library-spine and smartnet-library-timeseries
>>>>>>> f06fa259

* Thu Mar 10 2022 Mika Heiskanen <mika.heiskanen@fmi.fi> - 22.3.10-1.fmi
- Repackaged due to base library ABI changes

* Tue Mar 8 2022 Anssi Reponen <anssi.reponen@fmi.fi> - 22.3.8-1.fmi
- Started using timeseries-library (BRAINSTORM-2259)

* Mon Mar  7 2022 Mika Heiskanen <mika.heiskanen@fmi.fi> - 22.3.7-1.fmi
- Repackaged due to base library API changes

* Tue Mar 1 2022 Anssi Reponen <anssi.reponen@fmi.fi> - 22.3.1-1.fmi
- Fixed handling of symbol groups in legends (BRAINSTORM-2266)

* Mon Feb 28 2022 Mika Heiskanen <mika.heiskanen@fmi.fi> - 22.2.28-1.fmi
- Repackaged due to base library/engine ABI changes

* Wed Feb 16 2022 Anssi Reponen <anssi.reponen@fmi.fi> - 22.2.16-1.fmi
- Support for present weather observations (BRAINSTORM-2231)
- Check for empty vector when processing result set  (BRAINSTORM-2264)

* Wed Feb  9 2022 Mika Heiskanen <mika.heiskanen@fmi.fi> - 22.2.9-1.fmi
- Repackaged due to ABI changes in grid libraries

* Mon Feb  7 2022 Mika Heiskanen <mika.heiskanen@fmi.fi> - 22.2.7-1.fmi
- Added "multiple" setting for labels

* Tue Jan 25 2022 Mika Heiskanen <mika.heiskanen@fmi.fi> - 22.1.25-1.fmi
- Minor fix to unfinished generation handling

* Mon Jan 24 2022 Andris Pavēnis <andris.pavenis@fmi.fi> 22.1.24-1.fmi
- Rebuild due to package upgrade from PGDG (gdal 3.4 etc)

* Tue Jan 18 2022 Mika Heiskanen <mika.heiskanen@fmi.fi> - 22.1.18-1.fmi
- Added support for type=cnf with stage=N for different phases of configuration file preprocessing

* Thu Dec 16 2021 Anssi Reponen <anssi.reponen@fmi.fi> - 21.12.16-1.fmi
- Fixed style selection so that any elment, except qid, can be redefined in styles-section

* Wed Dec 15 2021 Anssi Reponen <anssi.reponen@fmi.fi> - 21.12.15-1.fmi
- Fixed NumberLayer style selection bug (BRAINSTORM-2220)

* Wed Dec  8 2021 Mika Heiskanen <mika.heiskanen@fmi.fi> - 21.12.8-1.fmi
- Added unit conversion support for SymbolLayer

* Tue Dec  7 2021 Andris Pavēnis <andris.pavenis@fmi.fi> 21.12.7-1.fmi
- Update to postgresql 13 and gdal 3.3

* Mon Nov 15 2021 Mika Heiskanen <mika.heiskanen@fmi.fi> - 21.11.15-2.fmi
- Repackaged due to ABI changes in base grid libraries

* Mon Nov 15 2021 Anssi Reponen <anssi.reponen@fmi.fi> - 21.11.15-1.fmi
- Map-layer must not show time-dimension in GetCapabilities response (BRAINSTORM-2197)

* Tue Nov 2 2021 Anssi Reponen <anssi.reponen@fmi.fi> - 21.11.3-1.fmi
- Set valid value in GetCapabilities Last-Modified field (BRAINSTORM-2174)
- Fixed search order of file-path starting with '/' (BRAINSTORM-2193)

* Fri Oct 29 2021 Mika Heiskanen <mika.heiskanen@fmi.fi> - 21.10.29-1.fmi
- Repackaged due to ABI changes in base grid libraries

* Wed Oct 27 2021 Anssi Reponen <anssi.reponen@fmi.fi> - 21.10.27-1.fmi
- GetCapabilities expiration time may be defined in configuration file, default value 60s (BRAINSTORM-2172)

* Mon Oct 25 2021 Anssi Reponen <anssi.reponen@fmi.fi> - 21.10.25-1.fmi
- Minimum distance and priority for Symbol-,Arrow-,NumberLayer (BRAINSTORM-2182)

* Tue Oct 19 2021 Anssi Reponen <anssi.reponen@fmi.fi> - 21.10.19-1.fmi
- Use resources directory for common resources (BRAINSTORM-2164)

* Wed Oct 13 2021 Anssi Reponen <anssi.reponen@fmi.fi> - 21.10.13-1.fmi
- Fixed missing keyword in GetCapabilities response when layout is not flat (BRAINSTORM-2165)

* Mon Oct 11 2021 Anssi Reponen <anssi.reponen@fmi.fi> - 21.10.11-1.fmi
- Simplified grid storage structures
- Support for finnish road observations (BRAINSTORM-2155)

* Mon Oct  4 2021 Mika Heiskanen <mika.heiskanen@fmi.fi> - 21.10.4-1.fmi
- Repackaged due to grid-files ABI changes

* Thu Sep 23 2021 Andris Pavēnis <andris.pavenis@fmi.fi> 21.9.23-1.fmi
- Repackage to prepare for moving libconfig to different directory

* Wed Sep 22 2021 Anssi Reponen <anssi.reponen@fmi.fi> - 21.9.22-1.fmi
- Must be possible for IsolineLayer to define isolines by defining startvalue, endvalue, interval (BRAINSTORM-2157)

* Wed Sep 15 2021 Mika Heiskanen <mika.heiskanen@fmi.fi> - 21.9.15-1.fmi
- Repackaged due to NetCDF related ABI changes in base libraries

* Tue Sep  7 2021 Andris Pavēnis <andris.pavenis@fmi.fi> - 21.9.7-1.fmi
- Repackaged due to dependency changes (libconfig -> libconfig17)

* Wed Sep  1 2021 Mika Heiskanen <mika.heiskanen@fmi.fi> - 21.9.1-1.fmi
- Fixed image caching to work again

* Mon Aug 30 2021 Anssi Reponen <anssi.reponen@fmi.fi> - 21.8.30-1.fmi
- Cache counters added (BRAINSTORM-1005)

* Sat Aug 21 2021 Mika Heiskanen <mika.heiskanen@fmi.fi> - 21.8.21-1.fmi
- Repackaged due to LocalTimePool ABI changes

* Thu Aug 19 2021 Mika Heiskanen <mika.heiskanen@fmi.fi> - 21.8.19-1.fmi
- Start using local time pool to avoid unnecessary allocations of local_date_time objects (BRAINSTORM-2122)

* Tue Aug 17 2021 Mika Heiskanen <mika.heiskanen@fmi.fi> - 21.8.17-1.fmi
- Use the new shutdown API

* Tue Aug  3 2021 Mika Heiskanen <mika.heiskanen@fmi.fi> - 21.8.3-1.fmi
- Use boost::atomic_shared_ptr instead of atomic_store/load

* Mon Aug  2 2021 Mika Heiskanen <mika.heiskanen@fmi.fi> - 21.8.2-1.fmi
- Repackaged since GeoEngine ABI changed by switching to boost::atomic_shared_ptr

* Tue Jul 27 2021 Mika Heiskanen <mika.heiskanen@fmi.fi> - 21.7.27-1.fmi
- Repackaged due to GIS-library changes

* Mon Jul  5 2021 Andris Pavēnis <andris.pavenis@fmi.fi> 21.7.5-1.fmi
- Rebuild after moving DataFilter from obsengine to spine

* Tue Jun 29 2021 Mika Heiskanen <mika.heiskanen@fmi.fi> - 21.6.29-2.fmi
- Repackaged since Observation::Engine::Settings ABI changed

* Thu Jun 17 2021 Mika Heiskanen <mika.heiskanen@fmi.fi> - 21.6.17-2.fmi
- Fixed GetCapabilities not to return a layer which contains no valid times in the given starttime/endtime interval

* Thu Jun 17 2021 Mika Heiskanen <mika.heiskanen@fmi.fi> - 21.6.17-1.fmi
- Fixed endtime handling in GetCapabilities for data with fixed timesteps

* Mon Jun 14 2021 Mika Heiskanen <mika.heiskanen@fmi.fi> - 21.6.14-2.fmi
- Fixed GetCapabilities LegendURL to have width and height attributes

* Mon Jun 14 2021 Anssi Reponen <anssi.reponen@fmi.fi> - 21.6.14-1.fmi
- Fixed LegendGraphic related bugs (BRAINSTORM-2083)
- Added width,height parameters to GetLegendGraphic URL

* Tue Jun  8 2021 Mika Heiskanen <mika.heiskanen@fmi.fi> - 21.6.8-2.fmi
- Repackaged due to memory saving ABI changes in base libraries

* Tue Jun 8 2021 Anssi Reponen <anssi.reponen@fmi.fi> - 21.6.8-1.fmi
- List of intervals in GetCapabilities reponse is made optional (BRAINSTORM-2090)

* Thu Jun  3 2021 Mika Heiskanen <mika.heiskanen@fmi.fi> - 21.6.3-1.fmi
- Improved mindistance handling in graticulefill layouts

* Wed Jun 2 2021 Anssi Reponen <anssi.reponen@fmi.fi> - 21.6.2-1.fmi
- Added support for list of multiple intervals (BRAINSTORM-2079)

* Tue Jun  1 2021 Mika Heiskanen <mika.heiskanen@fmi.fi> - 21.6.1-1.fmi
- Repackaged due to grid library ABI changes

* Mon May 31 2021 Anssi Reponen <anssi.reponen@fmi.fi> - 21.5.31-1.fmi
- Added layout configuration parameter (BRAINSTORM-2076)

* Fri May 28 2021 Mika Heiskanen <mika.heiskanen@fmi.fi> - 21.5.28-2.fmi
- Fixed WMS parameter name to be dim_reference_time instead of plain reference_time in query strings

* Tue May 25 2021 Mika Heiskanen <mika.heiskanen@fmi.fi> - 21.5.25-1.fmi
- Repackaged due to grid-files ABI changes

* Mon May 24 2021 Mika Heiskanen <mika.heiskanen@fmi.fi> - 21.5.24-1.fmi
- Use Roboto as default font for some layers

* Fri May 21 2021 Mika Heiskanen <mika.heiskanen@fmi.fi> - 21.5.21-1.fmi
- Repackaged due to a QEngine API change

* Wed May 19 2021 Mika Heiskanen <mika.heiskanen@fmi.fi> - 21.5.19-1.fmi
- Use FMI hash functions, boost::hash_combine produces too many collisions

* Mon May 17 2021 Mika Heiskanen <mika.heiskanen@fmi.fi> - 21.5.17-2.fmi
- Fixed ArrowLayer exception handling not to dereference uninitialized optional values

* Mon May 17 2021 Mika Heiskanen <mika.heiskanen@fmi.fi> - 21.5.17-1.fmi
- Fixed SymbolLayer to handle lightning coordinates correctly for non geographic CRS queries

* Wed May 12 2021 Anssi Reponen <anssi.reponen@fmi.fi> - 21.5.12-1.fmi
- Implemented styles-option for symbol,arrow,number,isolabel layers (BRAINSTORM-2057)

* Thu May  6 2021 Mika Heiskanen <mika.heiskanen@fmi.fi> - 21.5.6-1.fmi
- Repackaged due to ABI changes in NFmiAzimuthalArea

* Wed May 5 2021 Anssi Reponen <anssi.reponen@fmi.fi> - 21.5.5-1.fmi
- Fixed manual setting of legend width (BRAINSTORM-1522)
- Now it is also possible to configure fixed width per language

* Tue Apr 27 2021 Anssi Reponen <anssi.reponen@fmi.fi> - 21.4.27-1.fmi
- Set unique name for reference time layers (BRAINSTORM-1836)

* Thu Apr 15 2021 Mika Heiskanen <mika.heiskanen@fmi.fi> - 21.4.15-1.fmi
- Fixed bounding box generation for latlon projections

* Tue Apr 13 2021 Mika Heiskanen <mika.heiskanen@fmi.fi> - 21.4.13-1.fmi
- Fixed inheritance of "level" setting in the Properties class

* Thu Apr  1 2021 Pertti Kinnia <pertti.kinnia@fmi.fi> - 21.4.1-1.fmi
- Repackaged due to grid-files API changes

* Mon Mar 22 2021 Mika Heiskanen <mika.heiskanen@fmi.fi> - 21.3.22-1.fmi
- Handle invalid coordinates for ice map components, times, tags etc

* Fri Mar 12 2021 Mika Heiskanen <mika.heiskanen@fmi.fi> - 21.3.12-1.fmi
- Print apikey on for errorneous requests

* Fri Mar  5 2021 Mika Heiskanen <mika.heiskanen@fmi.fi> - 21.3.5-1.fmi
- Small fix to layer handling

* Thu Mar  4 2021 Mika Heiskanen <mika.heiskanen@fmi.fi> - 21.3.4-1.fmi
- Merged grid and querydata code and tests

* Wed Mar  3 2021 Mika Heiskanen <mika.heiskanen@fmi.fi> - 21.3.3-2.fmi
- Grid-engine may now be disabled

* Wed Mar  3 2021 Mika Heiskanen <mika.heiskanen@fmi.fi> - 21.3.3-1.fmi
- Clip IceMapLayer polygons to the image size to prevent problems in high zoom levels

* Fri Feb 26 2021 Mika Heiskanen <mika.heiskanen@fmi.fi> - 21.2.26-1.fmi
- Fmi::CoordinateTransformation API changed

* Thu Feb 25 2021 Mika Heiskanen <mika.heiskanen@fmi.fi> - 21.2.25-1.fmi
- Added lon_wrap support for data using 0...360 longitudes

* Wed Feb 24 2021 Mika Heiskanen <mika.heiskanen@fmi.fi> - 21.2.24-1.fmi
- Fixed to handle missing size settings

* Sat Feb 20 2021 Mika Heiskanen <mika.heiskanen@fmi.fi> - 21.2.20-1.fmi
- Fixed undefined behaviour in FrameLayer

* Fri Feb 19 2021 Mika Heiskanen <mika.heiskanen@fmi.fi> - 21.2.19-1.fmi
- Enabled GridLayer

* Thu Feb 18 2021 Mika Heiskanen <mika.heiskanen@fmi.fi> - 21.2.18-1.fmi
- Repackaged due to newbase ABI changes

* Tue Feb 16 2021 Mika Heiskanen <mika.heiskanen@fmi.fi> - 21.2.16-1.fmi
- Fixed GRIB mode GetCapabilities response to handle all analysis times

* Thu Feb 11 2021 Anssi Reponen <anssi.reponen@fmi.fi> - 21.2.11-1.fmi
- Support for layer hierarchy, reference_time, elevation in 
GetCapabilities response (BRAINSTORM-1836,BRAINSTORM-1413,BRAINSTORM-1414),
to see this feature 'newfeature=1' or 'newfearure=2' option must be used in GetCapabilities request
- Fixed attribute name nearestValues to nearestValue in GetCapbilities response

* Wed Jan 27 2021 Mika Heiskanen <mika.heiskanen@fmi.fi> - 21.1.27-1.fmi
- Repackaged due to base library ABI changes

* Tue Jan 19 2021 Mika Heiskanen <mika.heiskanen@fmi.fi> - 21.1.19-1.fmi
- Repackaged due to base library ABI changes

* Thu Jan 14 2021 Mika Heiskanen <mika.heiskanen@fmi.fi> - 21.1.14-1.fmi
- Repackaged smartmet to resolve debuginfo issues

* Tue Jan 12 2021 Mika Heiskanen <mika.heiskanen@fmi.fi> - 21.1.12-1.fmi
- Upgraded jsoncpp

* Mon Jan 11 2021 Mika Heiskanen <mika.heiskanen@fmi.fi> - 21.1.11-1.fmi
- Repackaged due to grid-files API changes

* Tue Jan  5 2021 Mika Heiskanen <mika.heiskanen@fmi.fi> - 21.1.5-1.fmi
- GDAL32 and FMT 7.1.3 upgrades

* Mon Jan  4 2021 Mika Heiskanen <mika.heiskanen@fmi.fi> - 21.1.4-1.fmi
- Upgrade to GDAL 3.2

* Tue Dec 15 2020 Mika Heiskanen <mika.heiskanen@fmi.fi> - 20.12.15-1.fmi
- Upgrade to pgdg12

* Thu Dec  3 2020 Mika Heiskanen <mika.heiskanen@fmi.fi> - 20.12.3-1.fmi
- Repackaged due to library ABI changes

* Tue Dec  1 2020 Mika Heiskanen <mika.heiskanen@fmi.fi> - 20.12.1-1.fmi
- Fixed observation layers not to abort if there are no nearby layers

* Mon Nov 30 2020 Mika Heiskanen <mika.heiskanen@fmi.fi> - 20.11.30-1.fmi
- Repackaged due to grid-content library API changes

* Tue Nov 24 2020 Mika Heiskanen <mika.heiskanen@fmi.fi> - 20.11.24-1.fmi
- Repackaged due to library ABI changes

* Fri Oct 30 2020 Mika Heiskanen <mika.heiskanen@fmi.fi> - 20.10.30-1.fmi
- Upgrade to FMT 7.1

* Wed Oct 28 2020 Andris Pavenis <andris.pavenis@fmi.fi> - 20.10.28-1.fmi
- Rebuild due to fmt upgrade

* Fri Oct 23 2020 Mika Heiskanen <mika.heiskanen@fmi.fi> - 20.10.23-1.fmi
- Use new TemplateFormatter API

* Thu Oct 22 2020 Mika Heiskanen <mika.heiskanen@fmi.fi> - 20.10.22-1.fmi
- Updated libconfig requirement

* Thu Oct 15 2020 Mika Heiskanen <mika.heiskanen@fmi.fi> - 20.10.15-1.fmi
- Fixed LocationLayer coordinate clipping to work for metric spatial references

* Fri Oct  9 2020 Mika Heiskanen <mika.heiskanen@fmi.fi> - 20.10.9-1.fmi
- Use a cache for reading all JSON files

* Tue Oct  6 2020 Mika Heiskanen <mika.heiskanen@fmi.fi> - 20.10.6-1.fmi
- Enable sensible relative libconfig include paths

* Thu Oct  1 2020 Mika Heiskanen <mika.heiskanen@fmi.fi> - 20.10.1-1.fmi
- Repackaged due to library ABI changes

* Wed Sep 23 2020 Mika Heiskanen <mika.heiskanen@fmi.fi> - 20.9.23-1.fmi
- Use Fmi::Exception instead of Spine::Exception

* Fri Sep 18 2020 Mika Heiskanen <mika.heiskanen@fmi.fi> - 20.9.18-1.fmi
- Repackaged due to library ABI changes

* Tue Sep 15 2020 Mika Heiskanen <mika.heiskanen@fmi.fi> - 20.9.15-1.fmi
- Repackaged due to library ABI changes

* Mon Sep 14 2020 Mika Heiskanen <mika.heiskanen@fmi.fi> - 20.9.14-1.fmi
- Repackaged due to library ABI changes

* Mon Sep  7 2020 Mika Heiskanen <mika.heiskanen@fmi.fi> - 20.9.7-1.fmi
- Repackaged due to library ABI changes

* Wed Sep  2 2020 Mika Heiskanen <mika.heiskanen@fmi.fi> - 20.9.1-1.fmi
- Repackaged since Observation::Settings size changed

* Mon Aug 31 2020 Mika Heiskanen <mika.heiskanen@fmi.fi> - 20.8.31-1.fmi
- Repackaged due to library ABI changes

* Fri Aug 21 2020 Mika Heiskanen <mika.heiskanen@fmi.fi> - 20.8.21-1.fmi
- Upgrade to fmt 6.2

* Tue Aug 18 2020 Mika Heiskanen <mika.heiskanen@fmi.fi> - 20.8.18-1.fmi
- Repackaged due to grid library ABI changes

* Fri Aug 14 2020 Mika Heiskanen <mika.heiskanen@fmi.fi> - 20.8.14-1.fmi
- Repackaged due to grid library ABI changes

* Tue Aug 11 2020 Mika Heiskanen <mika.heiskanen@fmi.fi> - 20.8.11-1.fmi
- Speed improvements

* Fri Jul 24 2020 Mika Heiskanen <mika.heiskanen@fmi.fi> - 20.7.24-1.fmi
- System wide known spatial references can now be disabled by default
- Layers can now disable or enable spatial references listed in the main configuration file

* Thu Jul 23 2020 Mika Heiskanen <mika.heiskanen@fmi.fi> - 20.7.23-1.fmi
- Precalculate WMS layer projected bboxes for GetCapabilities speedup

* Wed Jul 22 2020 Mika Heiskanen <mika.heiskanen@fmi.fi> - 20.7.22-2.fmi
- Avoid unnecessary OGRCoordinateTransformation creation for speed

* Wed Jul 22 2020 Mika Heiskanen <mika.heiskanen@fmi.fi> - 20.7.22-1.fmi
- Use GIS-engine for creating coordinate transformations faster

* Tue Jul 21 2020 Mika Heiskanen <mika.heiskanen@fmi.fi> - 20.7.21-2.fmi
- Use GIS-engine for creating spatial references faster

* Tue Jul 21 2020 Mika Heiskanen <mika.heiskanen@fmi.fi> - 20.7.21-1.fmi
- GetCapabilities speed improvements
- Repackaged due to ObsEngine ABI changes for station searches

* Thu Jul  2 2020 Mika Heiskanen <mika.heiskanen@fmi.fi> - 20.7.2-2.fmi
- Fixed PNG settings quality and errorfactor to be of type double instead of int

* Thu Jul  2 2020 Mika Heiskanen <mika.heiskanen@fmi.fi> - 20.7.2-1.fmi
- Fixed GetCapabilities to list times with "," separator without a space after the comma

* Mon Jun 29 2020 Mika Heiskanen <mika.heiskanen@fmi.fi> - 20.6.29-1.fmi
- Do not draw SymbolLayer symbols if the data value is missing

* Mon Jun 22 2020 Mika Heiskanen <mika.heiskanen@fmi.fi> - 20.6.22-1.fmi
- Removed debugging code

* Mon Jun 15 2020 Mika Heiskanen <mika.heiskanen@fmi.fi> - 20.6.15-1.fmi
- Renamed .so to enable simultaneous installation of wms and gribwms

* Wed Jun 10 2020 Andris Pavenis <andris.pavenis@fmi.fi> - 20.6.10-1.fmi
- Rebuilt due to obsengine API change

* Mon Jun  8 2020 Mika Heiskanen <mika.heiskanen@fmi.fi> - 20.6.8-1.fmi
- Fixed ArrowLayer not to fetch clipping bbox observations when wanted stations are listed
- Repackaged due to base library changes

* Fri May 15 2020 Mika Heiskanen <mika.heiskanen@fmi.fi> - 20.5.15-1.fmi
- Repackaged due to base library changes

* Tue May 12 2020 Anssi Reponen <anssi.reponen@fmi.fi> - 20.5.12-1.fmi
- Observation-engine API changed (BRAINSTORM-1678)

* Thu Apr 30 2020 Mika Heiskanen <mika.heiskanen@fmi.fi> - 20.4.30-1.fmi
- Repackaged due to base library API changes

* Sat Apr 18 2020 Mika Heiskanen <mika.heiskanen@fmi.fi> - 20.4.18-1.fmi
- Upgraded to Boost 1.69

* Fri Apr  3 2020 Mika Heiskanen <mika.heiskanen@fmi.fi> - 20.4.3-1.fmi
- Repackaged due to library API changes
- Avoid recursion in WMS exception handling

* Fri Mar 20 2020 Mika Heiskanen <mika.heiskanen@fmi.fi> - 20.3.20-1.fmi
- Do not return 200 OK except for error responses in image format

* Thu Mar  5 2020 Andris Pavenis <andris.pavenis@fmi.fi> - 20.3.5-1.fmi
- Use SmartMet::Spine::makeParameter

* Wed Feb 26 2020 Mika Heiskanen <mika.heiskanen@fmi.fi> - 20.2.26-1.fmi
- Fixed IsolabelLayer type to be a querydata-layer for WMS requests

* Tue Feb 25 2020 Mika Heiskanen <mika.heiskanen@fmi.fi> - 20.2.25-1.fmi
- Repackaged due to base library API changes
- Fixed level-setting to work for isoline/isoband layers

* Fri Feb 21 2020 Mika Heiskanen <mika.heiskanen@fmi.fi> - 20.2.21-1.fmi
- Upgrade to GDAL 3.0

* Thu Feb 20 2020 Mika Heiskanen <mika.heiskanen@fmi.fi> - 20.2.20-1.fmi
- GRIB GetCapabilities response now depends on the used parameters
- Added print_params query option

* Wed Feb 19 2020 Mika Heiskanen <mika.heiskanen@fmi.fi> - 20.2.19-1.fmi
- Improved GetCapabilities responses in GRIB mode

* Sun Feb  9 2020 Mika Heiskanen <mika.heiskanen@fmi.fi> - 20.2.9-1.fmi
- Repackaged due to delfoi/obsengine changes

* Fri Feb  7 2020 Mika Heiskanen <mika.heiskanen@fmi.fi> - 20.2.7-1.fmi
- Repackaged since Spine::Station API changed due to POD member initializations

* Tue Feb  4 2020 Mika Heiskanen <mika.heiskanen@fmi.fi> - 20.2.4-1.fmi
- Added IsolabelLayer

* Wed Jan 29 2020 Mika Heiskanen <mika.heiskanen@fmi.fi> - 20.1.29-1.fmi
- Repackaged due to base library API changes

* Tue Jan 21 2020 Mika Heiskanen <mika.heiskanen@fmi.fi> - 20.1.21-1.fmi
- Repackaged due to grid-content and grid-engine API changes

* Thu Jan 16 2020 Mika Heiskanen <mika.heiskanen@fmi.fi> - 20.1.16-1.fmi
- Repackaged due to base library API changes

* Tue Jan 14 2020 Anssi Reponen <anssi.reponen@fmi.fi> - 20.01.14-1.fmi
- Support added for starttime/endtime parameters in GetCapabilities-request 
in order to restrict valid time period in output document (BRAINSTORM-1744)

* Fri Dec 27 2019 Mika Heiskanen <mika.heiskanen@fmi.fi> - 19.12.27-1.fmi
- Prevent crashes if sampling is requested for observations in isoband/isoline layers

* Fri Dec 13 2019 Mika Heiskanen <mika.heiskanen@fmi.fi> - 19.12.13-1.fmi
- Upgrade to GDAL 3.0

* Wed Dec 11 2019 Mika Heiskanen <mika.heiskanen@fmi.fi> - 19.12.11-1.fmi
- Fixed handling of "{name}.raw" parameters

* Wed Dec  4 2019 Mika Heiskanen <mika.heiskanen@fmi.fi> - 19.12.4-1.fmi
- Added more error checks

* Fri Nov 22 2019 Mika Heiskanen <mika.heiskanen@fmi.fi> - 19.11.22-1.fmi
- Repackaged due to API changes in grid-content library

* Wed Nov 20 2019 Mika Heiskanen <mika.heiskanen@fmi.fi> - 19.11.20-1.fmi
- Repackaged due to newbase/spine ABI changes

* Thu Nov  7 2019 Mika Heiskanen <mika.heiskanen@fmi.fi> - 19.11.7-1.fmi
- Minor fixes

* Thu Oct 31 2019 Mika Heiskanen <mika.heiskanen@fmi.fi> - 19.10.31-1.fmi
- Rebuilt due to newbase API/ABI changes

* Wed Oct 30 2019 Mika Heiskanen <mika.heiskanen@fmi.fi> - 19.10.30-1.fmi
- Full recompile of GRIB server components

* Wed Oct 23 2019 Anssi Reponen <anssi.reponen@fmi.fi> - 19.10.23-1.fmi
- If multiple layers is given in WMS LAYERS-option they are combined together (BRAINSTORM-1059)

* Tue Oct  8 2019 Mika Heiskanen <mika.heiskanen@fmi.fi> - 19.10.8-1.fmi
- Fixed arrow layer not to correct U/V components anymore, qengine handles it

* Tue Oct  1 2019 Mika Heiskanen <mika.heiskanen@fmi.fi> - 19.10.1-1.fmi
- Repackaged due to SmartMet library ABI changes

* Thu Sep 26 2019 Mika Heiskanen <mika.heiskanen@fmi.fi> - 19.9.26-1.fmi
- Repackaged due to ABI changes

* Tue Sep 17 2019  Anssi Reponen <anssi.reponen@fmi.fi> - 19.9.17-1.fmi
- NetAtmo and RoadCloud test cases updated because mid-parameter is no more supported,
but parameter name must be used instead (Related to BRAINSTORM-1673)

* Thu Sep 12 2019 Mika Heiskanen <mika.heiskanen@fmi.fi> - 19.9.12-1.fmi
- Fixed WMSLayer destructor to be virtual to avoid memory problems

* Wed Aug 28 2019 Mika Heiskanen <mika.heiskanen@fmi.fi> - 19.8.28-1.fmi
- Repackaged since Spine::Location ABI changed

* Fri Jun 14 2019 Mika Heiskanen <mika.heiskanen@fmi.fi> - 19.6.14-1.fmi
- Fixed intersection code to check for empty output

* Wed Jun  5 2019 Mika Heiskanen <mika.heiskanen@fmi.fi> - 19.6.5-1.fmi
- Do not print a stack trace for invalid time requests to reduce log sizes

* Tue Jun  4 2019 Mika Heiskanen <mika.heiskanen@fmi.fi> - 19.6.4-1.fmi
- Added minvalues setting to symbol, number and arrow layers to require a sufficient number of valid values

* Wed May 29 2019 Mika Heiskanen <mika.heiskanen@fmi.fi> - 19.5.29-1.fmi
- Changed to handle altered MetaData class from Gis-engine

* Mon May 6 2019 Anssi Reponen <anssi.reponen@fmi.fi> - 19.5.6-1.fmi
- Added a proper error message for missing legend template files (BRAINSTORM-1526)

* Tue Apr 30 2019 Mika Heiskanen <mika.heiskanen@fmi.fi> - 19.4.30-2.fmi
- Remove display=none views and layers from SVG output if optimizesize=1 is set

* Tue Apr 30 2019 Mika Heiskanen <mika.heiskanen@fmi.fi> - 19.4.30-1.fmi
- Option quiet=1|true disables stack trace printing
- Modified illegal input tests to use quiet=1 to keep test output simple

* Tue Apr 23 2019 Anssi Reponen <anssi.reponen@fmi.fi> - 19.4.23-1.fmi
- Language support for automatically generated legends (BRAINSTORM-1523)
- Support for mobile and external observations (BRAINSTORM-1420)

* Fri Apr 12 2019 Mika Heiskanen <mika.heiskanen@fmi.fi> - 19.4.12-1.fmi
- Fixed MapLayer hash calculation to include querydata hash value if styles are used

* Fri Mar 29 2019 Mika Heiskanen <mika.heiskanen@fmi.fi> - 19.3.29-1.fmi
- Fixed WMS exceptions not to return 304/200 responses which might be cached

* Thu Feb 21 2019 Mika Heiskanen <mika.heiskanen@fmi.fi> - 19.2.22-1.fmi
- Fixed ArrowLayer southflop setting to work
- Added ArrowLayer flip and northflop settings
- Added unit_conversion settings

* Thu Feb 21 2019 Mika Heiskanen <mika.heiskanen@fmi.fi> - 19.2.21-1.fmi
- Added minarea setting for IsobandLayer and IsolineLayer

* Wed Feb 20 2019 Mika Heiskanen <mika.heiskanen@fmi.fi> - 19.2.20-1.fmi
- Added direct translation support for isoband labels

* Tue Feb 19 2019 Mika Heiskanen <mika.heiskanen@fmi.fi> - 19.2.19-1.fmi
- Always return ETag unless it is invalid

* Mon Feb 18 2019 Mika Heiskanen <mika.heiskanen@fmi.fi> - 19.2.18-1.fmi
- Print URI and client IP on WMS exceptions to the console

* Fri Feb 15 2019 Mika Heiskanen <mika.heiskanen@fmi.fi> - 19.2.15-1.fmi
- Print stack trace to console for WMS exceptions too

* Thu Feb 14 2019 Mika Heiskanen <mika.heiskanen@fmi.fi> - 19.2.14-1.fmi
- Added client IP to exception reports

* Tue Feb 12 2019 Mika Heiskanen <mika.heiskanen@fmi.fi> - 19.2.12-1.fmi
- Added extrapolation-setting for IsoLineLayer and IsoBandLayer

* Thu Feb  7 2019 Mika Heiskanen <mika.heiskanen@fmi.fi> - 19.2.7-1.fmi
- Fixed etag-based caching

* Thu Jan 31 2019 Mika Heiskanen <mika.heiskanen@fmi.fi> - 19.1.31-1.fmi
- Added possibility to style map layers based on forecast values

* Mon Jan 14 2019 Mika Heiskanen <mika.heiskanen@fmi.fi> - 19.1.14-1.fmi
- Fixed ArrowLayer to handle missing values properly

* Thu Jan 10 2019 Mika Heiskanen <mika.heiskanen@fmi.fi> - 19.1.10-1.fmi
- Fixed GetLegendGraphic not to crash if the style option is not given

* Thu Dec 13 2018 Mika Heiskanen <mika.heiskanen@fmi.fi> - 18.12.13-1.fmi
- Continue GetCapabilities generation even if bbox info is not available for some configured EPSG

* Fri Nov 23 2018 Mika Heiskanen <mika.heiskanen@fmi.fi> - 18.11.23-1.fmi
- Fixed handling of observations

* Wed Nov 21 2018 Mika Heiskanen <mika.heiskanen@fmi.fi> - 18.11.21-1.fmi
- Minor const correctness fix

* Fri Nov 16 2018 Mika Heiskanen <mika.heiskanen@fmi.fi> - 18.11.16-1.fmi
- Fixed intersections to inherit the producer name instead of the data so that landscaped parameters can be handled too

* Mon Nov 12 2018 Mika Heiskanen <mika.heiskanen@fmi.fi> - 18.11.12-2.fmi
- Added tz setting for all layers, which affects how "time" (not origintime) is parsed

* Mon Nov 12 2018 Mika Heiskanen <mika.heiskanen@fmi.fi> - 18.11.12-1.fmi
- Refactored TemplateFactory into macgyver library

* Fri Nov  9 2018 Mika Heiskanen <mika.heiskanen@fmi.fi> - 18.11.9-1.fmi
- GetCapabilities update loop will now warn only once per file to avoid flooding the logs

* Sat Sep 29 2018 Mika Heiskanen <mika.heiskanen@fmi.fi> - 18.9.29-1.fmi
- Upgrade to latest fmt

* Thu Sep 27 2018 Anssi Reponen <anssi.reponen@fmi.fi> - 18.9.27-1.fmi
- WIDTH- and HEIGHT-parameters, when present, determine the size of 
Exception-picture (when EXCEPTIONS=INIMAGE)

* Wed Sep 26 2018 Anssi Reponen <anssi.reponen@fmi.fi> - 18.9.26-1.fmi
- Handling of WMS's optional EXCEPTIONS-parameter added (BRAINSTORM-1344)
- In addition to xml-, and json-formats, it is now possible to get all exceptions also in picture formats (svg,png,pdf)

* Thu Sep 20 2018 Anssi Reponen <anssi.reponen@fmi.fi> - 18.9.20-1.fmi
- Added handling of new optional product attribute 'disable_wms_time_dimension'

* Tue Sep 11 2018 Mika Heiskanen <mika.heiskanen@fmi.fi> - 18.9.11-1.fmi
- Fixed IceMapLayer hash_value calculations
- Silenced some CodeChecker warnings

* Mon Sep 10 2018 Mika Heiskanen <mika.heiskanen@fmi.fi> - 18.9.10-1.fmi
- Enabled JSON output for GetCapabilities and exceptions

* Sun Sep  9 2018 Mika Heiskanen <mika.heiskanen@fmi.fi> - 18.9.9-1.fmi
- Fixed derived class destructors to be virtual

* Thu Aug 30 2018 Mika Heiskanen <mika.heiskanen@fmi.fi> - 18.8.30-1.fmi
- Silenced CodeChecker warnings

* Tue Aug 28 2018 Anssi Reponen <anssi.reponen@fmi.fi> - 18.8.28-1.fmi
- Oracle parameter names in test/cnf/observation.conf file made uppercase (BRAINSTORM-1156)

* Wed Aug 22 2018 Anssi Reponen <anssi.reponen@fmi.fi> - 18.8.22-2.fmi
- Fixed handling of symbols and symbol groups in GetLegendGraphic response (BRAINSTORM-1279)
- New symbols taken in use for precipitation form

* Thu Aug 16 2018 Anssi Reponen <anssi.reponen@fmi.fi> - 18.8.16-1.fmi
- Improved iceegg creation algorithm (BRAINSTORM-1266)
- Fixed (potential) memory leak in FrameLayer

* Wed Aug 15 2018 Mika Heiskanen <mika.heiskanen@fmi.fi> - 18.8.15-2.fmi
- Use only one TemplateFactory object, WMSGetCapabilities is now plain namespace instead of an object

* Wed Aug 15 2018 Mika Heiskanen <mika.heiskanen@fmi.fi> - 18.8.15-1.fmi
- Refactored code

* Wed Aug  8 2018 Mika Heiskanen <mika.heiskanen@fmi.fi> - 18.8.8-1.fmi
- Silenced several CodeChecker warnings
- Fixed CTTP2 template cache, it did not cache anything

* Fri Aug  3 2018 Mika Heiskanen <mika.heiskanen@fmi.fi> - 18.8.3-1.fmi
- The SVG precision of isoband, map etc layers is now configurable

* Thu Aug  2 2018 Mika Heiskanen <mika.heiskanen@fmi.fi> - 18.8.2-2.fmi
- Changed default resolution to 0.3 decimals (was 1)

* Thu Aug  2 2018 Mika Heiskanen <mika.heiskanen@fmi.fi> - 18.8.2-1.fmi
- Fixed a potential crash if authentication engine is not available

* Wed Aug  1 2018 Mika Heiskanen <mika.heiskanen@fmi.fi> - 18.8.1-1.fmi
- Use C++11 for-loops instead of BOOST_FOREACH

* Thu Jul 26 2018 Mika Heiskanen <mika.heiskanen@fmi.fi> - 18.7.26-1.fmi
- Use Spine::JsonCache to avoid parsing WMS layer files repeatedly

* Wed Jul 18 2018 Mika Heiskanen <mika.heiskanen@fmi.fi> - 18.7.18-1.fmi
- Fixed observation layers not to be cached

* Wed Jul  4 2018 Mika Heiskanen <mika.heiskanen@fmi.fi> - 18.7.4-1.fmi
- Fixed a memory leak in WMS legend generation

* Wed Jun 13 2018 Anssi Reponen <anssi.reponen@fmi.fi> - 18.6.13-1.fmi
- Support for WMS STYLES added

* Mon Jun 11 2018 Mika Heiskanen <mika.heiskanen@fmi.fi> - 18.6.11-1.fmi
- Added a safety check against requests with sub minute intervals, which are not supported yet

* Wed Jun  6 2018 Mika Heiskanen <mika.heiskanen@fmi.fi> - 18.6.6-2.fmi
- Added a safety check to layer namespace generation

* Wed Jun  6 2018 Mika Heiskanen <mika.heiskanen@fmi.fi> - 18.6.6-1.fmi
- Reduced size of GetCapabilities by placing xlink schema in the document namespace

* Sun Jun  3 2018 Mika Heiskanen <mika.heiskanen@fmi.fi> - 18.6.3-1.fmi
- Fixed GetCapabilities not to abort if POST online_resource is undefined and a protocol change is required

* Thu May 31 2018 Mika Heiskanen <mika.heiskanen@fmi.fi> - 18.5.31-3.fmi
- Added origintime option

* Thu May 31 2018 Mika Heiskanen <mika.heiskanen@fmi.fi> - 18.5.31-2.fmi
- Absolute CSS paths are now relative to WMS root directory

* Thu May 31 2018 Mika Heiskanen <mika.heiskanen@fmi.fi> - 18.5.31-1.fmi
- Added setting wms.disable_updates to disable capability updates
- Added setting wms.update_interval with default value 5 seconds

* Mon May 28 2018 Mika Heiskanen <mika.heiskanen@fmi.fi> - 18.5.28-1.fmi
- XMLESCAPE cannot handle undefined strings, added if's to the GetCapabilities template

* Mon May 14 2018 Mika Heiskanen <mika.heiskanen@fmi.fi> - 18.5.14-2.fmi
- Added a default margin setting for WMS layers

* Mon May 14 2018 Mika Heiskanen <mika.heiskanen@fmi.fi> - 18.5.14-1.fmi
- Added Layer margins to Positions to fix clipping of arrows, symbols and layers

* Fri May 11 2018 Mika Heiskanen <mika.heiskanen@fmi.fi> - 18.5.11-1.fmi
- Isolines and isobands will now be assigned qid:s automatically if not set

* Wed May  9 2018 Mika Heiskanen <mika.heiskanen@fmi.fi> - 18.5.9-1.fmi
- Fixed heatmaps to generate, the point querydata test added earlier broke them

* Thu May  3 2018 Mika Heiskanen <mika.heiskanen@fmi.fi> - 18.5.3-2.fmi
- Error if isobands or isolines are attempted from point querydata
- Added X-WMS-Exception and X-WMS-Error headers to WMS error responses

* Thu May  3 2018 Mika Heiskanen <mika.heiskanen@fmi.fi> - 18.5.3-1.fmi
- Fixed WMS reponse codes for errors not to be 200 OK to prevent caching

* Thu May  3 2018 Anssi Reponen <anssi.reponen@fmi.fi> - 18.5.3-1.fmi
- Moved common legend template-directory to wms-root directory (from <customer>-directory)
- Fixed LegendGraphics bugs: BRAINSTORM-1129, BRAINSTORM-1134

* Wed May  2 2018 Mika Heiskanen <mika.heiskanen@fmi.fi> - 18.5.2-1.fmi
- Added png settings for controlling color reduction

* Wed Apr 25 2018 Mika Heiskanen <mika.heiskanen@fmi.fi> - 18.4.25-1.fmi
- Added possibility to pass CSS via query string

* Wed Apr 18 2018 Mika Heiskanen <mika.heiskanen@fmi.fi> - 18.4.18-1.fmi
- Added XMLESCAPE calls for GetCapabilities titles, abstracts etc

* Fri Apr 13 2018 Mika Heiskanen <mika.heiskanen@fmi.fi> - 18.4.13-1.fmi
- New query string overrides for filters, patterns, markers and gradients

* Wed Apr 11 2018 Mika Heiskanen <mika.heiskanen@fmi.fi> - 18.4.11-1.fmi
- Added handling of WindUMS and WindVMS as meta parameters

* Tue Apr 10 2018 Mika Heiskanen <mika.heiskanen@fmi.fi> - 18.4.10-1.fmi
- Check whether LAYERS is set before authenticating to prevent crashes

* Mon Apr  9 2018 Pertti Kinnia <pertti.kinnia@fmi.fi> - 18.4.9-1.fmi
- Fixed crash with heatmap when no flashes were found

* Sat Apr  7 2018 Mika Heiskanen <mika.heiskanen@fmi.fi> - 18.4.7-2.fmi
- Upgrade to boost 1.66

* Sat Apr  7 2018 Mika Heiskanen <mika.heiskanen@fmi.fi> - 18.4.7-1.fmi
- Added possibility to define symbols to be used via the query string

* Fri Apr  6 2018 Mika Heiskanen <mika.heiskanen@fmi.fi> - 18.4.6-1.fmi
- Fixed wind direction handling in ArrowLayer to use output CRS instead of data CRS
- ArrowLayer now supports relative_uv setting if drawn from U/V components

* Tue Apr  3 2018 Mika Heiskanen <mika.heiskanen@fmi.fi> - 18.4.3-1.fmi
- Added ArrowLayer setting minrotationspeed to disable rotation of variable wind symbols

* Wed Mar 21 2018 Mika Heiskanen <mika.heiskanen@fmi.fi> - 18.3.21-1.fmi
- SmartMetCache ABI changed

* Tue Mar 20 2018 Mika Heiskanen <mika.heiskanen@fmi.fi> - 18.3.20-1.fmi
- Full recompile of all server plugins

* Mon Mar 19 2018 Mika Heiskanen <mika.heiskanen@fmi.fi> - 18.3.19-1.fmi
- Removed obsolete call to Observation::Engine::setGeonames

* Sat Mar 17 2018 Anssi Reponen <anssi.reponen@fmi.fi> - 18.3.17-1.fmi
- Fixed text layout inside iceegg
- Fixed LegendGraphics parsing when there is no reference to external json/css files in product file
- Added heatmap support for lightning data

* Sat Mar 10 2018 Mika Heiskanen <mika.heiskanen@fmi.fi> - 18.3.10-1.fmi
- Added support for formatting times in TimeLayer by libfmt

* Fri Mar  9 2018 Mika Heiskanen <mika.heiskanen@fmi.fi> - 18.3.9-1.fmi
- Use macgyver time to string conversions to avoid locale locks

* Thu Mar  1 2018 Mika Heiskanen <mika.heiskanen@fmi.fi> - 18.3.1-3.fmi
- TimeLayer formatter can now be either boost or strftime

* Thu Mar  1 2018 Mika Heiskanen <mika.heiskanen@fmi.fi> - 18.3.1-2.fmi
- Fixed station layout to work for forecasts too by setting feature_code to SYNOP

* Thu Mar  1 2018 Mika Heiskanen <mika.heiskanen@fmi.fi> - 18.3.1-1.fmi
- GetLegend expiration time is now configurable

* Wed Feb 28 2018 Mika Heiskanen <mika.heiskanen@fmi.fi> - 18.2.28-1.fmi
- Added station layout
- Modified Positions to return dx,dy adjustments to objects attached to individual coordinates
- Support station layout for numbers, symbols and arrows

* Tue Feb 27 2018 Mika Heiskanen <mika.heiskanen@fmi.fi> - 18.2.27-2.fmi
- Individual latlon locations can now be shifted with dx/dy attributes

* Tue Feb 27 2018 Mika Heiskanen <mika.heiskanen@fmi.fi> - 18.2.27-1.fmi
- Added support for meta parameters in isoband, isoline, symbol and number layers

* Mon Feb 26 2018 Mika Heiskanen <mika.heiskanen@fmi.fi> - 18.2.26-1.fmi
- Fixed fill attribute IRIs to work

* Mon Feb 19 2018 Mika Heiskanen <mika.heiskanen@fmi.fi> - 18.2.19-1.fmi
- shutdown is now much faster

* Mon Feb 12 2018 Mika Heiskanen <mika.heiskanen@fmi.fi> - 18.2.12-1.fmi
- Restored validtime as the default value for TimeLayer timestamp

* Fri Feb  9 2018 Mika Heiskanen <mika.heiskanen@fmi.fi> - 18.2.9-1.fmi
- Repackaged due to TimeZones API change

* Wed Jan 31 2018 Mika Heiskanen <mika.heiskanen@fmi.fi> - 18.1.31-1.fmi
- Fixed wms.quiet option to work

* Tue Jan 23 2018 Mika Heiskanen <mika.heiskanen@fmi.fi> - 18.1.23-1.fmi
- Added new time layer formatting options

* Thu Jan 18 2018 Mika Heiskanen <mika.heiskanen@fmi.fi> - 18.1.18-1.fmi
- Allow plain map layers in WMS requests

* Wed Dec 13 2017 Mika Heiskanen <mika.heiskanen@fmi.fi> - 17.12.13-1.fmi
- Removed forgotten debugging code from NumberLayer

* Tue Dec 12 2017 Mika Heiskanen <mika.heiskanen@fmi.fi> - 17.12.12-1.fmi
- Fixed code to allow both double and string fmisids

* Fri Dec  1 2017 Mika Heiskanen <mika.heiskanen@fmi.fi> - 17.12.1-1.fmi
- Return updated expiration times for etag responses (BRAINSTORM-1000)

* Wed Nov 29 2017 Mika Heiskanen <mika.heiskanen@fmi.fi> - 17.11.29-1.fmi
- Improved expiration time estimates for layers using querydata

* Mon Nov 27 2017 Anssi Reponen <anssi.reponen@fmi.fi> - 17.11.27-1.fmi
- Ice egg layer functionality added
- Symbol layer for 'strips and patches' added into product files
- Typos corrected, legend layout fine-tuned

* Wed Nov 22 2017 Mika Heiskanen <mika.heiskanen@fmi.fi> - 17.11.22-1.fmi
- Fixed GeoJSON winding rule to be CCW for shells and CW for holes

* Fri Nov 17 2017 Anssi Reponen <anssi.reponen@fmi.fi> - 17.11.17-1.fmi
- New 'wms.get_legend_graphic.symbols_to_ignore' parameter added to configuration file: you can define 
list of symbols that are not shown in GetLegendGraphic-response (e.g. fmi_logo)
- New and modified product files, legend layers, patterns, symbols. Some product and layer files renamed

* Tue Nov 14 2017 Anssi Reponen <anssi.reponen@fmi.fi> - 17.11.14-1.fmi
- BRAINSTORM-959: GetLegendGraphic doesnt use ctpp2-templates any more
- BRAINSTORM-980: WMS-plugin reports to standard output when it notices that product-file has been modified
- Product files, symbols, filters, patterns updated
- PostGIS metadata query interval can now be schema-specific: 'postgis-layer' entry in configuration file can be a list
- Handling of text-field added to IceMapLayer
- Added map number to icemap

* Thu Nov 9 2017 Anssi Reponen <anssi.reponen@fmi.fi> - 17.11.9-1.fmi
- Fixed metadata update interval bug

* Wed Nov  1 2017 Mika Heiskanen <mika.heiskanen@fmi.fi> - 17.11.1-1.fmi
- Rebuilt due to dependency updates

* Tue Oct 31 2017 Anssi Reponen <anssi.reponen@fmi.fi> - 17.10.31-1.fmi
- icemap product files updated
- traffic restrictions table implemented
- BRAINSTORM-976: metadata query interval made configurable. Additionally 
if PostGISLayer is of type icemap, the existence of new icemaps can be checked 
from database before metadata is updated

* Mon Oct 23 2017 Mika Heiskanen <mika.heiskanen@fmi.fi> - 17.10.23-1.fmi
- Allow placing more layer data into the defs-section to enable more sharing

* Thu Oct 19 2017 Mika Heiskanen <mika.heiskanen@fmi.fi> - 17.10.19-1.fmi
- Added checks against duplicate qid-values.

* Tue Oct 17 2017 Mika Heiskanen <mika.heiskanen@fmi.fi> - 17.10.16-2.fmi
- Allow application/pdf requests

* Mon Oct 16 2017 Anssi Reponen <anssi.reponen@fmi.fi> - 17.10.16-1.fmi
- product files updated
- handling of sublayers of PostGISLayer corrected
- GetCapabilities geographic bounding box longitudes are now forced to range -180...180

* Thu Oct 12 2017 Anssi Reponen <anssi.reponen@fmi.fi> - 17.10.12-1.fmi
- Icemap-related changes:
- changes are based on two Agile Jira-issues: VANADIS-376,COICESERV-36 
- new layer, FrameLayer, added for a frame (and scale) around the map
- WMS now supports application/pdf-documents
- longitude, latitude attribute added to TagLayer, TimeLayer to express location on map
- new icemap-products, patterns, symbols, filters added

* Wed Sep 27 2017 Mika Heiskanen <mika.heiskanen@fmi.fi> - 17.9.27-2.fmi
- Fixed GetLegendGraphic to use unique IDs in case there are two or more isoband layers

* Wed Sep 27 2017 Mika Heiskanen <mika.heiskanen@fmi.fi> - 17.9.27-1.fmi
- Changed variable name obsengine_disable to observation_disabled as in Timeseries-plugin

* Mon Sep 25 2017 Mika Heiskanen <mika.heiskanen@fmi.fi> - 17.9.25-2.fmi
- Allow any time in WMS requests inside the range of times listed in GetCapabilities

* Mon Sep 25 2017 Anssi Reponen <anssi.reponen@fmi.fi> - 17.9.25-1.fmi
- Encode lolimit and hilimit with null in GeoJSON, infinities are not valid in JSON
- Added configurability for GetLegendGraphic-response: Parameter name, unit and layout of output document can be configured (BRAINSTORM-922)

* Wed Sep 20 2017 Mika Heiskanen <mika.heiskanen@fmi.fi> - 17.9.20-1.fmi
- Output lolimit and hilimit to geojson even if +-inf

* Thu Sep 14 2017 Anssi Reponen <anssi.reponen@fmi.fi> - 17.9.14-1.fmi
- Added configurability for GetLegendGraphic-response:
Parameter name, unit and layout of output document can be configured (see. BRAINSTORM-922)

* Tue Sep 12 2017 Mika Heiskanen <mika.heiskanen@fmi.fi> - 17.9.12-1.fmi
- Using new contouring API which does not care if crs=data is used.

* Fri Sep  8 2017 Mika Heiskanen <mika.heiskanen@fmi.fi> - 17.9.8-1.fmi
- Allow projection settings to be missing in WMS product configuration files
- Improved query string handling via fixes to Spine

* Thu Sep  7 2017 Mika Heiskanen <mika.heiskanen@fmi.fi> - 17.9.7-1.fmi
- Fixed polygon intersections to use the requested spatial references

* Mon Sep  4 2017 Mika Heiskanen <mika.heiskanen@fmi.fi> - 17.9.4-1.fmi
- Using request's host and apikey when generating online resource urls for GetCapabilities response

* Thu Aug 31 2017 Mika Heiskanen <mika.heiskanen@fmi.fi> - 17.8.31-1.fmi
- Fixed handling of invalid CRS requests to return the correct WMS exception report

* Tue Aug 29 2017 Anssi Reponen <anssi.reponen@fmi.fi> - 17.8.29-1.fmi
- Size of returned map for GetLegendGraphic request is calculated automatically (fixed size was used before).
  When WIDTH, HEIGHT request parameters are present they override automatically calculated values. 

* Mon Aug 28 2017 Mika Heiskanen <mika.heiskanen@fmi.fi> - 17.8.28-1.fmi
- Upgrade to boost 1.65

* Mon Aug 21 2017 Mika Heiskanen <mika.heiskanen@fmi.fi> - 17.8.21-1.fmi
- Fixed observation arrows and symbols to work for non geographic references

* Fri Aug 18 2017 Mika Heiskanen <mika.heiskanen@fmi.fi> - 17.8.18-1.fmi
- Plain ETag response code to frontend is now 204 no content
- Supported spatial references are now listed in the configuration file
- Added CRS:84, CRS:27, CRS:83 support
- Added local references CRS::SmartMetScandinavia and CRS:SmartMetEurope

* Mon Aug  7 2017 Mika Heiskanen <mika.heiskanen@fmi.fi> - 17.8.7-1.fmi
- WMS exceptions are now more detailed if the debug option is set
- Rewrote WMS error messages to be more detailed

* Thu Aug  3 2017 Mika Heiskanen <mika.heiskanen@fmi.fi> - 17.8.3-2.fmi
- urlencode layer names. In particular ':' should be encoded.

* Thu Aug  3 2017 Mika Heiskanen <mika.heiskanen@fmi.fi> - 17.8.3-1.fmi
- Do not cache CTPP::CDT objects at all, it is not thread safe

* Wed Aug  2 2017 Mika Heiskanen <mika.heiskanen@fmi.fi> - 17.8.1-2.fmi
- Fixed hostname generation to include the http protocol

* Tue Aug  1 2017 Mika Heiskanen <mika.heiskanen@fmi.fi> - 17.8.1-1.fmi
- CTPP2 downgrade forced recompile
- Changed to using a shared pointer instead of optional for CTPP::CDT objects

* Mon Jul 31 2017 Mika Heiskanen <mika.heiskanen@fmi.fi> - 17.7.31-1.fmi
- Rewrote GetCapabilities template and respective code to cover the full XML schema with matching names
- Added namespace attribute to WMS GetCapabilities queries

* Mon Jul 17 2017 Mika Heiskanen <mika.heiskanen@fmi.fi> - 17.7.17-2.fmi
- Fixed error messages for partial projection descriptions

* Mon Jul 17 2017 Mika Heiskanen <mika.heiskanen@fmi.fi> - 17.7.17-1.fmi
- Added electronic_mail_address GetCapabilities configuration variable
- Fixed GetCapabilities Style section to validate - name and title are obligatory

* Tue Jun 20 2017 Anssi Reponen <anssi.reponen@fmi.fi> - 17.6.20-1.fmi
- Use layer customer instead of default customer in wms-query

* Mon Jun 19 2017 Anssi Reponen <anssi.reponen@fmi.fi> - 17.6.19-2.fmi
- Fixed GetCapabilities-response

* Mon Jun 19 2017 Anssi Reponen <anssi.reponen@fmi.fi> - 17.6.19-1.fmi
- Handling of GetLegendGraphic message added (BRAINSTORM-895)
- testcases updated

* Wed May 31 2017 Mika Heiskanen <mika.heiskanen@fmi.fi> - 17.5.31-1.fmi
- JSON references and includes can now be replaced from query strings

* Mon May  29 2017 Anssi Reponen <anssi.reponen@fmi.fi> - 17.5.29-1.fmi
- LegendURL support added to GetCapabilities response (BRAINSTORM-895)
- GetCapabilities response message made more configurable (BRAINSTORM-870)

* Fri May  5 2017 Mika Heiskanen <mika.heiskanen@fmi.fi> - 17.5.5-1.fmi
- http/https scheme selection based on X-Forwarded-Proto header; STU-5084
- GetMap and GetCapabilities keywords are now case insensitive

* Fri Apr 28 2017 Mika Heiskanen <mika.heiskanen@fmi.fi> - 17.4.28-1.fmi
- Avoid reprojections once sampling has been done
- Prevent crash if TimeLayer origintime is desired when no querydata has been specified

* Mon Apr 24 2017 Mika Heiskanen <mika.heiskanen@fmi.fi> - 17.4.24-1.fmi
- Fixed GeoJSON templates to omit quotes around the coordinates

* Thu Apr 20 2017 Anssi Reponen <anssi.reponen@fmi.fi> - 17.4.20-1.fmi
- WMS acceps now observation-queries (BRAINSTORM-865)
- Some fields in GetCapabilities-response is made optional (BRAINSTORM-869)

* Wed Apr 12 2017 Mika Heiskanen <mika.heiskanen@fmi.fi> - 17.4.12-1.fmi
- Bug fix: if crs=data, use geographic bounding box for latlon projections

* Tue Apr 11 2017 Anssi Reponen <anssi.reponen@fmi.fi> - 17.4.11-1.fmi
- Variable name in template file corrected

* Mon Apr 10 2017 Anssi Reponen <anssi.reponen@fmi.fi> - 17.4.10-3.fmi
- Hardcoded values in GetCapabilities-response template file removed and moved into configuration file

* Mon Apr 10 2017 Mika Heiskanen <mika.heiskanen@fmi.fi> - 17.4.10-2.fmi
- Added rawkml and rawgeojson templates which omit presentation attributes

* Mon Apr 10 2017 Mika Heiskanen <mika.heiskanen@fmi.fi> - 17.4.10-1.fmi
- Added detection of global data that needs wraparound when contouring

* Sat Apr  8 2017 Mika Heiskanen <mika.heiskanen@fmi.fi> - 17.4.8-1.fmi
- Simplified error handling

* Fri Apr  7 2017 Mika Heiskanen <mika.heiskanen@fmi.fi> - 17.4.7-1.fmi
- Bug fix to symbol layer, required obs. parameter names was counted incorrectly

* Mon Apr  3 2017 Mika Heiskanen <mika.heiskanen@fmi.fi> - 17.4.3-1.fmi
- Added CORS headers to all responses
- Modifications due to observation engine API changes:
  redundant parameter in values-function removed,
  redundant Engine's Interface base class removed

* Wed Mar 29 2017 Mika Heiskanen <mika.heiskanen@fmi.fi> - 17.3.29-3.fmi
- Added a lines-setting to PostGISLayer to enable polyline-type clipping

* Wed Mar 29 2017 Mika Heiskanen <mika.heiskanen@fmi.fi> - 17.3.29-2.fmi
- scale attribute is now appended into transform attributes in number, symbol and arrow layers

* Wed Mar 29 2017 Mika Heiskanen <mika.heiskanen@fmi.fi> - 17.3.29-1.fmi
- KML and GeoJSON output now includes presentation attributes

* Thu Mar 16 2017 Mika Heiskanen <mika.heiskanen@fmi.fi> - 17.3.16-1.fmi
- Added WKTLayer

* Wed Mar 15 2017 Mika Heiskanen <mika.heiskanen@fmi.fi> - 17.3.15-3.fmi
- Fixed ArrowLayer not to require a speed parameter

* Wed Mar 15 2017 Mika Heiskanen <mika.heiskanen@fmi.fi> - 17.3.15-2.fmi
- Recompiled since Spine::Exception changed

* Wed Mar 15 2017 Mika Heiskanen <mika.heiskanen@fmi.fi> - 17.3.15-1.fmi
- Crash fix: added anonymous namespaces to protect similarly named structs

* Tue Mar 14 2017 Mika Heiskanen <mika.heiskanen@fmi.fi> - 17.3.14-1.fmi
- Switched to using macgyver StringConversion tools

* Mon Mar 13 2017 Mika Heiskanen <mika.heiskanen@fmi.fi> - 17.3.13-1.fmi
- Added GeoJSON support
- Added KML support

* Thu Mar  9 2017 Mika Heiskanen <mika.heiskanen@fmi.fi> - 17.3.9-1.fmi
- Added support for observations
- Added support for margins
- Added support for adding a clipping path to layers
- Fixed isoline clipping by shapes
- Added support for filtering observations by other observations

* Sun Feb 12 2017 Mika Heiskanen <mika.heiskanen@fmi.fi> - 17.2.12-1.fmi
- Added obsengine_disabled option with default = false
- Added possibility to package the plugin without the observation engine

* Sat Feb 11 2017 Mika Heiskanen <mika.heiskanen@fmi.fi> - 17.2.11-1.fmi
- Repackaged due to newbase API change

* Sat Feb  4 2017 Mika Heiskanen <mika.heiskanen@fmi.fi> - 17.2.4-1.fmi
- root and wms.root are now required settings

* Wed Feb  1 2017 Mika Heiskanen <mika.heiskanen@fmi.fi> - 17.2.1-1.fmi
- Updated apikey handling

* Sat Jan 28 2017 Mika Heiskanen <mika.heiskanen@fmi.fi> - 17.1.28-1.fmi
- Switched to using the new type of NFmiQueryData lonlon-cache

* Wed Jan 18 2017 Mika Heiskanen <mika.heiskanen@fmi.fi> - 17.1.18-1.fmi
- Upgrade from cppformat-library to fmt

* Thu Jan  5 2017 Mika Heiskanen <mika.heiskanen@fmi.fi> - 17.1.5-1.fmi
- Fixed WMS plugin to report that STYLES parameter is missing, not STYLE

* Wed Jan  4 2017 Mika Heiskanen <mika.heiskanen@fmi.fi> - 17.1.4-1.fmi
- Changed to use renamed SmartMet base libraries

* Wed Nov 30 2016 Mika Heiskanen <mika.heiskanen@fmi.fi> - 16.11.30-1.fmi
- Using test databases in test configuration
- No installation for configuration

* Tue Nov 29 2016 Mika Heiskanen <mika.heiskanen@fmi.fi> - 16.11.29-1.fmi
- Recompiled due to spine API changes

* Tue Nov  1 2016 Mika Heiskanen <mika.heiskanen@fmi.fi> - 16.11.1-1.fmi
- Namespace changed
- Authentication can now be disabled by setting authenticate=false

* Wed Sep 28 2016 Mika Heiskanen <mika.heiskanen@fmi.fi> - 16.9.28-1.fmi
- Disabled the Inspire extension until the XML validates
- Initialize WMSLayer coordinates properly in the constructor

* Tue Sep 27 2016 Mika Heiskanen <mika.heiskanen@fmi.fi> - 16.9.27-1.fmi
- Fixed handling of supported WMS versions

* Fri Sep 23 2016 Mika Heiskanen <mika.heiskanen@fmi.fi> - 16.9.23-1.fmi
- Setting a zero or negative resolution now disables sampling, this enables disabling sampling via a query string

* Wed Sep 21 2016 Mika Heiskanen <mika.heiskanen@fmi.fi> - 16.9.21-1.fmi
- IceMapLayer refactored: IceMapLayerHandler class removed and functionality moved to IceMapLayer class. Layer properties modified/unified and configuration files updated accordingly (JSON Reference document updated as well).

* Tue Sep 13 2016 Mika Heiskanen <mika.heiskanen@fmi.fi> - 16.9.13-1.fmi
- Code modified bacause of Contour-engine API changes: vector of isolines/isobands queried at once instead of only one isoline/isoband

* Tue Sep 13 2016 Mika Heiskanen <mika.heiskanen@fmi.fi> - 16.9.13-1.fmi
- Added parameter value checkings for "type","width" and "height".

* Tue Sep  6 2016 Mika Heiskanen <mika.heiskanen@fmi.fi> - 16.9.6-1.fmi
- New exception handler
- dali configuration file in test directory corrected dali/test/dali.conf
- 'true' replaced with 1 when assigning into CTPP::CDT map
- Support for Inspire extended capabilities added (BRAINSTORM-700)
- Refactoring: wms-related stuff in Config.cpp moved to WMSConfig.cpp, naming and structure of wms-parameters in configuration file changed

* Tue Aug 30 2016 Mika Heiskanen <mika.heiskanen@fmi.fi> - 16.8.30-1.fmi
- Base class API change
- Use response code 400 instead of 503

* Mon Aug 15 2016 Markku Koskela <markku.koskela@fmi.fi> - 16.8.15-1.fmi
- The init(),shutdown() and requestHandler() methods are now protected methods
- The requestHandler() method is called from the callRequestHandler() method

* Wed Jun 29 2016 Mika Heiskanen <mika.heiskanen@fmi.fi> - 16.6.29-1.fmi
- QEngine API changed

* Tue Jun 14 2016 Mika Heiskanen <mika.heiskanen@fmi.fi> - 16.6.14-1.fmi
- Full recompile

* Thu Jun  2 2016 Mika Heiskanen <mika.heiskanen@fmi.fi> - 16.6.2-1.fmi
- Full recompile

* Wed Jun  1 2016 Mika Heiskanen <mika.heiskanen@fmi.fi> - 16.6.1-1.fmi
- Added graceful shutdown

* Tue May 17 2016 Tuomo Lauri <tuomo.lauri@fmi.fi> - 16.5.17-1.fmi
- Fixed unhelpful accessors
- No longer doing double GetCapabilities - update

* Mon May 16 2016 Mika Heiskanen <mika.heiskanen@fmi.fi> - 16.5.16-1.fmi
- Replaced TimeZoneFactory with TimeZones

* Wed May 11 2016 Mika Heiskanen <mika.heiskanen@fmi.fi> - 16.5.11-1.fmi
- Avoid string streams for speed
- TagLayer cdata now supports translations

* Wed Apr 20 2016 Tuomo Lauri <tuomo.lauri@fmi.fi> - 16.4.20-1.fmi
- Added "quiet" konfiguration option to be able to silence warnings during tests. Default = false.
- Built against new Contour-Engine
- AuthEngine support

* Tue Apr 19 2016 Mika Heiskanen <mika.heiskanen@fmi.fi> - 16.4.19-1.fmi
- Allow a missing time setting if time is not needed in the result

* Mon Apr 18 2016 Tuomo Lauri <tuomo.lauri@fmi.fi> - 16.4.18-3.fmi
- Added catch-guard to GIS engine metadata retrieval

* Mon Apr 18 2016 Mika Heiskanen <mika.heiskanen@fmi.fi> - 16.4.18-2.fmi
- Upgraded to the latest jsoncpp with UInt64 changes

* Mon Apr 18 2016 Mika Heiskanen <mika.heiskanen@fmi.fi> - 16.4.18-1.fmi
- Upgraded to cppformat 2.0

* Thu Mar 31 2016 Tuomo Lauri <tuomo.lauri@fmi.fi> - 16.3.31-1.fmi
- Fixed segfault issue in shape handling

* Mon Mar  7 2016 Mika Heiskanen <mika.heiskanen@fmi.fi> - 16.3.7-2.fmi
- Permit negative dx,dy offsets for most layout algorithms

* Mon Mar  7 2016 Mika Heiskanen <mika.heiskanen@fmi.fi> - 16.3.7-1.fmi
- Added dx,dy offsetting support for all label/symbol layout algorithms

* Fri Mar  4 2016 Tuomo Lauri <tuomo.lauri@fmi.fi> - 16.3.4-1.fmi
- Added cppformat dependencies
- Added layout=keyword option to position generation
- Added layout=latlon option to position generation

* Thu Feb 11 2016 Mika Heiskanen <mika.heiskanen@fmi.fi> - 16.2.11-1.fmi
- Fixed WindRoseLayer not to crash if a station has no observations, the station is silently skipped

* Tue Feb  9 2016 Tuomo Lauri <tuomo.lauri@fmi.fi> - 16.2.9-1.fmi
- Rebuilt against the new TimeSeries::Value definition

* Mon Feb  8 2016 Tuomo Lauri <tuomo.lauri@fmi.fi> - 16.2.8-2.fmi
- Better fix for segfault issue

* Mon Feb  8 2016 Tuomo Lauri <tuomo.lauri@fmi.fi> - 16.2.8-1.fmi
- Fixed segfault issue in WindRoseLayer

* Thu Feb  4 2016 Mika Heiskanen <mika.heiskanen@fmi.fi> - 16.2.4-1.fmi
- Fixed parameter setting in NumberLayer to be done after the positions are generated

* Tue Feb  2 2016 Tuomo Lauri <tuomo.lauri@fmi.fi> - 16.2.2-1.fmi
- Missingvalue is now deprecated in Q-Engine calls

* Fri Jan 29 2016 Mika Heiskanen <mika.heiskanen@fmi.fi> - 16.1.29-1.fmi
- Added possibility to move numbers and symbols based on a direction parameter
- Added graticulefill layout for positions

* Tue Jan 26 2016 Mika Heiskanen <mika.heiskanen@fmi.fi> - 16.1.26-1.fmi
- Fixed pixel to latlon conversion in Positions calculations

* Sat Jan 23 2016 Mika Heiskanen <mika.heiskanen@fmi.fi> - 16.1.23-1.fmi
- Fmi::TimeZoneFactory API changed

* Wed Jan 20 2016 Mika Heiskanen <mika.heiskanen@fmi.fi> - 16.1.20-1.fmi
- Added graticule support for position generation, mostly indended for symbols

* Tue Jan 19 2016 Mika Heiskanen <mika.heiskanen@fmi.fi> - 16.1.19-1.fmi
- Added support for U- and V-components to ArrowLayer
- Explicit infinity checking no longer required, it is done by macgyver parsers

* Mon Jan 18 2016 Mika Heiskanen <mika.heiskanen@fmi.fi> - 16.1.18-2.fmi
- Throw if bbox contains infinities

* Mon Jan 18 2016 Mika Heiskanen <mika.heiskanen@fmi.fi> - 16.1.18-1.fmi
- newbase API changed, full recompile

* Thu Jan 14 2016 Mika Heiskanen <mika.heiskanen@fmi.fi> - 16.1.14-1.fmi
- Draw coordinate grid fully without clipping it, clip it using SVG for better speed

* Mon Dec 21 2015 Tuomo Lauri <tuomo.lauri@fmi.fi> - 15.12.21-1.fmi
- WMS GetCapablities update loop was missing exception handling

* Mon Dec 14 2015 Tuomo Lauri <tuomo.lauri@fmi.fi> - 15.12.14-1.fmi
- Added multiplier and offset to ArrowLayer to enable knots in speed selection
- Added southflop option to enable flopping wind barbs in the southern hemisphere
- Enabled aviation chart numbers by adding plusprefix and minusprefix attributes for labels
- Symbol, filter, marker etc modification time is now included in the ETag.
- Symbols, numbers and arrows can now be placed at querydata points
- WMS refactoring: time_column no longer required in PostGIS - layers
- Icemap is now its own dedicated layer

* Thu Dec  3 2015 Tuomo Lauri <tuomo.lauri@fmi.fi> - 15.12.3-1.fmi
- New Icemap functionality in PostGisLayer

* Wed Nov 18 2015 Tuomo Lauri <tuomo.lauri@fmi.fi> - 15.11.18-1.fmi
- SmartMetPlugin now receives a const HTTP Request

* Tue Nov 10 2015 Mika Heiskanen <mika.heiskanen@fmi.fi> - 15.11.10-2.fmi
- Avoid timezone locks by avoiding unnecessary conversions from ptime to NFmiMetTime in loops

* Tue Nov 10 2015 Mika Heiskanen <mika.heiskanen@fmi.fi> - 15.11.10-1.fmi
- Avoid string streams to avoid global std::locale locks

* Fri Nov  6 2015 Mika Heiskanen <mika.heiskanen@fmi.fi> - 15.11.6-1.fmi
- Removed IceLayer, same functionality can now be achieved using PostGISLayer
- Added optional time truncation to PostGISLayer

* Wed Nov  4 2015 Mika Heiskanen <mika.heiskanen@fmi.fi> - 15.11.4-1.fmi
- Using Fmi::to_string instead of WMS::to_string to avoid std::locale locks

* Wed Oct 28 2015 Mika Heiskanen <mika.heiskanen@fmi.fi> - 15.10.28-1.fmi
- Added safety checks against deleted files/dirs when scanning WMS directories

* Mon Oct 26 2015 Mika Heiskanen <mika.heiskanen@fmi.fi> - 15.10.26-1.fmi
- Added proper debuginfo packaging
- Removed printouts when WMS layer is not available in certain projections

* Mon Oct 12 2015 Tuomo Lauri <tuomo.lauri@fmi.fi> - 15.10.12-1.fmi
- Now setting CORS headers to succesful responses
- Fix segfault by checking symbol is defined before dereferencing it

* Tue Sep 29 2015 Tuomo Lauri <tuomo.lauri@fmi.fi> - 15.9.29-1.fmi
- Samping improvements
- Fixed WMS GetCapabilities times

* Mon Sep 28 2015 Mika Heiskanen <mika.heiskanen@fmi.fi> - 15.9.28-1.fmi
- Resampling now uses the projection bounding box instead of corner coordinates

* Thu Sep 24 2015 Mika Heiskanen <mika.heiskanen@fmi.fi> - 15.9.24-1.fmi
- Improved WMS bounding box calculations

* Fri Aug 28 2015 Mika Heiskanen <mika.heiskanen@fmi.fi> - 15.8.28-1.fmi
- Allow parameter not to be set in intersections, and just do nothing

* Mon Aug 24 2015 Mika Heiskanen <mika.heiskanen@fmi.fi> - 15.8.24-1.fmi
- Recompiled due to Convenience.h API changes

* Fri Aug 21 2015 Tuomo Lauri <tuomo.lauri@fmi.fi> - 15.8.21-1.fmi
- Fixed segfault issue in WMSGetMap

* Thu Aug 20 2015 Tuomo Lauri <tuomo.lauri@fmi.fi> - 15.8.20-1.fmi
- Implemented PostGIS WMS layer

* Tue Aug 18 2015 Mika Heiskanen <mika.heiskanen@fmi.fi> - 15.8.18-1.fmi
- Use time formatters from macgyver to avoid global locks from sstreams

* Mon Aug 17 2015 Mika Heiskanen <mika.heiskanen@fmi.fi> - 15.8.17-1.fmi
- Use -fno-omit-frame-pointer to improve perf use

* Fri Aug 14 2015 Mika Heiskanen <mika.heiskanen@fmi.fi> - 15.8.14-1.fmi
- Recompiled due to string formatting changes

* Thu Jul 23 2015 Mika Heiskanen <mika.heiskanen@fmi.fi> - 15.7.23-1.fmi
- Improved handling of arrows, symbols and numbers for geographic references

* Wed Jul 22 2015 Mika Heiskanen <mika.heiskanen@fmi.fi> - 15.7.22-1.fmi
- Added intersections with isobands for arrows, symbols and numbers

* Tue Jul 21 2015 Mika Heiskanen <mika.heiskanen@fmi.fi> - 15.7.21-1.fmi
- Fixed ArrowLayer, SymbolLayer and NumberLayer to work for geographic projections

* Fri Jun 26 2015 Mika Heiskanen <mika.heiskanen@fmi.fi> - 15.6.26-1.fmi
- Recompiled to get case insensitive JSON expansion from query strings
- SymbolLayer now supports symbol scaling
- SymbolLayer now supports metaparameters such as weathersymbol

* Tue Jun 23 2015 Mika Heiskanen <mika.heiskanen@fmi.fi> - 15.6.23-1.fmi
- Location API changed and forced a recompile

* Tue May 12 2015 Mika Heiskanen <mika.heiskanen@fmi.fi> - 15.5.12-1.fmi
- Updated to use shared dem & land cover data from geoengine

* Wed Apr 29 2015 Mika Heiskanen <mika.heiskanen@fmi.fi> - 15.4.29-1.fmi
- Added server thread pool deduction
- Fixed WindRoseLayer data validity checks
- Added lake corrections to landscape interpolation

* Fri Apr 24 2015 Mika Heiskanen <mika.heiskanen@fmi.fi> - 15.4.24-1.fmi
- Pass the set timezone from WindRoseLayer to obsengine

* Tue Apr 14 2015 Santeri Oksman <santeri.oksman@fmi.fi> - 15.4.14-1.fmi
- Rebuild

* Mon Apr 13 2015 Tuomo Lauri <tuomo.lauri@fmi.fi> - 15.4.13-1.fmi
- No supporting frontend cache also in dali queries

* Thu Apr  9 2015 Mika Heiskanen <mika.heiskanen@fmi.fi> - 15.4.9-1.fmi
- newbase API changed

* Wed Apr  8 2015 Mika Heiskanen <mika.heiskanen@fmi.fi> - 15.4.8-1.fmi
- Implemented frontend cache support for WMS queries

* Fri Mar  6 2015 Tuomo Lauri <tuomo.lauri@fmi.fi> - 15.3.6-2.fmi
- Reverted getCapabilities axis ordering

* Fri Mar  6 2015 Tuomo Lauri <tuomo.lauri@fmi.fi> - 15.3.6-1.fmi
- Fixed getCapabilities Content-Type and simplified MIME handling

* Tue Mar  3 2015 Tuomo Lauri <tuomo.lauri@fmi.fi> - 15.3.3-2.fmi
- Fixed bug in GetCapabilities coordinates generation

* Tue Mar  3 2015 Tuomo Lauri <tuomo.lauri@fmi.fi> - 15.3.3-1.fmi
- Now automatically updating GetCapabilities info from WMS directory

* Thu Feb 26 2015 Tuomo Lauri <tuomo.lauri@fmi.fi> - 15.2.26-1.fmi
- Fixed GetCapabilities schema

* Wed Feb 25 2015 Tuomo Lauri <tuomo.lauri@fmi.fi> - 15.2.25-1.fmi
- Fixed WMS GetCapabilities GetMap-URI
- WMS product definition directory structure is now recursive (BRAINSTORM-426)
- Added intersect property for isolines and isobands to enable clipping them by isobands of other parameters
- Added isoband.inside, isoband.outside, isoline.inside and isoline.outside to clip contours by maps

* Tue Feb 24 2015 Mika Heiskanen <mika.heiskanen@fmi.fi> - 15.2.24-1.fmi
- Recompiled due to changes in newbase linkage

* Mon Feb 23 2015 Tuomo Lauri <tuomo.lauri@fmi.fi> - 15.2.23-1.fmi
- Fixed bug in projection axis ordering
- Fixed GetCapabilities BoundingBox attributes
- Added development configuration file
- Added more supported EPSGs for WMS

* Fri Feb 20 2015 Tuomo Lauri <tuomo.lauri@fmi.fi> - 15.2.20-1.fmi
- WMS::GetCapabilities response corrected

* Mon Feb 16 2015 Tuomo Lauri <tuomo.lauri@fmi.fi> - 15.2.16-1.fmi
- Now using memory-filesystem cache
- allow overriding everything in the product JSON from query string
- disable_format and enable_format are now named disable and enable
- image format is now selected with "type" instead of format (except for WMS)
- changed how crs, bboxcrs, xsize, ysize and bbox are passed from WMS to Dali

* Wed Jan 28 2015 Tuomo Lauri <tuomo.lauri@fmi.fi> - 15.1.28-1.fmi
- Fixed error in GetCapabilities message generation

* Mon Jan 26 2015 Mika Heiskanen <mika.heiskanen@fmi.fi> - 15.1.26-1.fmi
- Round symbol coordinates in LocationLayer to integers, full precision is unnecessary
- Added caching of rendered images

* Tue Jan 20 2015 Tuomo Lauri <tuomo.lauri@fmi.fi> - 15.1.20-1.fmi
- WMS file scanner now skips failed product definitions

* Thu Dec 18 2014 Mika Heiskanen <mika.heiskanen@fmi.fi> - 14.12.18-2.fmi
- Fixed WMS filename validator

* Thu Dec 18 2014 Mika Heiskanen <mika.heiskanen@fmi.fi> - 14.12.18-1.fmi
- WMS will no longer read backup files, files not ending with ".json" etc

* Wed Dec 17 2014 Mika Heiskanen <mika.heiskanen@fmi.fi> - 14.12.17-1.fmi
- Added WindRoseLayer

* Wed Dec 10 2014 Mika Heiskanen <mika.heiskanen@fmi.fi> - 14.12.10-1.fmi
- Disable SVG size limits in librsvg

* Mon Dec  8 2014 Mika Heiskanen <mika.heiskanen@fmi.fi> - 14.12.8-1.fmi
- Added IceLayer for rendering ice maps
- Added support for PDF and PS image formats
- Added enable_format and disable_format variables

* Mon Nov 24 2014 Mika Heiskanen <mika.heiskanen@fmi.fi> - 14.11.24-1.fmi
- RHEL7 no longed needs a global lock for rendering PNG images

* Fri Oct 24 2014 Tuomo Lauri <tuomo.lauri@fmi.fi> - 14.10.24-1.fmi
- Prevent crashes if the given CRS is not valid
- WMS implementation modified: dali products handled as WMS-layers

* Wed Sep 17 2014 Mika Heiskanen <mika.heiskanen@fmi.fi> - 14.9.17-1.fmi
- Added support for minresolution and maxresolution requirements
- WMS support

* Mon Sep  8 2014 Mika Heiskanen <mika.heiskanen@fmi.fi> - 14.9.8-1.fmi
- Recompiled due to geoengine API changes

* Fri Sep  5 2014 Mika Heiskanen <mika.heiskanen@fmi.fi> - 14.9.5-1.fmi
- Added LocationLayer

* Wed Sep  3 2014 Mika Heiskanen <mika.heiskanen@fmi.fi> - 14.9.3-1.fmi
- Added settings for label: locale, precision, prefix, suffix

* Tue Sep  2 2014 Mika Heiskanen <mika.heiskanen@fmi.fi> - 14.9.2-1.fmi
- Lock the SVG renderer until system libraries (fontconfig, pango, cairo) are thread safe

* Fri Aug 29 2014 Mika Heiskanen <mika.heiskanen@fmi.fi> - 14.8.29-2.fmi
- Added multiplier and offset to NumberLayer

* Fri Aug 29 2014 Mika Heiskanen <mika.heiskanen@fmi.fi> - 14.8.29-1.fmi
- Fixed behaviour of query string 'time' option for relative offsets

* Tue Aug 26 2014 Mika Heiskanen <mika.heiskanen@fmi.fi> - 14.8.26-1.fmi
- Added 'marker' as a valid attribute

* Fri Aug 22 2014 Tuomo Lauri <tuomo.lauri@fmi.fi> - 14.8.22-1.fmi
- Fixed memory leaks in layer generation

* Fri Aug  8 2014 Mika Heiskanen <mika.heiskanen@fmi.fi> - 14.8.8-3.fmi
- Relative times are now rounded up to the next hour

* Fri Aug  8 2014 Mika Heiskanen <mika.heiskanen@fmi.fi> - 14.8.8-2.fmi
- Rewritten GisEngine API

* Fri Aug  8 2014 Mika Heiskanen <mika.heiskanen@fmi.fi> - 14.8.8-1.fmi
- Changed map.simplification to map.mindistance for consistency

* Thu Aug  7 2014 Mika Heiskanen <mika.heiskanen@fmi.fi> - 14.8.7-4.fmi
- Do not draw arrows when data is missing

* Thu Aug  7 2014 Mika Heiskanen <mika.heiskanen@fmi.fi> - 14.8.7-3.fmi
- Added safety checks against empty maps and contours

* Thu Aug  7 2014 Mika Heiskanen <mika.heiskanen@fmi.fi> - 14.8.7-2.fmi
- Added support for removing too small polygons from maps

* Thu Aug  7 2014 Mika Heiskanen <mika.heiskanen@fmi.fi> - 14.8.7-1.fmi
- Added support for simplification of the map data

* Wed Aug  6 2014 Mika Heiskanen <mika.heiskanen@fmi.fi> - 14.8.6-2.fmi
- Improved definition for the resolution setting for geographic coordinate systems

* Wed Aug  6 2014 Mika Heiskanen <mika.heiskanen@fmi.fi> - 14.8.6-1.fmi
- WKT for latlon and rotated latlon is fixed not to include PROJCS

* Fri Jul 25 2014 Mika Heiskanen <mika.heiskanen@fmi.fi> - 14.7.25-1.fmi
- Rebuilt with the latest GDAL

* Wed Jul  2 2014 Mika Heiskanen <mika.heiskanen@fmi.fi> - 14.7.2-1.fmi
- JSON files must now give an explicit .css suffix to style files (consistency)
- inside/outside requirements for arrows, numbers etc can now use where-clauses
- overriding SQL related variables is no longer allowed for safety reasons
- isobands now allow specifying the interpolation method, previously "linear" was assumed

* Mon Jun 30 2014 Mika Heiskanen <mika.heiskanen@fmi.fi> - 14.6.30-1.fmi
- New release with layers for arrows, numbers, legends, symbols, background

* Wed Jun 11 2014 Mika Heiskanen <mika.heiskanen@fmi.fi> - 14.6.11-1.fmi
- New release with refactored style features. Added option style=name.

* Wed Jun  4 2014 Mika Heiskanen <mika.heiskanen@fmi.fi> - 14.6.4-1.fmi
- Beta version

* Wed Feb 26 2014 Mika Heiskanen <mika.heiskanen@fmi.fi> - 14.2.26-1.fmi
- Alpha version
<|MERGE_RESOLUTION|>--- conflicted
+++ resolved
@@ -5,7 +5,7 @@
 Summary: SmartMet WMS/Dali plugin
 Name: %{SPECNAME}
 Version: 22.3.21
-Release: 1%{?dist}.fmi
+Release: 2%{?dist}.fmi
 License: MIT
 Group: SmartMet/Plugins
 URL: https://github.com/fmidev/smartmet-plugin-wms
@@ -135,14 +135,12 @@
 %{_sysconfdir}/smartmet/plugins/wms/tmpl/*.c2t
 
 %changelog
-<<<<<<< HEAD
-* Mon Mar 21 2022 Anssi Reponen <anssi.reponen@fmi.fi> - 22.3.21-1.fmi
+* Mon Mar 21 2022 Anssi Reponen <anssi.reponen@fmi.fi> - 22.3.21-2.fmi
 - Possible to have custom legends for alternative styles (BRAINSTORM-2275)
 - Fix default language bug of legends, config file->product file->url parameter (BRAINSTORM-2266)
-=======
+
 * Mon Mar 21 2022 Andris Pavēnis <andris.pavenis@fmi.fi> 22.3.21-1.fmi
 - Update due to changes in smartmet-library-spine and smartnet-library-timeseries
->>>>>>> f06fa259
 
 * Thu Mar 10 2022 Mika Heiskanen <mika.heiskanen@fmi.fi> - 22.3.10-1.fmi
 - Repackaged due to base library ABI changes
