--- conflicted
+++ resolved
@@ -4,8 +4,8 @@
 %define SPECNAME smartmet-plugin-%{DIRNAME}
 Summary: SmartMet WMS/Dali plugin
 Name: %{SPECNAME}
-Version: 18.8.15
-Release: 2%{?dist}.fmi
+Version: 18.8.16
+Release: 1%{?dist}.fmi
 License: MIT
 Group: SmartMet/Plugins
 URL: https://github.com/fmidev/smartmet-plugin-wms
@@ -92,14 +92,12 @@
 %{_sysconfdir}/smartmet/plugins/%{DIRNAME}/tmpl/*.c2t
 
 %changelog
-<<<<<<< HEAD
-* Wed Aug 15 2018 Anssi Reponen <anssi.reponen@fmi.fi> - 18.8.15-2.fmi
+* Thu Aug 16 2018 Anssi Reponen <anssi.reponen@fmi.fi> - 18.8.16-1.fmi
 - Improved iceegg creation algorithm (BRAINSTORM-1266)
 - Fixed (potential) memory leak in FrameLayer
-=======
+
 * Wed Aug 15 2018 Mika Heiskanen <mika.heiskanen@fmi.fi> - 18.8.15-2.fmi
 - Use only one TemplateFactory object, WMSGetCapabilities is now plain namespace instead of an object
->>>>>>> f98521f4
 
 * Wed Aug 15 2018 Mika Heiskanen <mika.heiskanen@fmi.fi> - 18.8.15-1.fmi
 - Refactored code
