--- conflicted
+++ resolved
@@ -4,11 +4,7 @@
 %define SPECNAME smartmet-plugin-%{DIRNAME}
 Summary: SmartMet WMS/Dali plugin
 Name: %{SPECNAME}
-<<<<<<< HEAD
 Version: 17.10.31
-=======
-Version: 17.10.23
->>>>>>> c0cb6d19
 Release: 1%{?dist}.fmi
 License: MIT
 Group: SmartMet/Plugins
@@ -93,14 +89,13 @@
 %{_sysconfdir}/smartmet/plugins/%{DIRNAME}/tmpl/*.c2t
 
 %changelog
-<<<<<<< HEAD
 * Tue Oct 31 2017 Anssi Reponen <anssi.reponen@fmi.fi> - 17.10.31-1.fmi
 - icemap product files updated
 - traffic restrictions table implemented
 - BRAINSTORM-976: metadata query interval made configurable. Additionally 
 if PostGISLayer is of type icemap, the existence of new icemaps can be checked 
 from database before metadata is updated
-=======
+
 * Mon Oct 23 2017 Mika Heiskanen <mika.heiskanen@fmi.fi> - 17.10.23-1.fmi
 - Allow placing more layer data into the defs-section to enable more sharing
 
@@ -109,7 +104,6 @@
 
 * Tue Oct 17 2017 Mika Heiskanen <mika.heiskanen@fmi.fi> - 17.10.16-2.fmi
 - Allow application/pdf requests
->>>>>>> c0cb6d19
 
 * Mon Oct 16 2017 Anssi Reponen <anssi.reponen@fmi.fi> - 17.10.16-1.fmi
 - product files updated
