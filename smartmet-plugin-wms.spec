--- conflicted
+++ resolved
@@ -4,11 +4,7 @@
 %define SPECNAME smartmet-plugin-%{DIRNAME}
 Summary: SmartMet WMS/Dali plugin
 Name: %{SPECNAME}
-<<<<<<< HEAD
 Version: 23.10.5
-=======
-Version: 23.9.29
->>>>>>> 29385c22
 Release: 1%{?dist}.fmi
 License: MIT
 Group: SmartMet/Plugins
@@ -158,13 +154,12 @@
 %{_sysconfdir}/smartmet/plugins/wms/tmpl/*.c2t
 
 %changelog
-<<<<<<< HEAD
+
 * Thu Oct 5 2023 Anssi Reponen <anssi.reponen@fmi.fi> - 23.10.5-1.fmi
 - Fixed layout=recursive bug when namespace-option and layer name are identical (BRAINSTORM-2742)
-=======
+
 * Fri Sep 29 2023 Mika Heiskanen <mika.heiskanen@fmi.fi> - 23.9.29-1.fmi
 - Repackaged due to changes in grid libraries
->>>>>>> 29385c22
 
 * Fri Sep 15 2023 Mika Heiskanen <mika.heiskanen@fmi.fi> - 23.9.15-1.fmi
 - Fixed producer, source and geometryId extraction (BRAINSTORM-2703)
