--- conflicted
+++ resolved
@@ -4,11 +4,7 @@
 %define SPECNAME smartmet-plugin-%{DIRNAME}
 Summary: SmartMet WMS/Dali plugin
 Name: %{SPECNAME}
-<<<<<<< HEAD
 Version: 23.11.21
-=======
-Version: 23.11.17
->>>>>>> 863b29d2
 Release: 1%{?dist}.fmi
 License: MIT
 Group: SmartMet/Plugins
@@ -158,13 +154,11 @@
 %{_datadir}/smartmet/wms/*.c2t
 
 %changelog
-<<<<<<< HEAD
 * Tue Nov 21 2023 Mika Heiskanen <mika.heiskanen@fmi.fi> - 23.11.21-1.fmi
 - Added a cache for calculated latlon bounding boxes corresponding to WMS input BBOX parameter (BRAINSTORM-2790)
-=======
+
 * Fri Nov 17 2023 Pertti Kinnia <pertti.kinnia@fmi.fi> - 23.11.17-1.fmi
 - Repackaged due to API changes in grid-files and grid-content
->>>>>>> 863b29d2
 
 * Thu Nov 16 2023 Mika Heiskanen <mika.heiskanen@fmi.fi> - 23.11.16-1.fmi
 - Improved isolabel rectangle distance calculations by taking the center point into account
