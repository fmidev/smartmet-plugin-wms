%bcond_without authentication
%bcond_without observation
%define DIRNAME wms
%define SPECNAME smartmet-plugin-%{DIRNAME}
Summary: SmartMet WMS/Dali plugin
Name: %{SPECNAME}
<<<<<<< HEAD
Version: 22.6.22
=======
Version: 22.6.21
>>>>>>> 17576132
Release: 1%{?dist}.fmi
License: MIT
Group: SmartMet/Plugins
URL: https://github.com/fmidev/smartmet-plugin-wms
Source0: %{name}.tar.gz
BuildRoot: %{_tmppath}/%{name}-%{version}-%{release}-root-%(%{__id_u} -n)
%if 0%{?rhel} && 0%{rhel} < 9
%define smartmet_boost boost169
%else
%define smartmet_boost boost
%endif

%define smartmet_fmt_min 8.1.1
%define smartmet_fmt_max 8.2.0

BuildRequires: rpm-build
BuildRequires: gcc-c++
BuildRequires: make
BuildRequires: %{smartmet_boost}-devel
BuildRequires: rpm-build
BuildRequires: smartmet-library-giza-devel >= 21.6.18
BuildRequires: smartmet-library-grid-content-devel >= 22.6.1
BuildRequires: smartmet-library-grid-files-devel >= 22.5.24
BuildRequires: smartmet-library-macgyver-devel >= 22.6.16
BuildRequires: smartmet-library-spine-devel >= 22.6.16
BuildRequires: smartmet-library-timeseries-devel >= 22.6.16
%if %{with authentication}
BuildRequires: smartmet-engine-authentication-devel >= 22.6.17
%endif
%if %{with observation}
BuildRequires: smartmet-engine-observation-devel >= 22.6.17
%endif
BuildRequires: smartmet-engine-gis-devel >= 22.6.17
BuildRequires: smartmet-engine-grid-devel >= 22.6.17
BuildRequires: smartmet-engine-geonames-devel >= 22.6.17
BuildRequires: smartmet-engine-querydata-devel >= 22.6.17
BuildRequires: smartmet-engine-contour-devel >= 22.6.17
BuildRequires: smartmet-library-gis-devel >= 22.6.16
BuildRequires: smartmet-library-trax-devel >= 22.6.16
BuildRequires: fmt-devel >= %{smartmet_fmt_min}, fmt-devel < %{smartmet_fmt_max}
BuildRequires: ctpp2 >= 2.8.8
BuildRequires: jsoncpp-devel
# BuildRequires: flex-devel
BuildRequires: cairo-devel
BuildRequires: bzip2-devel
BuildRequires: heatmap-devel
%if %{defined el7}
BuildRequires: librsvg2-devel = 2.40.6
#TestRequires: librsvg2-devel = 2.40.6
#TestRequires: librsvg2-tools = 2.40.6
%else
BuildRequires: librsvg2-devel
#TestRequires: librsvg2-devel
#TestRequires: librsvg2-tools
%endif
Requires: cairo
Requires: fmt >= %{smartmet_fmt_min}, fmt < %{smartmet_fmt_max}
Requires: jsoncpp
Requires: ctpp2 >= 2.8.8
# Default font for some layers:
Requires: google-roboto-fonts
Requires: smartmet-library-grid-content >= 22.6.1
Requires: smartmet-library-grid-files >= 22.5.24
Requires: smartmet-library-gis >= 22.6.16
Requires: smartmet-library-trax >= 22.6.16
Requires: smartmet-library-macgyver >= 22.6.16
Requires: smartmet-library-spine >= 22.6.16
Requires: smartmet-library-timeseries >= 22.6.16
Requires: smartmet-library-giza >= 21.6.18
%if %{with authentication}
Requires: smartmet-engine-authentication >= 22.6.17
%endif
Requires: smartmet-engine-querydata >= 22.6.17
Requires: smartmet-engine-contour >= 22.6.17
Requires: smartmet-engine-gis >= 22.6.17
Requires: smartmet-engine-grid >= 22.6.17
Requires: smartmet-engine-geonames >= 22.6.17
Requires: smartmet-server >= 22.5.24
Requires: smartmet-library-spine >= 22.6.16
Requires: %{smartmet_boost}-date-time
Requires: %{smartmet_boost}-filesystem
Requires: %{smartmet_boost}-iostreams
Requires: %{smartmet_boost}-regex
Requires: %{smartmet_boost}-system
Requires: %{smartmet_boost}-thread
Provides: %{SPECNAME}
Obsoletes: smartmet-brainstorm-dali < 16.11.1
Obsoletes: smartmet-brainstorm-dali-debuginfo < 16.11.1
#TestRequires: %{smartmet_boost}-devel
#TestRequires: bzip2-devel
#TestRequires: fmt-devel
#TestRequires: gcc-c++
#TestRequires: jsoncpp-devel
#TestRequires: ImageMagick
#TestRequires: bc
#TestRequires: smartmet-engine-contour-devel >= 22.6.17
#TestRequires: smartmet-engine-geonames-devel >= 22.6.17
#TestRequires: smartmet-engine-gis-devel >= 22.6.17
#TestRequires: smartmet-engine-querydata-devel >= 22.6.17
#TestRequires: smartmet-library-giza-devel >= 21.6.18
#TestRequires: smartmet-library-trax-devel >= 22.6.16
#TestRequires: smartmet-library-newbase-devel >= 22.6.16
#TestRequires: smartmet-library-spine-devel >= 22.6.16
#TestRequires: smartmet-library-timeseries-devel >= 22.6.16
#TestRequires: smartmet-engine-grid-devel >= 22.6.17
#TestRequires: smartmet-engine-grid-test
#TestRequires: smartmet-test-data
#TestRequires: smartmet-test-db
#TestRequires: google-roboto-fonts
#TestRequires: zlib-devel
#TestRequires: cairo-devel
#TestRequires: redis
%if %{with observation}
#TestRequires: smartmet-engine-observation-devel >= 22.6.17
%endif

%description
SmartMet WMS/Dali plugin

%prep
rm -rf $RPM_BUILD_ROOT

%setup -q -n %{SPECNAME}
 
%build -q -n %{SPECNAME}
make %{_smp_mflags} \
     %{?!with_authentication:CFLAGS=-DWITHOUT_AUTHENTICATION} \
     %{?!with_observation:CFLAGS=-DWITHOUT_OBSERVATION}

%install
%makeinstall

%clean
rm -rf $RPM_BUILD_ROOT

%Files
%defattr(0775,root,root,0775)
%{_datadir}/smartmet/plugins/wms.so
%defattr(0664,root,root,0775)
%{_sysconfdir}/smartmet/plugins/wms/tmpl/*.c2t

%changelog
<<<<<<< HEAD
* Wed Jun 22 2022 Mika Heiskanen <mika.heiskanen@fmi.fi> - 22.6.22-1.fmi
- Check that the WMS layers option is non empty
=======
* Tue Jun 21 2022 Andris Pavēnis <andris.pavenis@fmi.fi> 22.6.21-1.fmi
- Add support for RHEL9, upgrade libpqxx to 7.7.0 (rhel8+) and fmt to 8.1.1
>>>>>>> 17576132

* Tue Jun  7 2022 Mika Heiskanen <mika.heiskanen@fmi.fi> - 22.6.6-1.fmi
- Fixed heatmap calculations to use std::abs to enforce positive sizes

* Mon Jun  6 2022 Andris Pavenis <andris.pavenis@fmi.fi> 22.6.6-1.fmi
- Repackage due to smartmet-engine-observation ABI changes

* Wed Jun  1 2022 Mika Heiskanen <mika.heiskanen@fmi.fi> - 22.6.1-1.fmi
- Improved ETag calculation support

* Tue May 31 2022 Andris Pavēnis <andris.pavenis@fmi.fi> 22.5.31-1.fmi
- Repackage due to smartmet-engine-querydata and smartmet-engine-observation ABI changes

* Tue May 24 2022 Anssi Reponen <anssi.reponen@fmi.fi> - 22.5.24-2.fmi
- Fixed bug in default interval dimension (BRAINSTORM-2299)

* Tue May 24 2022 Mika Heiskanen <mika.heiskanen@fmi.fi> - 22.5.24-1.fmi
- Repackaged due to NFmiArea ABI changes

* Fri May 20 2022 Mika Heiskanen <mika.heiskanen@fmi.fi> - 22.5.20-1.fmi
- Repackaged due to ABi changes to newbase LatLon methods

* Thu May 12 2022 Anssi Reponen <anssi.reponen@fmi.fi> - 22.5.12-1.fmi
- Added StyleSheet cache (BRAINSTORM-2317)

* Mon May 9 2022 Anssi Reponen <anssi.reponen@fmi.fi> - 22.5.9-1.fmi
- Interval dimension added (BRAINSTORM-2299)
- Fixed bug in custom legends with alternative styles (BRAINSTORM-2314)
- Added missing error message when parsing alternative styles (BRAINSTORM-2316)
- GetCapabilities namespace must allow layer name in namespace-string (BRAINSTORM-2313)

* Thu May  5 2022 Mika Heiskanen <mika.heiskanen@fmi.fi> - 22.5.5-1.fmi
- Repackaged since Trax ABI switch from using doubles to floats

* Wed May  4 2022 Mika Heiskanen <mika.heiskanen@fmi.fi> - 22.5.4-1.fmi
- Use Trax for contouring

* Thu Apr 28 2022 Andris Pavenis <andris.pavenis@fmi.fi> 22.4.28-1.fmi
- Repackage due to SmartMet::Spine::Reactor ABI changes

* Thu Apr 14 2022 Anssi Reponen <anssi.reponen@fmi.fi> - 22.4.14-1.fmi
- Fixed tag-layer (mask) bug in alternative styles (BRAINSTORM-2301)

* Tue Apr 5 2022 Anssi Reponen <anssi.reponen@fmi.fi> - 22.4.5-2.fmi
- Fixed capabilitiesUpdateLoop-function bug (BRAINSTORM-2296)

* Tue Apr  5 2022 Mika Heiskanen <mika.heiskanen@fmi.fi> - 22.4.5-1.fmi
- Repackaged

* Thu Mar 31 2022 Andris Pavēnis <andris.pavenis@fmi.fi> 22.3.31-1.fmi
- Fix uninitialized variable

* Mon Mar 28 2022 Mika Heiskanen <mika.heiskanen@fmi.fi> - 22.3.28-1.fmi
- Repackaged due to ABI changes in grid-content library

* Thu Mar 24 2022 Andris Pavēnis <andris.pavenis@fmi.fi> 22.3.24-1.fmi
- Fix broken WMSConfig::shutdown()

* Mon Mar 21 2022 Mika Heiskanen <mika.heiskanen@fmi.fi> - 22.3.21-3.fmi
- Disable stack traces for trivial user errors such as missing obligatory query parameters

* Mon Mar 21 2022 Anssi Reponen <anssi.reponen@fmi.fi> - 22.3.21-2.fmi
- Possible to have custom legends for alternative styles (BRAINSTORM-2275)
- Fix default language bug of legends, config file->product file->url parameter (BRAINSTORM-2266)

* Mon Mar 21 2022 Andris Pavēnis <andris.pavenis@fmi.fi> 22.3.21-1.fmi
- Update due to changes in smartmet-library-spine and smartnet-library-timeseries

* Thu Mar 10 2022 Mika Heiskanen <mika.heiskanen@fmi.fi> - 22.3.10-1.fmi
- Repackaged due to base library ABI changes

* Tue Mar 8 2022 Anssi Reponen <anssi.reponen@fmi.fi> - 22.3.8-1.fmi
- Started using timeseries-library (BRAINSTORM-2259)

* Mon Mar  7 2022 Mika Heiskanen <mika.heiskanen@fmi.fi> - 22.3.7-1.fmi
- Repackaged due to base library API changes

* Tue Mar 1 2022 Anssi Reponen <anssi.reponen@fmi.fi> - 22.3.1-1.fmi
- Fixed handling of symbol groups in legends (BRAINSTORM-2266)

* Mon Feb 28 2022 Mika Heiskanen <mika.heiskanen@fmi.fi> - 22.2.28-1.fmi
- Repackaged due to base library/engine ABI changes

* Wed Feb 16 2022 Anssi Reponen <anssi.reponen@fmi.fi> - 22.2.16-1.fmi
- Support for present weather observations (BRAINSTORM-2231)
- Check for empty vector when processing result set  (BRAINSTORM-2264)

* Wed Feb  9 2022 Mika Heiskanen <mika.heiskanen@fmi.fi> - 22.2.9-1.fmi
- Repackaged due to ABI changes in grid libraries

* Mon Feb  7 2022 Mika Heiskanen <mika.heiskanen@fmi.fi> - 22.2.7-1.fmi
- Added "multiple" setting for labels

* Tue Jan 25 2022 Mika Heiskanen <mika.heiskanen@fmi.fi> - 22.1.25-1.fmi
- Minor fix to unfinished generation handling

* Mon Jan 24 2022 Andris Pavēnis <andris.pavenis@fmi.fi> 22.1.24-1.fmi
- Rebuild due to package upgrade from PGDG (gdal 3.4 etc)

* Tue Jan 18 2022 Mika Heiskanen <mika.heiskanen@fmi.fi> - 22.1.18-1.fmi
- Added support for type=cnf with stage=N for different phases of configuration file preprocessing

* Thu Dec 16 2021 Anssi Reponen <anssi.reponen@fmi.fi> - 21.12.16-1.fmi
- Fixed style selection so that any elment, except qid, can be redefined in styles-section

* Wed Dec 15 2021 Anssi Reponen <anssi.reponen@fmi.fi> - 21.12.15-1.fmi
- Fixed NumberLayer style selection bug (BRAINSTORM-2220)

* Wed Dec  8 2021 Mika Heiskanen <mika.heiskanen@fmi.fi> - 21.12.8-1.fmi
- Added unit conversion support for SymbolLayer

* Tue Dec  7 2021 Andris Pavēnis <andris.pavenis@fmi.fi> 21.12.7-1.fmi
- Update to postgresql 13 and gdal 3.3

* Mon Nov 15 2021 Mika Heiskanen <mika.heiskanen@fmi.fi> - 21.11.15-2.fmi
- Repackaged due to ABI changes in base grid libraries

* Mon Nov 15 2021 Anssi Reponen <anssi.reponen@fmi.fi> - 21.11.15-1.fmi
- Map-layer must not show time-dimension in GetCapabilities response (BRAINSTORM-2197)

* Tue Nov 2 2021 Anssi Reponen <anssi.reponen@fmi.fi> - 21.11.3-1.fmi
- Set valid value in GetCapabilities Last-Modified field (BRAINSTORM-2174)
- Fixed search order of file-path starting with '/' (BRAINSTORM-2193)

* Fri Oct 29 2021 Mika Heiskanen <mika.heiskanen@fmi.fi> - 21.10.29-1.fmi
- Repackaged due to ABI changes in base grid libraries

* Wed Oct 27 2021 Anssi Reponen <anssi.reponen@fmi.fi> - 21.10.27-1.fmi
- GetCapabilities expiration time may be defined in configuration file, default value 60s (BRAINSTORM-2172)

* Mon Oct 25 2021 Anssi Reponen <anssi.reponen@fmi.fi> - 21.10.25-1.fmi
- Minimum distance and priority for Symbol-,Arrow-,NumberLayer (BRAINSTORM-2182)

* Tue Oct 19 2021 Anssi Reponen <anssi.reponen@fmi.fi> - 21.10.19-1.fmi
- Use resources directory for common resources (BRAINSTORM-2164)

* Wed Oct 13 2021 Anssi Reponen <anssi.reponen@fmi.fi> - 21.10.13-1.fmi
- Fixed missing keyword in GetCapabilities response when layout is not flat (BRAINSTORM-2165)

* Mon Oct 11 2021 Anssi Reponen <anssi.reponen@fmi.fi> - 21.10.11-1.fmi
- Simplified grid storage structures
- Support for finnish road observations (BRAINSTORM-2155)

* Mon Oct  4 2021 Mika Heiskanen <mika.heiskanen@fmi.fi> - 21.10.4-1.fmi
- Repackaged due to grid-files ABI changes

* Thu Sep 23 2021 Andris Pavēnis <andris.pavenis@fmi.fi> 21.9.23-1.fmi
- Repackage to prepare for moving libconfig to different directory

* Wed Sep 22 2021 Anssi Reponen <anssi.reponen@fmi.fi> - 21.9.22-1.fmi
- Must be possible for IsolineLayer to define isolines by defining startvalue, endvalue, interval (BRAINSTORM-2157)

* Wed Sep 15 2021 Mika Heiskanen <mika.heiskanen@fmi.fi> - 21.9.15-1.fmi
- Repackaged due to NetCDF related ABI changes in base libraries

* Tue Sep  7 2021 Andris Pavēnis <andris.pavenis@fmi.fi> - 21.9.7-1.fmi
- Repackaged due to dependency changes (libconfig -> libconfig17)

* Wed Sep  1 2021 Mika Heiskanen <mika.heiskanen@fmi.fi> - 21.9.1-1.fmi
- Fixed image caching to work again

* Mon Aug 30 2021 Anssi Reponen <anssi.reponen@fmi.fi> - 21.8.30-1.fmi
- Cache counters added (BRAINSTORM-1005)

* Sat Aug 21 2021 Mika Heiskanen <mika.heiskanen@fmi.fi> - 21.8.21-1.fmi
- Repackaged due to LocalTimePool ABI changes

* Thu Aug 19 2021 Mika Heiskanen <mika.heiskanen@fmi.fi> - 21.8.19-1.fmi
- Start using local time pool to avoid unnecessary allocations of local_date_time objects (BRAINSTORM-2122)

* Tue Aug 17 2021 Mika Heiskanen <mika.heiskanen@fmi.fi> - 21.8.17-1.fmi
- Use the new shutdown API

* Tue Aug  3 2021 Mika Heiskanen <mika.heiskanen@fmi.fi> - 21.8.3-1.fmi
- Use boost::atomic_shared_ptr instead of atomic_store/load

* Mon Aug  2 2021 Mika Heiskanen <mika.heiskanen@fmi.fi> - 21.8.2-1.fmi
- Repackaged since GeoEngine ABI changed by switching to boost::atomic_shared_ptr

* Tue Jul 27 2021 Mika Heiskanen <mika.heiskanen@fmi.fi> - 21.7.27-1.fmi
- Repackaged due to GIS-library changes

* Mon Jul  5 2021 Andris Pavēnis <andris.pavenis@fmi.fi> 21.7.5-1.fmi
- Rebuild after moving DataFilter from obsengine to spine

* Tue Jun 29 2021 Mika Heiskanen <mika.heiskanen@fmi.fi> - 21.6.29-2.fmi
- Repackaged since Observation::Engine::Settings ABI changed

* Thu Jun 17 2021 Mika Heiskanen <mika.heiskanen@fmi.fi> - 21.6.17-2.fmi
- Fixed GetCapabilities not to return a layer which contains no valid times in the given starttime/endtime interval

* Thu Jun 17 2021 Mika Heiskanen <mika.heiskanen@fmi.fi> - 21.6.17-1.fmi
- Fixed endtime handling in GetCapabilities for data with fixed timesteps

* Mon Jun 14 2021 Mika Heiskanen <mika.heiskanen@fmi.fi> - 21.6.14-2.fmi
- Fixed GetCapabilities LegendURL to have width and height attributes

* Mon Jun 14 2021 Anssi Reponen <anssi.reponen@fmi.fi> - 21.6.14-1.fmi
- Fixed LegendGraphic related bugs (BRAINSTORM-2083)
- Added width,height parameters to GetLegendGraphic URL

* Tue Jun  8 2021 Mika Heiskanen <mika.heiskanen@fmi.fi> - 21.6.8-2.fmi
- Repackaged due to memory saving ABI changes in base libraries

* Tue Jun 8 2021 Anssi Reponen <anssi.reponen@fmi.fi> - 21.6.8-1.fmi
- List of intervals in GetCapabilities reponse is made optional (BRAINSTORM-2090)

* Thu Jun  3 2021 Mika Heiskanen <mika.heiskanen@fmi.fi> - 21.6.3-1.fmi
- Improved mindistance handling in graticulefill layouts

* Wed Jun 2 2021 Anssi Reponen <anssi.reponen@fmi.fi> - 21.6.2-1.fmi
- Added support for list of multiple intervals (BRAINSTORM-2079)

* Tue Jun  1 2021 Mika Heiskanen <mika.heiskanen@fmi.fi> - 21.6.1-1.fmi
- Repackaged due to grid library ABI changes

* Mon May 31 2021 Anssi Reponen <anssi.reponen@fmi.fi> - 21.5.31-1.fmi
- Added layout configuration parameter (BRAINSTORM-2076)

* Fri May 28 2021 Mika Heiskanen <mika.heiskanen@fmi.fi> - 21.5.28-2.fmi
- Fixed WMS parameter name to be dim_reference_time instead of plain reference_time in query strings

* Tue May 25 2021 Mika Heiskanen <mika.heiskanen@fmi.fi> - 21.5.25-1.fmi
- Repackaged due to grid-files ABI changes

* Mon May 24 2021 Mika Heiskanen <mika.heiskanen@fmi.fi> - 21.5.24-1.fmi
- Use Roboto as default font for some layers

* Fri May 21 2021 Mika Heiskanen <mika.heiskanen@fmi.fi> - 21.5.21-1.fmi
- Repackaged due to a QEngine API change

* Wed May 19 2021 Mika Heiskanen <mika.heiskanen@fmi.fi> - 21.5.19-1.fmi
- Use FMI hash functions, boost::hash_combine produces too many collisions

* Mon May 17 2021 Mika Heiskanen <mika.heiskanen@fmi.fi> - 21.5.17-2.fmi
- Fixed ArrowLayer exception handling not to dereference uninitialized optional values

* Mon May 17 2021 Mika Heiskanen <mika.heiskanen@fmi.fi> - 21.5.17-1.fmi
- Fixed SymbolLayer to handle lightning coordinates correctly for non geographic CRS queries

* Wed May 12 2021 Anssi Reponen <anssi.reponen@fmi.fi> - 21.5.12-1.fmi
- Implemented styles-option for symbol,arrow,number,isolabel layers (BRAINSTORM-2057)

* Thu May  6 2021 Mika Heiskanen <mika.heiskanen@fmi.fi> - 21.5.6-1.fmi
- Repackaged due to ABI changes in NFmiAzimuthalArea

* Wed May 5 2021 Anssi Reponen <anssi.reponen@fmi.fi> - 21.5.5-1.fmi
- Fixed manual setting of legend width (BRAINSTORM-1522)
- Now it is also possible to configure fixed width per language

* Tue Apr 27 2021 Anssi Reponen <anssi.reponen@fmi.fi> - 21.4.27-1.fmi
- Set unique name for reference time layers (BRAINSTORM-1836)

* Thu Apr 15 2021 Mika Heiskanen <mika.heiskanen@fmi.fi> - 21.4.15-1.fmi
- Fixed bounding box generation for latlon projections

* Tue Apr 13 2021 Mika Heiskanen <mika.heiskanen@fmi.fi> - 21.4.13-1.fmi
- Fixed inheritance of "level" setting in the Properties class

* Thu Apr  1 2021 Pertti Kinnia <pertti.kinnia@fmi.fi> - 21.4.1-1.fmi
- Repackaged due to grid-files API changes

* Mon Mar 22 2021 Mika Heiskanen <mika.heiskanen@fmi.fi> - 21.3.22-1.fmi
- Handle invalid coordinates for ice map components, times, tags etc

* Fri Mar 12 2021 Mika Heiskanen <mika.heiskanen@fmi.fi> - 21.3.12-1.fmi
- Print apikey on for errorneous requests

* Fri Mar  5 2021 Mika Heiskanen <mika.heiskanen@fmi.fi> - 21.3.5-1.fmi
- Small fix to layer handling

* Thu Mar  4 2021 Mika Heiskanen <mika.heiskanen@fmi.fi> - 21.3.4-1.fmi
- Merged grid and querydata code and tests

* Wed Mar  3 2021 Mika Heiskanen <mika.heiskanen@fmi.fi> - 21.3.3-2.fmi
- Grid-engine may now be disabled

* Wed Mar  3 2021 Mika Heiskanen <mika.heiskanen@fmi.fi> - 21.3.3-1.fmi
- Clip IceMapLayer polygons to the image size to prevent problems in high zoom levels

* Fri Feb 26 2021 Mika Heiskanen <mika.heiskanen@fmi.fi> - 21.2.26-1.fmi
- Fmi::CoordinateTransformation API changed

* Thu Feb 25 2021 Mika Heiskanen <mika.heiskanen@fmi.fi> - 21.2.25-1.fmi
- Added lon_wrap support for data using 0...360 longitudes

* Wed Feb 24 2021 Mika Heiskanen <mika.heiskanen@fmi.fi> - 21.2.24-1.fmi
- Fixed to handle missing size settings

* Sat Feb 20 2021 Mika Heiskanen <mika.heiskanen@fmi.fi> - 21.2.20-1.fmi
- Fixed undefined behaviour in FrameLayer

* Fri Feb 19 2021 Mika Heiskanen <mika.heiskanen@fmi.fi> - 21.2.19-1.fmi
- Enabled GridLayer

* Thu Feb 18 2021 Mika Heiskanen <mika.heiskanen@fmi.fi> - 21.2.18-1.fmi
- Repackaged due to newbase ABI changes

* Tue Feb 16 2021 Mika Heiskanen <mika.heiskanen@fmi.fi> - 21.2.16-1.fmi
- Fixed GRIB mode GetCapabilities response to handle all analysis times

* Thu Feb 11 2021 Anssi Reponen <anssi.reponen@fmi.fi> - 21.2.11-1.fmi
- Support for layer hierarchy, reference_time, elevation in 
GetCapabilities response (BRAINSTORM-1836,BRAINSTORM-1413,BRAINSTORM-1414),
to see this feature 'newfeature=1' or 'newfearure=2' option must be used in GetCapabilities request
- Fixed attribute name nearestValues to nearestValue in GetCapbilities response

* Wed Jan 27 2021 Mika Heiskanen <mika.heiskanen@fmi.fi> - 21.1.27-1.fmi
- Repackaged due to base library ABI changes

* Tue Jan 19 2021 Mika Heiskanen <mika.heiskanen@fmi.fi> - 21.1.19-1.fmi
- Repackaged due to base library ABI changes

* Thu Jan 14 2021 Mika Heiskanen <mika.heiskanen@fmi.fi> - 21.1.14-1.fmi
- Repackaged smartmet to resolve debuginfo issues

* Tue Jan 12 2021 Mika Heiskanen <mika.heiskanen@fmi.fi> - 21.1.12-1.fmi
- Upgraded jsoncpp

* Mon Jan 11 2021 Mika Heiskanen <mika.heiskanen@fmi.fi> - 21.1.11-1.fmi
- Repackaged due to grid-files API changes

* Tue Jan  5 2021 Mika Heiskanen <mika.heiskanen@fmi.fi> - 21.1.5-1.fmi
- GDAL32 and FMT 7.1.3 upgrades

* Mon Jan  4 2021 Mika Heiskanen <mika.heiskanen@fmi.fi> - 21.1.4-1.fmi
- Upgrade to GDAL 3.2

* Tue Dec 15 2020 Mika Heiskanen <mika.heiskanen@fmi.fi> - 20.12.15-1.fmi
- Upgrade to pgdg12

* Thu Dec  3 2020 Mika Heiskanen <mika.heiskanen@fmi.fi> - 20.12.3-1.fmi
- Repackaged due to library ABI changes

* Tue Dec  1 2020 Mika Heiskanen <mika.heiskanen@fmi.fi> - 20.12.1-1.fmi
- Fixed observation layers not to abort if there are no nearby layers

* Mon Nov 30 2020 Mika Heiskanen <mika.heiskanen@fmi.fi> - 20.11.30-1.fmi
- Repackaged due to grid-content library API changes

* Tue Nov 24 2020 Mika Heiskanen <mika.heiskanen@fmi.fi> - 20.11.24-1.fmi
- Repackaged due to library ABI changes

* Fri Oct 30 2020 Mika Heiskanen <mika.heiskanen@fmi.fi> - 20.10.30-1.fmi
- Upgrade to FMT 7.1

* Wed Oct 28 2020 Andris Pavenis <andris.pavenis@fmi.fi> - 20.10.28-1.fmi
- Rebuild due to fmt upgrade

* Fri Oct 23 2020 Mika Heiskanen <mika.heiskanen@fmi.fi> - 20.10.23-1.fmi
- Use new TemplateFormatter API

* Thu Oct 22 2020 Mika Heiskanen <mika.heiskanen@fmi.fi> - 20.10.22-1.fmi
- Updated libconfig requirement

* Thu Oct 15 2020 Mika Heiskanen <mika.heiskanen@fmi.fi> - 20.10.15-1.fmi
- Fixed LocationLayer coordinate clipping to work for metric spatial references

* Fri Oct  9 2020 Mika Heiskanen <mika.heiskanen@fmi.fi> - 20.10.9-1.fmi
- Use a cache for reading all JSON files

* Tue Oct  6 2020 Mika Heiskanen <mika.heiskanen@fmi.fi> - 20.10.6-1.fmi
- Enable sensible relative libconfig include paths

* Thu Oct  1 2020 Mika Heiskanen <mika.heiskanen@fmi.fi> - 20.10.1-1.fmi
- Repackaged due to library ABI changes

* Wed Sep 23 2020 Mika Heiskanen <mika.heiskanen@fmi.fi> - 20.9.23-1.fmi
- Use Fmi::Exception instead of Spine::Exception

* Fri Sep 18 2020 Mika Heiskanen <mika.heiskanen@fmi.fi> - 20.9.18-1.fmi
- Repackaged due to library ABI changes

* Tue Sep 15 2020 Mika Heiskanen <mika.heiskanen@fmi.fi> - 20.9.15-1.fmi
- Repackaged due to library ABI changes

* Mon Sep 14 2020 Mika Heiskanen <mika.heiskanen@fmi.fi> - 20.9.14-1.fmi
- Repackaged due to library ABI changes

* Mon Sep  7 2020 Mika Heiskanen <mika.heiskanen@fmi.fi> - 20.9.7-1.fmi
- Repackaged due to library ABI changes

* Wed Sep  2 2020 Mika Heiskanen <mika.heiskanen@fmi.fi> - 20.9.1-1.fmi
- Repackaged since Observation::Settings size changed

* Mon Aug 31 2020 Mika Heiskanen <mika.heiskanen@fmi.fi> - 20.8.31-1.fmi
- Repackaged due to library ABI changes

* Fri Aug 21 2020 Mika Heiskanen <mika.heiskanen@fmi.fi> - 20.8.21-1.fmi
- Upgrade to fmt 6.2

* Tue Aug 18 2020 Mika Heiskanen <mika.heiskanen@fmi.fi> - 20.8.18-1.fmi
- Repackaged due to grid library ABI changes

* Fri Aug 14 2020 Mika Heiskanen <mika.heiskanen@fmi.fi> - 20.8.14-1.fmi
- Repackaged due to grid library ABI changes

* Tue Aug 11 2020 Mika Heiskanen <mika.heiskanen@fmi.fi> - 20.8.11-1.fmi
- Speed improvements

* Fri Jul 24 2020 Mika Heiskanen <mika.heiskanen@fmi.fi> - 20.7.24-1.fmi
- System wide known spatial references can now be disabled by default
- Layers can now disable or enable spatial references listed in the main configuration file

* Thu Jul 23 2020 Mika Heiskanen <mika.heiskanen@fmi.fi> - 20.7.23-1.fmi
- Precalculate WMS layer projected bboxes for GetCapabilities speedup

* Wed Jul 22 2020 Mika Heiskanen <mika.heiskanen@fmi.fi> - 20.7.22-2.fmi
- Avoid unnecessary OGRCoordinateTransformation creation for speed

* Wed Jul 22 2020 Mika Heiskanen <mika.heiskanen@fmi.fi> - 20.7.22-1.fmi
- Use GIS-engine for creating coordinate transformations faster

* Tue Jul 21 2020 Mika Heiskanen <mika.heiskanen@fmi.fi> - 20.7.21-2.fmi
- Use GIS-engine for creating spatial references faster

* Tue Jul 21 2020 Mika Heiskanen <mika.heiskanen@fmi.fi> - 20.7.21-1.fmi
- GetCapabilities speed improvements
- Repackaged due to ObsEngine ABI changes for station searches

* Thu Jul  2 2020 Mika Heiskanen <mika.heiskanen@fmi.fi> - 20.7.2-2.fmi
- Fixed PNG settings quality and errorfactor to be of type double instead of int

* Thu Jul  2 2020 Mika Heiskanen <mika.heiskanen@fmi.fi> - 20.7.2-1.fmi
- Fixed GetCapabilities to list times with "," separator without a space after the comma

* Mon Jun 29 2020 Mika Heiskanen <mika.heiskanen@fmi.fi> - 20.6.29-1.fmi
- Do not draw SymbolLayer symbols if the data value is missing

* Mon Jun 22 2020 Mika Heiskanen <mika.heiskanen@fmi.fi> - 20.6.22-1.fmi
- Removed debugging code

* Mon Jun 15 2020 Mika Heiskanen <mika.heiskanen@fmi.fi> - 20.6.15-1.fmi
- Renamed .so to enable simultaneous installation of wms and gribwms

* Wed Jun 10 2020 Andris Pavenis <andris.pavenis@fmi.fi> - 20.6.10-1.fmi
- Rebuilt due to obsengine API change

* Mon Jun  8 2020 Mika Heiskanen <mika.heiskanen@fmi.fi> - 20.6.8-1.fmi
- Fixed ArrowLayer not to fetch clipping bbox observations when wanted stations are listed
- Repackaged due to base library changes

* Fri May 15 2020 Mika Heiskanen <mika.heiskanen@fmi.fi> - 20.5.15-1.fmi
- Repackaged due to base library changes

* Tue May 12 2020 Anssi Reponen <anssi.reponen@fmi.fi> - 20.5.12-1.fmi
- Observation-engine API changed (BRAINSTORM-1678)

* Thu Apr 30 2020 Mika Heiskanen <mika.heiskanen@fmi.fi> - 20.4.30-1.fmi
- Repackaged due to base library API changes

* Sat Apr 18 2020 Mika Heiskanen <mika.heiskanen@fmi.fi> - 20.4.18-1.fmi
- Upgraded to Boost 1.69

* Fri Apr  3 2020 Mika Heiskanen <mika.heiskanen@fmi.fi> - 20.4.3-1.fmi
- Repackaged due to library API changes
- Avoid recursion in WMS exception handling

* Fri Mar 20 2020 Mika Heiskanen <mika.heiskanen@fmi.fi> - 20.3.20-1.fmi
- Do not return 200 OK except for error responses in image format

* Thu Mar  5 2020 Andris Pavenis <andris.pavenis@fmi.fi> - 20.3.5-1.fmi
- Use SmartMet::Spine::makeParameter

* Wed Feb 26 2020 Mika Heiskanen <mika.heiskanen@fmi.fi> - 20.2.26-1.fmi
- Fixed IsolabelLayer type to be a querydata-layer for WMS requests

* Tue Feb 25 2020 Mika Heiskanen <mika.heiskanen@fmi.fi> - 20.2.25-1.fmi
- Repackaged due to base library API changes
- Fixed level-setting to work for isoline/isoband layers

* Fri Feb 21 2020 Mika Heiskanen <mika.heiskanen@fmi.fi> - 20.2.21-1.fmi
- Upgrade to GDAL 3.0

* Thu Feb 20 2020 Mika Heiskanen <mika.heiskanen@fmi.fi> - 20.2.20-1.fmi
- GRIB GetCapabilities response now depends on the used parameters
- Added print_params query option

* Wed Feb 19 2020 Mika Heiskanen <mika.heiskanen@fmi.fi> - 20.2.19-1.fmi
- Improved GetCapabilities responses in GRIB mode

* Sun Feb  9 2020 Mika Heiskanen <mika.heiskanen@fmi.fi> - 20.2.9-1.fmi
- Repackaged due to delfoi/obsengine changes

* Fri Feb  7 2020 Mika Heiskanen <mika.heiskanen@fmi.fi> - 20.2.7-1.fmi
- Repackaged since Spine::Station API changed due to POD member initializations

* Tue Feb  4 2020 Mika Heiskanen <mika.heiskanen@fmi.fi> - 20.2.4-1.fmi
- Added IsolabelLayer

* Wed Jan 29 2020 Mika Heiskanen <mika.heiskanen@fmi.fi> - 20.1.29-1.fmi
- Repackaged due to base library API changes

* Tue Jan 21 2020 Mika Heiskanen <mika.heiskanen@fmi.fi> - 20.1.21-1.fmi
- Repackaged due to grid-content and grid-engine API changes

* Thu Jan 16 2020 Mika Heiskanen <mika.heiskanen@fmi.fi> - 20.1.16-1.fmi
- Repackaged due to base library API changes

* Tue Jan 14 2020 Anssi Reponen <anssi.reponen@fmi.fi> - 20.01.14-1.fmi
- Support added for starttime/endtime parameters in GetCapabilities-request 
in order to restrict valid time period in output document (BRAINSTORM-1744)

* Fri Dec 27 2019 Mika Heiskanen <mika.heiskanen@fmi.fi> - 19.12.27-1.fmi
- Prevent crashes if sampling is requested for observations in isoband/isoline layers

* Fri Dec 13 2019 Mika Heiskanen <mika.heiskanen@fmi.fi> - 19.12.13-1.fmi
- Upgrade to GDAL 3.0

* Wed Dec 11 2019 Mika Heiskanen <mika.heiskanen@fmi.fi> - 19.12.11-1.fmi
- Fixed handling of "{name}.raw" parameters

* Wed Dec  4 2019 Mika Heiskanen <mika.heiskanen@fmi.fi> - 19.12.4-1.fmi
- Added more error checks

* Fri Nov 22 2019 Mika Heiskanen <mika.heiskanen@fmi.fi> - 19.11.22-1.fmi
- Repackaged due to API changes in grid-content library

* Wed Nov 20 2019 Mika Heiskanen <mika.heiskanen@fmi.fi> - 19.11.20-1.fmi
- Repackaged due to newbase/spine ABI changes

* Thu Nov  7 2019 Mika Heiskanen <mika.heiskanen@fmi.fi> - 19.11.7-1.fmi
- Minor fixes

* Thu Oct 31 2019 Mika Heiskanen <mika.heiskanen@fmi.fi> - 19.10.31-1.fmi
- Rebuilt due to newbase API/ABI changes

* Wed Oct 30 2019 Mika Heiskanen <mika.heiskanen@fmi.fi> - 19.10.30-1.fmi
- Full recompile of GRIB server components

* Wed Oct 23 2019 Anssi Reponen <anssi.reponen@fmi.fi> - 19.10.23-1.fmi
- If multiple layers is given in WMS LAYERS-option they are combined together (BRAINSTORM-1059)

* Tue Oct  8 2019 Mika Heiskanen <mika.heiskanen@fmi.fi> - 19.10.8-1.fmi
- Fixed arrow layer not to correct U/V components anymore, qengine handles it

* Tue Oct  1 2019 Mika Heiskanen <mika.heiskanen@fmi.fi> - 19.10.1-1.fmi
- Repackaged due to SmartMet library ABI changes

* Thu Sep 26 2019 Mika Heiskanen <mika.heiskanen@fmi.fi> - 19.9.26-1.fmi
- Repackaged due to ABI changes

* Tue Sep 17 2019  Anssi Reponen <anssi.reponen@fmi.fi> - 19.9.17-1.fmi
- NetAtmo and RoadCloud test cases updated because mid-parameter is no more supported,
but parameter name must be used instead (Related to BRAINSTORM-1673)

* Thu Sep 12 2019 Mika Heiskanen <mika.heiskanen@fmi.fi> - 19.9.12-1.fmi
- Fixed WMSLayer destructor to be virtual to avoid memory problems

* Wed Aug 28 2019 Mika Heiskanen <mika.heiskanen@fmi.fi> - 19.8.28-1.fmi
- Repackaged since Spine::Location ABI changed

* Fri Jun 14 2019 Mika Heiskanen <mika.heiskanen@fmi.fi> - 19.6.14-1.fmi
- Fixed intersection code to check for empty output

* Wed Jun  5 2019 Mika Heiskanen <mika.heiskanen@fmi.fi> - 19.6.5-1.fmi
- Do not print a stack trace for invalid time requests to reduce log sizes

* Tue Jun  4 2019 Mika Heiskanen <mika.heiskanen@fmi.fi> - 19.6.4-1.fmi
- Added minvalues setting to symbol, number and arrow layers to require a sufficient number of valid values

* Wed May 29 2019 Mika Heiskanen <mika.heiskanen@fmi.fi> - 19.5.29-1.fmi
- Changed to handle altered MetaData class from Gis-engine

* Mon May 6 2019 Anssi Reponen <anssi.reponen@fmi.fi> - 19.5.6-1.fmi
- Added a proper error message for missing legend template files (BRAINSTORM-1526)

* Tue Apr 30 2019 Mika Heiskanen <mika.heiskanen@fmi.fi> - 19.4.30-2.fmi
- Remove display=none views and layers from SVG output if optimizesize=1 is set

* Tue Apr 30 2019 Mika Heiskanen <mika.heiskanen@fmi.fi> - 19.4.30-1.fmi
- Option quiet=1|true disables stack trace printing
- Modified illegal input tests to use quiet=1 to keep test output simple

* Tue Apr 23 2019 Anssi Reponen <anssi.reponen@fmi.fi> - 19.4.23-1.fmi
- Language support for automatically generated legends (BRAINSTORM-1523)
- Support for mobile and external observations (BRAINSTORM-1420)

* Fri Apr 12 2019 Mika Heiskanen <mika.heiskanen@fmi.fi> - 19.4.12-1.fmi
- Fixed MapLayer hash calculation to include querydata hash value if styles are used

* Fri Mar 29 2019 Mika Heiskanen <mika.heiskanen@fmi.fi> - 19.3.29-1.fmi
- Fixed WMS exceptions not to return 304/200 responses which might be cached

* Thu Feb 21 2019 Mika Heiskanen <mika.heiskanen@fmi.fi> - 19.2.22-1.fmi
- Fixed ArrowLayer southflop setting to work
- Added ArrowLayer flip and northflop settings
- Added unit_conversion settings

* Thu Feb 21 2019 Mika Heiskanen <mika.heiskanen@fmi.fi> - 19.2.21-1.fmi
- Added minarea setting for IsobandLayer and IsolineLayer

* Wed Feb 20 2019 Mika Heiskanen <mika.heiskanen@fmi.fi> - 19.2.20-1.fmi
- Added direct translation support for isoband labels

* Tue Feb 19 2019 Mika Heiskanen <mika.heiskanen@fmi.fi> - 19.2.19-1.fmi
- Always return ETag unless it is invalid

* Mon Feb 18 2019 Mika Heiskanen <mika.heiskanen@fmi.fi> - 19.2.18-1.fmi
- Print URI and client IP on WMS exceptions to the console

* Fri Feb 15 2019 Mika Heiskanen <mika.heiskanen@fmi.fi> - 19.2.15-1.fmi
- Print stack trace to console for WMS exceptions too

* Thu Feb 14 2019 Mika Heiskanen <mika.heiskanen@fmi.fi> - 19.2.14-1.fmi
- Added client IP to exception reports

* Tue Feb 12 2019 Mika Heiskanen <mika.heiskanen@fmi.fi> - 19.2.12-1.fmi
- Added extrapolation-setting for IsoLineLayer and IsoBandLayer

* Thu Feb  7 2019 Mika Heiskanen <mika.heiskanen@fmi.fi> - 19.2.7-1.fmi
- Fixed etag-based caching

* Thu Jan 31 2019 Mika Heiskanen <mika.heiskanen@fmi.fi> - 19.1.31-1.fmi
- Added possibility to style map layers based on forecast values

* Mon Jan 14 2019 Mika Heiskanen <mika.heiskanen@fmi.fi> - 19.1.14-1.fmi
- Fixed ArrowLayer to handle missing values properly

* Thu Jan 10 2019 Mika Heiskanen <mika.heiskanen@fmi.fi> - 19.1.10-1.fmi
- Fixed GetLegendGraphic not to crash if the style option is not given

* Thu Dec 13 2018 Mika Heiskanen <mika.heiskanen@fmi.fi> - 18.12.13-1.fmi
- Continue GetCapabilities generation even if bbox info is not available for some configured EPSG

* Fri Nov 23 2018 Mika Heiskanen <mika.heiskanen@fmi.fi> - 18.11.23-1.fmi
- Fixed handling of observations

* Wed Nov 21 2018 Mika Heiskanen <mika.heiskanen@fmi.fi> - 18.11.21-1.fmi
- Minor const correctness fix

* Fri Nov 16 2018 Mika Heiskanen <mika.heiskanen@fmi.fi> - 18.11.16-1.fmi
- Fixed intersections to inherit the producer name instead of the data so that landscaped parameters can be handled too

* Mon Nov 12 2018 Mika Heiskanen <mika.heiskanen@fmi.fi> - 18.11.12-2.fmi
- Added tz setting for all layers, which affects how "time" (not origintime) is parsed

* Mon Nov 12 2018 Mika Heiskanen <mika.heiskanen@fmi.fi> - 18.11.12-1.fmi
- Refactored TemplateFactory into macgyver library

* Fri Nov  9 2018 Mika Heiskanen <mika.heiskanen@fmi.fi> - 18.11.9-1.fmi
- GetCapabilities update loop will now warn only once per file to avoid flooding the logs

* Sat Sep 29 2018 Mika Heiskanen <mika.heiskanen@fmi.fi> - 18.9.29-1.fmi
- Upgrade to latest fmt

* Thu Sep 27 2018 Anssi Reponen <anssi.reponen@fmi.fi> - 18.9.27-1.fmi
- WIDTH- and HEIGHT-parameters, when present, determine the size of 
Exception-picture (when EXCEPTIONS=INIMAGE)

* Wed Sep 26 2018 Anssi Reponen <anssi.reponen@fmi.fi> - 18.9.26-1.fmi
- Handling of WMS's optional EXCEPTIONS-parameter added (BRAINSTORM-1344)
- In addition to xml-, and json-formats, it is now possible to get all exceptions also in picture formats (svg,png,pdf)

* Thu Sep 20 2018 Anssi Reponen <anssi.reponen@fmi.fi> - 18.9.20-1.fmi
- Added handling of new optional product attribute 'disable_wms_time_dimension'

* Tue Sep 11 2018 Mika Heiskanen <mika.heiskanen@fmi.fi> - 18.9.11-1.fmi
- Fixed IceMapLayer hash_value calculations
- Silenced some CodeChecker warnings

* Mon Sep 10 2018 Mika Heiskanen <mika.heiskanen@fmi.fi> - 18.9.10-1.fmi
- Enabled JSON output for GetCapabilities and exceptions

* Sun Sep  9 2018 Mika Heiskanen <mika.heiskanen@fmi.fi> - 18.9.9-1.fmi
- Fixed derived class destructors to be virtual

* Thu Aug 30 2018 Mika Heiskanen <mika.heiskanen@fmi.fi> - 18.8.30-1.fmi
- Silenced CodeChecker warnings

* Tue Aug 28 2018 Anssi Reponen <anssi.reponen@fmi.fi> - 18.8.28-1.fmi
- Oracle parameter names in test/cnf/observation.conf file made uppercase (BRAINSTORM-1156)

* Wed Aug 22 2018 Anssi Reponen <anssi.reponen@fmi.fi> - 18.8.22-2.fmi
- Fixed handling of symbols and symbol groups in GetLegendGraphic response (BRAINSTORM-1279)
- New symbols taken in use for precipitation form

* Thu Aug 16 2018 Anssi Reponen <anssi.reponen@fmi.fi> - 18.8.16-1.fmi
- Improved iceegg creation algorithm (BRAINSTORM-1266)
- Fixed (potential) memory leak in FrameLayer

* Wed Aug 15 2018 Mika Heiskanen <mika.heiskanen@fmi.fi> - 18.8.15-2.fmi
- Use only one TemplateFactory object, WMSGetCapabilities is now plain namespace instead of an object

* Wed Aug 15 2018 Mika Heiskanen <mika.heiskanen@fmi.fi> - 18.8.15-1.fmi
- Refactored code

* Wed Aug  8 2018 Mika Heiskanen <mika.heiskanen@fmi.fi> - 18.8.8-1.fmi
- Silenced several CodeChecker warnings
- Fixed CTTP2 template cache, it did not cache anything

* Fri Aug  3 2018 Mika Heiskanen <mika.heiskanen@fmi.fi> - 18.8.3-1.fmi
- The SVG precision of isoband, map etc layers is now configurable

* Thu Aug  2 2018 Mika Heiskanen <mika.heiskanen@fmi.fi> - 18.8.2-2.fmi
- Changed default resolution to 0.3 decimals (was 1)

* Thu Aug  2 2018 Mika Heiskanen <mika.heiskanen@fmi.fi> - 18.8.2-1.fmi
- Fixed a potential crash if authentication engine is not available

* Wed Aug  1 2018 Mika Heiskanen <mika.heiskanen@fmi.fi> - 18.8.1-1.fmi
- Use C++11 for-loops instead of BOOST_FOREACH

* Thu Jul 26 2018 Mika Heiskanen <mika.heiskanen@fmi.fi> - 18.7.26-1.fmi
- Use Spine::JsonCache to avoid parsing WMS layer files repeatedly

* Wed Jul 18 2018 Mika Heiskanen <mika.heiskanen@fmi.fi> - 18.7.18-1.fmi
- Fixed observation layers not to be cached

* Wed Jul  4 2018 Mika Heiskanen <mika.heiskanen@fmi.fi> - 18.7.4-1.fmi
- Fixed a memory leak in WMS legend generation

* Wed Jun 13 2018 Anssi Reponen <anssi.reponen@fmi.fi> - 18.6.13-1.fmi
- Support for WMS STYLES added

* Mon Jun 11 2018 Mika Heiskanen <mika.heiskanen@fmi.fi> - 18.6.11-1.fmi
- Added a safety check against requests with sub minute intervals, which are not supported yet

* Wed Jun  6 2018 Mika Heiskanen <mika.heiskanen@fmi.fi> - 18.6.6-2.fmi
- Added a safety check to layer namespace generation

* Wed Jun  6 2018 Mika Heiskanen <mika.heiskanen@fmi.fi> - 18.6.6-1.fmi
- Reduced size of GetCapabilities by placing xlink schema in the document namespace

* Sun Jun  3 2018 Mika Heiskanen <mika.heiskanen@fmi.fi> - 18.6.3-1.fmi
- Fixed GetCapabilities not to abort if POST online_resource is undefined and a protocol change is required

* Thu May 31 2018 Mika Heiskanen <mika.heiskanen@fmi.fi> - 18.5.31-3.fmi
- Added origintime option

* Thu May 31 2018 Mika Heiskanen <mika.heiskanen@fmi.fi> - 18.5.31-2.fmi
- Absolute CSS paths are now relative to WMS root directory

* Thu May 31 2018 Mika Heiskanen <mika.heiskanen@fmi.fi> - 18.5.31-1.fmi
- Added setting wms.disable_updates to disable capability updates
- Added setting wms.update_interval with default value 5 seconds

* Mon May 28 2018 Mika Heiskanen <mika.heiskanen@fmi.fi> - 18.5.28-1.fmi
- XMLESCAPE cannot handle undefined strings, added if's to the GetCapabilities template

* Mon May 14 2018 Mika Heiskanen <mika.heiskanen@fmi.fi> - 18.5.14-2.fmi
- Added a default margin setting for WMS layers

* Mon May 14 2018 Mika Heiskanen <mika.heiskanen@fmi.fi> - 18.5.14-1.fmi
- Added Layer margins to Positions to fix clipping of arrows, symbols and layers

* Fri May 11 2018 Mika Heiskanen <mika.heiskanen@fmi.fi> - 18.5.11-1.fmi
- Isolines and isobands will now be assigned qid:s automatically if not set

* Wed May  9 2018 Mika Heiskanen <mika.heiskanen@fmi.fi> - 18.5.9-1.fmi
- Fixed heatmaps to generate, the point querydata test added earlier broke them

* Thu May  3 2018 Mika Heiskanen <mika.heiskanen@fmi.fi> - 18.5.3-2.fmi
- Error if isobands or isolines are attempted from point querydata
- Added X-WMS-Exception and X-WMS-Error headers to WMS error responses

* Thu May  3 2018 Mika Heiskanen <mika.heiskanen@fmi.fi> - 18.5.3-1.fmi
- Fixed WMS reponse codes for errors not to be 200 OK to prevent caching

* Thu May  3 2018 Anssi Reponen <anssi.reponen@fmi.fi> - 18.5.3-1.fmi
- Moved common legend template-directory to wms-root directory (from <customer>-directory)
- Fixed LegendGraphics bugs: BRAINSTORM-1129, BRAINSTORM-1134

* Wed May  2 2018 Mika Heiskanen <mika.heiskanen@fmi.fi> - 18.5.2-1.fmi
- Added png settings for controlling color reduction

* Wed Apr 25 2018 Mika Heiskanen <mika.heiskanen@fmi.fi> - 18.4.25-1.fmi
- Added possibility to pass CSS via query string

* Wed Apr 18 2018 Mika Heiskanen <mika.heiskanen@fmi.fi> - 18.4.18-1.fmi
- Added XMLESCAPE calls for GetCapabilities titles, abstracts etc

* Fri Apr 13 2018 Mika Heiskanen <mika.heiskanen@fmi.fi> - 18.4.13-1.fmi
- New query string overrides for filters, patterns, markers and gradients

* Wed Apr 11 2018 Mika Heiskanen <mika.heiskanen@fmi.fi> - 18.4.11-1.fmi
- Added handling of WindUMS and WindVMS as meta parameters

* Tue Apr 10 2018 Mika Heiskanen <mika.heiskanen@fmi.fi> - 18.4.10-1.fmi
- Check whether LAYERS is set before authenticating to prevent crashes

* Mon Apr  9 2018 Pertti Kinnia <pertti.kinnia@fmi.fi> - 18.4.9-1.fmi
- Fixed crash with heatmap when no flashes were found

* Sat Apr  7 2018 Mika Heiskanen <mika.heiskanen@fmi.fi> - 18.4.7-2.fmi
- Upgrade to boost 1.66

* Sat Apr  7 2018 Mika Heiskanen <mika.heiskanen@fmi.fi> - 18.4.7-1.fmi
- Added possibility to define symbols to be used via the query string

* Fri Apr  6 2018 Mika Heiskanen <mika.heiskanen@fmi.fi> - 18.4.6-1.fmi
- Fixed wind direction handling in ArrowLayer to use output CRS instead of data CRS
- ArrowLayer now supports relative_uv setting if drawn from U/V components

* Tue Apr  3 2018 Mika Heiskanen <mika.heiskanen@fmi.fi> - 18.4.3-1.fmi
- Added ArrowLayer setting minrotationspeed to disable rotation of variable wind symbols

* Wed Mar 21 2018 Mika Heiskanen <mika.heiskanen@fmi.fi> - 18.3.21-1.fmi
- SmartMetCache ABI changed

* Tue Mar 20 2018 Mika Heiskanen <mika.heiskanen@fmi.fi> - 18.3.20-1.fmi
- Full recompile of all server plugins

* Mon Mar 19 2018 Mika Heiskanen <mika.heiskanen@fmi.fi> - 18.3.19-1.fmi
- Removed obsolete call to Observation::Engine::setGeonames

* Sat Mar 17 2018 Anssi Reponen <anssi.reponen@fmi.fi> - 18.3.17-1.fmi
- Fixed text layout inside iceegg
- Fixed LegendGraphics parsing when there is no reference to external json/css files in product file
- Added heatmap support for lightning data

* Sat Mar 10 2018 Mika Heiskanen <mika.heiskanen@fmi.fi> - 18.3.10-1.fmi
- Added support for formatting times in TimeLayer by libfmt

* Fri Mar  9 2018 Mika Heiskanen <mika.heiskanen@fmi.fi> - 18.3.9-1.fmi
- Use macgyver time to string conversions to avoid locale locks

* Thu Mar  1 2018 Mika Heiskanen <mika.heiskanen@fmi.fi> - 18.3.1-3.fmi
- TimeLayer formatter can now be either boost or strftime

* Thu Mar  1 2018 Mika Heiskanen <mika.heiskanen@fmi.fi> - 18.3.1-2.fmi
- Fixed station layout to work for forecasts too by setting feature_code to SYNOP

* Thu Mar  1 2018 Mika Heiskanen <mika.heiskanen@fmi.fi> - 18.3.1-1.fmi
- GetLegend expiration time is now configurable

* Wed Feb 28 2018 Mika Heiskanen <mika.heiskanen@fmi.fi> - 18.2.28-1.fmi
- Added station layout
- Modified Positions to return dx,dy adjustments to objects attached to individual coordinates
- Support station layout for numbers, symbols and arrows

* Tue Feb 27 2018 Mika Heiskanen <mika.heiskanen@fmi.fi> - 18.2.27-2.fmi
- Individual latlon locations can now be shifted with dx/dy attributes

* Tue Feb 27 2018 Mika Heiskanen <mika.heiskanen@fmi.fi> - 18.2.27-1.fmi
- Added support for meta parameters in isoband, isoline, symbol and number layers

* Mon Feb 26 2018 Mika Heiskanen <mika.heiskanen@fmi.fi> - 18.2.26-1.fmi
- Fixed fill attribute IRIs to work

* Mon Feb 19 2018 Mika Heiskanen <mika.heiskanen@fmi.fi> - 18.2.19-1.fmi
- shutdown is now much faster

* Mon Feb 12 2018 Mika Heiskanen <mika.heiskanen@fmi.fi> - 18.2.12-1.fmi
- Restored validtime as the default value for TimeLayer timestamp

* Fri Feb  9 2018 Mika Heiskanen <mika.heiskanen@fmi.fi> - 18.2.9-1.fmi
- Repackaged due to TimeZones API change

* Wed Jan 31 2018 Mika Heiskanen <mika.heiskanen@fmi.fi> - 18.1.31-1.fmi
- Fixed wms.quiet option to work

* Tue Jan 23 2018 Mika Heiskanen <mika.heiskanen@fmi.fi> - 18.1.23-1.fmi
- Added new time layer formatting options

* Thu Jan 18 2018 Mika Heiskanen <mika.heiskanen@fmi.fi> - 18.1.18-1.fmi
- Allow plain map layers in WMS requests

* Wed Dec 13 2017 Mika Heiskanen <mika.heiskanen@fmi.fi> - 17.12.13-1.fmi
- Removed forgotten debugging code from NumberLayer

* Tue Dec 12 2017 Mika Heiskanen <mika.heiskanen@fmi.fi> - 17.12.12-1.fmi
- Fixed code to allow both double and string fmisids

* Fri Dec  1 2017 Mika Heiskanen <mika.heiskanen@fmi.fi> - 17.12.1-1.fmi
- Return updated expiration times for etag responses (BRAINSTORM-1000)

* Wed Nov 29 2017 Mika Heiskanen <mika.heiskanen@fmi.fi> - 17.11.29-1.fmi
- Improved expiration time estimates for layers using querydata

* Mon Nov 27 2017 Anssi Reponen <anssi.reponen@fmi.fi> - 17.11.27-1.fmi
- Ice egg layer functionality added
- Symbol layer for 'strips and patches' added into product files
- Typos corrected, legend layout fine-tuned

* Wed Nov 22 2017 Mika Heiskanen <mika.heiskanen@fmi.fi> - 17.11.22-1.fmi
- Fixed GeoJSON winding rule to be CCW for shells and CW for holes

* Fri Nov 17 2017 Anssi Reponen <anssi.reponen@fmi.fi> - 17.11.17-1.fmi
- New 'wms.get_legend_graphic.symbols_to_ignore' parameter added to configuration file: you can define 
list of symbols that are not shown in GetLegendGraphic-response (e.g. fmi_logo)
- New and modified product files, legend layers, patterns, symbols. Some product and layer files renamed

* Tue Nov 14 2017 Anssi Reponen <anssi.reponen@fmi.fi> - 17.11.14-1.fmi
- BRAINSTORM-959: GetLegendGraphic doesnt use ctpp2-templates any more
- BRAINSTORM-980: WMS-plugin reports to standard output when it notices that product-file has been modified
- Product files, symbols, filters, patterns updated
- PostGIS metadata query interval can now be schema-specific: 'postgis-layer' entry in configuration file can be a list
- Handling of text-field added to IceMapLayer
- Added map number to icemap

* Thu Nov 9 2017 Anssi Reponen <anssi.reponen@fmi.fi> - 17.11.9-1.fmi
- Fixed metadata update interval bug

* Wed Nov  1 2017 Mika Heiskanen <mika.heiskanen@fmi.fi> - 17.11.1-1.fmi
- Rebuilt due to dependency updates

* Tue Oct 31 2017 Anssi Reponen <anssi.reponen@fmi.fi> - 17.10.31-1.fmi
- icemap product files updated
- traffic restrictions table implemented
- BRAINSTORM-976: metadata query interval made configurable. Additionally 
if PostGISLayer is of type icemap, the existence of new icemaps can be checked 
from database before metadata is updated

* Mon Oct 23 2017 Mika Heiskanen <mika.heiskanen@fmi.fi> - 17.10.23-1.fmi
- Allow placing more layer data into the defs-section to enable more sharing

* Thu Oct 19 2017 Mika Heiskanen <mika.heiskanen@fmi.fi> - 17.10.19-1.fmi
- Added checks against duplicate qid-values.

* Tue Oct 17 2017 Mika Heiskanen <mika.heiskanen@fmi.fi> - 17.10.16-2.fmi
- Allow application/pdf requests

* Mon Oct 16 2017 Anssi Reponen <anssi.reponen@fmi.fi> - 17.10.16-1.fmi
- product files updated
- handling of sublayers of PostGISLayer corrected
- GetCapabilities geographic bounding box longitudes are now forced to range -180...180

* Thu Oct 12 2017 Anssi Reponen <anssi.reponen@fmi.fi> - 17.10.12-1.fmi
- Icemap-related changes:
- changes are based on two Agile Jira-issues: VANADIS-376,COICESERV-36 
- new layer, FrameLayer, added for a frame (and scale) around the map
- WMS now supports application/pdf-documents
- longitude, latitude attribute added to TagLayer, TimeLayer to express location on map
- new icemap-products, patterns, symbols, filters added

* Wed Sep 27 2017 Mika Heiskanen <mika.heiskanen@fmi.fi> - 17.9.27-2.fmi
- Fixed GetLegendGraphic to use unique IDs in case there are two or more isoband layers

* Wed Sep 27 2017 Mika Heiskanen <mika.heiskanen@fmi.fi> - 17.9.27-1.fmi
- Changed variable name obsengine_disable to observation_disabled as in Timeseries-plugin

* Mon Sep 25 2017 Mika Heiskanen <mika.heiskanen@fmi.fi> - 17.9.25-2.fmi
- Allow any time in WMS requests inside the range of times listed in GetCapabilities

* Mon Sep 25 2017 Anssi Reponen <anssi.reponen@fmi.fi> - 17.9.25-1.fmi
- Encode lolimit and hilimit with null in GeoJSON, infinities are not valid in JSON
- Added configurability for GetLegendGraphic-response: Parameter name, unit and layout of output document can be configured (BRAINSTORM-922)

* Wed Sep 20 2017 Mika Heiskanen <mika.heiskanen@fmi.fi> - 17.9.20-1.fmi
- Output lolimit and hilimit to geojson even if +-inf

* Thu Sep 14 2017 Anssi Reponen <anssi.reponen@fmi.fi> - 17.9.14-1.fmi
- Added configurability for GetLegendGraphic-response:
Parameter name, unit and layout of output document can be configured (see. BRAINSTORM-922)

* Tue Sep 12 2017 Mika Heiskanen <mika.heiskanen@fmi.fi> - 17.9.12-1.fmi
- Using new contouring API which does not care if crs=data is used.

* Fri Sep  8 2017 Mika Heiskanen <mika.heiskanen@fmi.fi> - 17.9.8-1.fmi
- Allow projection settings to be missing in WMS product configuration files
- Improved query string handling via fixes to Spine

* Thu Sep  7 2017 Mika Heiskanen <mika.heiskanen@fmi.fi> - 17.9.7-1.fmi
- Fixed polygon intersections to use the requested spatial references

* Mon Sep  4 2017 Mika Heiskanen <mika.heiskanen@fmi.fi> - 17.9.4-1.fmi
- Using request's host and apikey when generating online resource urls for GetCapabilities response

* Thu Aug 31 2017 Mika Heiskanen <mika.heiskanen@fmi.fi> - 17.8.31-1.fmi
- Fixed handling of invalid CRS requests to return the correct WMS exception report

* Tue Aug 29 2017 Anssi Reponen <anssi.reponen@fmi.fi> - 17.8.29-1.fmi
- Size of returned map for GetLegendGraphic request is calculated automatically (fixed size was used before).
  When WIDTH, HEIGHT request parameters are present they override automatically calculated values. 

* Mon Aug 28 2017 Mika Heiskanen <mika.heiskanen@fmi.fi> - 17.8.28-1.fmi
- Upgrade to boost 1.65

* Mon Aug 21 2017 Mika Heiskanen <mika.heiskanen@fmi.fi> - 17.8.21-1.fmi
- Fixed observation arrows and symbols to work for non geographic references

* Fri Aug 18 2017 Mika Heiskanen <mika.heiskanen@fmi.fi> - 17.8.18-1.fmi
- Plain ETag response code to frontend is now 204 no content
- Supported spatial references are now listed in the configuration file
- Added CRS:84, CRS:27, CRS:83 support
- Added local references CRS::SmartMetScandinavia and CRS:SmartMetEurope

* Mon Aug  7 2017 Mika Heiskanen <mika.heiskanen@fmi.fi> - 17.8.7-1.fmi
- WMS exceptions are now more detailed if the debug option is set
- Rewrote WMS error messages to be more detailed

* Thu Aug  3 2017 Mika Heiskanen <mika.heiskanen@fmi.fi> - 17.8.3-2.fmi
- urlencode layer names. In particular ':' should be encoded.

* Thu Aug  3 2017 Mika Heiskanen <mika.heiskanen@fmi.fi> - 17.8.3-1.fmi
- Do not cache CTPP::CDT objects at all, it is not thread safe

* Wed Aug  2 2017 Mika Heiskanen <mika.heiskanen@fmi.fi> - 17.8.1-2.fmi
- Fixed hostname generation to include the http protocol

* Tue Aug  1 2017 Mika Heiskanen <mika.heiskanen@fmi.fi> - 17.8.1-1.fmi
- CTPP2 downgrade forced recompile
- Changed to using a shared pointer instead of optional for CTPP::CDT objects

* Mon Jul 31 2017 Mika Heiskanen <mika.heiskanen@fmi.fi> - 17.7.31-1.fmi
- Rewrote GetCapabilities template and respective code to cover the full XML schema with matching names
- Added namespace attribute to WMS GetCapabilities queries

* Mon Jul 17 2017 Mika Heiskanen <mika.heiskanen@fmi.fi> - 17.7.17-2.fmi
- Fixed error messages for partial projection descriptions

* Mon Jul 17 2017 Mika Heiskanen <mika.heiskanen@fmi.fi> - 17.7.17-1.fmi
- Added electronic_mail_address GetCapabilities configuration variable
- Fixed GetCapabilities Style section to validate - name and title are obligatory

* Tue Jun 20 2017 Anssi Reponen <anssi.reponen@fmi.fi> - 17.6.20-1.fmi
- Use layer customer instead of default customer in wms-query

* Mon Jun 19 2017 Anssi Reponen <anssi.reponen@fmi.fi> - 17.6.19-2.fmi
- Fixed GetCapabilities-response

* Mon Jun 19 2017 Anssi Reponen <anssi.reponen@fmi.fi> - 17.6.19-1.fmi
- Handling of GetLegendGraphic message added (BRAINSTORM-895)
- testcases updated

* Wed May 31 2017 Mika Heiskanen <mika.heiskanen@fmi.fi> - 17.5.31-1.fmi
- JSON references and includes can now be replaced from query strings

* Mon May  29 2017 Anssi Reponen <anssi.reponen@fmi.fi> - 17.5.29-1.fmi
- LegendURL support added to GetCapabilities response (BRAINSTORM-895)
- GetCapabilities response message made more configurable (BRAINSTORM-870)

* Fri May  5 2017 Mika Heiskanen <mika.heiskanen@fmi.fi> - 17.5.5-1.fmi
- http/https scheme selection based on X-Forwarded-Proto header; STU-5084
- GetMap and GetCapabilities keywords are now case insensitive

* Fri Apr 28 2017 Mika Heiskanen <mika.heiskanen@fmi.fi> - 17.4.28-1.fmi
- Avoid reprojections once sampling has been done
- Prevent crash if TimeLayer origintime is desired when no querydata has been specified

* Mon Apr 24 2017 Mika Heiskanen <mika.heiskanen@fmi.fi> - 17.4.24-1.fmi
- Fixed GeoJSON templates to omit quotes around the coordinates

* Thu Apr 20 2017 Anssi Reponen <anssi.reponen@fmi.fi> - 17.4.20-1.fmi
- WMS acceps now observation-queries (BRAINSTORM-865)
- Some fields in GetCapabilities-response is made optional (BRAINSTORM-869)

* Wed Apr 12 2017 Mika Heiskanen <mika.heiskanen@fmi.fi> - 17.4.12-1.fmi
- Bug fix: if crs=data, use geographic bounding box for latlon projections

* Tue Apr 11 2017 Anssi Reponen <anssi.reponen@fmi.fi> - 17.4.11-1.fmi
- Variable name in template file corrected

* Mon Apr 10 2017 Anssi Reponen <anssi.reponen@fmi.fi> - 17.4.10-3.fmi
- Hardcoded values in GetCapabilities-response template file removed and moved into configuration file

* Mon Apr 10 2017 Mika Heiskanen <mika.heiskanen@fmi.fi> - 17.4.10-2.fmi
- Added rawkml and rawgeojson templates which omit presentation attributes

* Mon Apr 10 2017 Mika Heiskanen <mika.heiskanen@fmi.fi> - 17.4.10-1.fmi
- Added detection of global data that needs wraparound when contouring

* Sat Apr  8 2017 Mika Heiskanen <mika.heiskanen@fmi.fi> - 17.4.8-1.fmi
- Simplified error handling

* Fri Apr  7 2017 Mika Heiskanen <mika.heiskanen@fmi.fi> - 17.4.7-1.fmi
- Bug fix to symbol layer, required obs. parameter names was counted incorrectly

* Mon Apr  3 2017 Mika Heiskanen <mika.heiskanen@fmi.fi> - 17.4.3-1.fmi
- Added CORS headers to all responses
- Modifications due to observation engine API changes:
  redundant parameter in values-function removed,
  redundant Engine's Interface base class removed

* Wed Mar 29 2017 Mika Heiskanen <mika.heiskanen@fmi.fi> - 17.3.29-3.fmi
- Added a lines-setting to PostGISLayer to enable polyline-type clipping

* Wed Mar 29 2017 Mika Heiskanen <mika.heiskanen@fmi.fi> - 17.3.29-2.fmi
- scale attribute is now appended into transform attributes in number, symbol and arrow layers

* Wed Mar 29 2017 Mika Heiskanen <mika.heiskanen@fmi.fi> - 17.3.29-1.fmi
- KML and GeoJSON output now includes presentation attributes

* Thu Mar 16 2017 Mika Heiskanen <mika.heiskanen@fmi.fi> - 17.3.16-1.fmi
- Added WKTLayer

* Wed Mar 15 2017 Mika Heiskanen <mika.heiskanen@fmi.fi> - 17.3.15-3.fmi
- Fixed ArrowLayer not to require a speed parameter

* Wed Mar 15 2017 Mika Heiskanen <mika.heiskanen@fmi.fi> - 17.3.15-2.fmi
- Recompiled since Spine::Exception changed

* Wed Mar 15 2017 Mika Heiskanen <mika.heiskanen@fmi.fi> - 17.3.15-1.fmi
- Crash fix: added anonymous namespaces to protect similarly named structs

* Tue Mar 14 2017 Mika Heiskanen <mika.heiskanen@fmi.fi> - 17.3.14-1.fmi
- Switched to using macgyver StringConversion tools

* Mon Mar 13 2017 Mika Heiskanen <mika.heiskanen@fmi.fi> - 17.3.13-1.fmi
- Added GeoJSON support
- Added KML support

* Thu Mar  9 2017 Mika Heiskanen <mika.heiskanen@fmi.fi> - 17.3.9-1.fmi
- Added support for observations
- Added support for margins
- Added support for adding a clipping path to layers
- Fixed isoline clipping by shapes
- Added support for filtering observations by other observations

* Sun Feb 12 2017 Mika Heiskanen <mika.heiskanen@fmi.fi> - 17.2.12-1.fmi
- Added obsengine_disabled option with default = false
- Added possibility to package the plugin without the observation engine

* Sat Feb 11 2017 Mika Heiskanen <mika.heiskanen@fmi.fi> - 17.2.11-1.fmi
- Repackaged due to newbase API change

* Sat Feb  4 2017 Mika Heiskanen <mika.heiskanen@fmi.fi> - 17.2.4-1.fmi
- root and wms.root are now required settings

* Wed Feb  1 2017 Mika Heiskanen <mika.heiskanen@fmi.fi> - 17.2.1-1.fmi
- Updated apikey handling

* Sat Jan 28 2017 Mika Heiskanen <mika.heiskanen@fmi.fi> - 17.1.28-1.fmi
- Switched to using the new type of NFmiQueryData lonlon-cache

* Wed Jan 18 2017 Mika Heiskanen <mika.heiskanen@fmi.fi> - 17.1.18-1.fmi
- Upgrade from cppformat-library to fmt

* Thu Jan  5 2017 Mika Heiskanen <mika.heiskanen@fmi.fi> - 17.1.5-1.fmi
- Fixed WMS plugin to report that STYLES parameter is missing, not STYLE

* Wed Jan  4 2017 Mika Heiskanen <mika.heiskanen@fmi.fi> - 17.1.4-1.fmi
- Changed to use renamed SmartMet base libraries

* Wed Nov 30 2016 Mika Heiskanen <mika.heiskanen@fmi.fi> - 16.11.30-1.fmi
- Using test databases in test configuration
- No installation for configuration

* Tue Nov 29 2016 Mika Heiskanen <mika.heiskanen@fmi.fi> - 16.11.29-1.fmi
- Recompiled due to spine API changes

* Tue Nov  1 2016 Mika Heiskanen <mika.heiskanen@fmi.fi> - 16.11.1-1.fmi
- Namespace changed
- Authentication can now be disabled by setting authenticate=false

* Wed Sep 28 2016 Mika Heiskanen <mika.heiskanen@fmi.fi> - 16.9.28-1.fmi
- Disabled the Inspire extension until the XML validates
- Initialize WMSLayer coordinates properly in the constructor

* Tue Sep 27 2016 Mika Heiskanen <mika.heiskanen@fmi.fi> - 16.9.27-1.fmi
- Fixed handling of supported WMS versions

* Fri Sep 23 2016 Mika Heiskanen <mika.heiskanen@fmi.fi> - 16.9.23-1.fmi
- Setting a zero or negative resolution now disables sampling, this enables disabling sampling via a query string

* Wed Sep 21 2016 Mika Heiskanen <mika.heiskanen@fmi.fi> - 16.9.21-1.fmi
- IceMapLayer refactored: IceMapLayerHandler class removed and functionality moved to IceMapLayer class. Layer properties modified/unified and configuration files updated accordingly (JSON Reference document updated as well).

* Tue Sep 13 2016 Mika Heiskanen <mika.heiskanen@fmi.fi> - 16.9.13-1.fmi
- Code modified bacause of Contour-engine API changes: vector of isolines/isobands queried at once instead of only one isoline/isoband

* Tue Sep 13 2016 Mika Heiskanen <mika.heiskanen@fmi.fi> - 16.9.13-1.fmi
- Added parameter value checkings for "type","width" and "height".

* Tue Sep  6 2016 Mika Heiskanen <mika.heiskanen@fmi.fi> - 16.9.6-1.fmi
- New exception handler
- dali configuration file in test directory corrected dali/test/dali.conf
- 'true' replaced with 1 when assigning into CTPP::CDT map
- Support for Inspire extended capabilities added (BRAINSTORM-700)
- Refactoring: wms-related stuff in Config.cpp moved to WMSConfig.cpp, naming and structure of wms-parameters in configuration file changed

* Tue Aug 30 2016 Mika Heiskanen <mika.heiskanen@fmi.fi> - 16.8.30-1.fmi
- Base class API change
- Use response code 400 instead of 503

* Mon Aug 15 2016 Markku Koskela <markku.koskela@fmi.fi> - 16.8.15-1.fmi
- The init(),shutdown() and requestHandler() methods are now protected methods
- The requestHandler() method is called from the callRequestHandler() method

* Wed Jun 29 2016 Mika Heiskanen <mika.heiskanen@fmi.fi> - 16.6.29-1.fmi
- QEngine API changed

* Tue Jun 14 2016 Mika Heiskanen <mika.heiskanen@fmi.fi> - 16.6.14-1.fmi
- Full recompile

* Thu Jun  2 2016 Mika Heiskanen <mika.heiskanen@fmi.fi> - 16.6.2-1.fmi
- Full recompile

* Wed Jun  1 2016 Mika Heiskanen <mika.heiskanen@fmi.fi> - 16.6.1-1.fmi
- Added graceful shutdown

* Tue May 17 2016 Tuomo Lauri <tuomo.lauri@fmi.fi> - 16.5.17-1.fmi
- Fixed unhelpful accessors
- No longer doing double GetCapabilities - update

* Mon May 16 2016 Mika Heiskanen <mika.heiskanen@fmi.fi> - 16.5.16-1.fmi
- Replaced TimeZoneFactory with TimeZones

* Wed May 11 2016 Mika Heiskanen <mika.heiskanen@fmi.fi> - 16.5.11-1.fmi
- Avoid string streams for speed
- TagLayer cdata now supports translations

* Wed Apr 20 2016 Tuomo Lauri <tuomo.lauri@fmi.fi> - 16.4.20-1.fmi
- Added "quiet" konfiguration option to be able to silence warnings during tests. Default = false.
- Built against new Contour-Engine
- AuthEngine support

* Tue Apr 19 2016 Mika Heiskanen <mika.heiskanen@fmi.fi> - 16.4.19-1.fmi
- Allow a missing time setting if time is not needed in the result

* Mon Apr 18 2016 Tuomo Lauri <tuomo.lauri@fmi.fi> - 16.4.18-3.fmi
- Added catch-guard to GIS engine metadata retrieval

* Mon Apr 18 2016 Mika Heiskanen <mika.heiskanen@fmi.fi> - 16.4.18-2.fmi
- Upgraded to the latest jsoncpp with UInt64 changes

* Mon Apr 18 2016 Mika Heiskanen <mika.heiskanen@fmi.fi> - 16.4.18-1.fmi
- Upgraded to cppformat 2.0

* Thu Mar 31 2016 Tuomo Lauri <tuomo.lauri@fmi.fi> - 16.3.31-1.fmi
- Fixed segfault issue in shape handling

* Mon Mar  7 2016 Mika Heiskanen <mika.heiskanen@fmi.fi> - 16.3.7-2.fmi
- Permit negative dx,dy offsets for most layout algorithms

* Mon Mar  7 2016 Mika Heiskanen <mika.heiskanen@fmi.fi> - 16.3.7-1.fmi
- Added dx,dy offsetting support for all label/symbol layout algorithms

* Fri Mar  4 2016 Tuomo Lauri <tuomo.lauri@fmi.fi> - 16.3.4-1.fmi
- Added cppformat dependencies
- Added layout=keyword option to position generation
- Added layout=latlon option to position generation

* Thu Feb 11 2016 Mika Heiskanen <mika.heiskanen@fmi.fi> - 16.2.11-1.fmi
- Fixed WindRoseLayer not to crash if a station has no observations, the station is silently skipped

* Tue Feb  9 2016 Tuomo Lauri <tuomo.lauri@fmi.fi> - 16.2.9-1.fmi
- Rebuilt against the new TimeSeries::Value definition

* Mon Feb  8 2016 Tuomo Lauri <tuomo.lauri@fmi.fi> - 16.2.8-2.fmi
- Better fix for segfault issue

* Mon Feb  8 2016 Tuomo Lauri <tuomo.lauri@fmi.fi> - 16.2.8-1.fmi
- Fixed segfault issue in WindRoseLayer

* Thu Feb  4 2016 Mika Heiskanen <mika.heiskanen@fmi.fi> - 16.2.4-1.fmi
- Fixed parameter setting in NumberLayer to be done after the positions are generated

* Tue Feb  2 2016 Tuomo Lauri <tuomo.lauri@fmi.fi> - 16.2.2-1.fmi
- Missingvalue is now deprecated in Q-Engine calls

* Fri Jan 29 2016 Mika Heiskanen <mika.heiskanen@fmi.fi> - 16.1.29-1.fmi
- Added possibility to move numbers and symbols based on a direction parameter
- Added graticulefill layout for positions

* Tue Jan 26 2016 Mika Heiskanen <mika.heiskanen@fmi.fi> - 16.1.26-1.fmi
- Fixed pixel to latlon conversion in Positions calculations

* Sat Jan 23 2016 Mika Heiskanen <mika.heiskanen@fmi.fi> - 16.1.23-1.fmi
- Fmi::TimeZoneFactory API changed

* Wed Jan 20 2016 Mika Heiskanen <mika.heiskanen@fmi.fi> - 16.1.20-1.fmi
- Added graticule support for position generation, mostly indended for symbols

* Tue Jan 19 2016 Mika Heiskanen <mika.heiskanen@fmi.fi> - 16.1.19-1.fmi
- Added support for U- and V-components to ArrowLayer
- Explicit infinity checking no longer required, it is done by macgyver parsers

* Mon Jan 18 2016 Mika Heiskanen <mika.heiskanen@fmi.fi> - 16.1.18-2.fmi
- Throw if bbox contains infinities

* Mon Jan 18 2016 Mika Heiskanen <mika.heiskanen@fmi.fi> - 16.1.18-1.fmi
- newbase API changed, full recompile

* Thu Jan 14 2016 Mika Heiskanen <mika.heiskanen@fmi.fi> - 16.1.14-1.fmi
- Draw coordinate grid fully without clipping it, clip it using SVG for better speed

* Mon Dec 21 2015 Tuomo Lauri <tuomo.lauri@fmi.fi> - 15.12.21-1.fmi
- WMS GetCapablities update loop was missing exception handling

* Mon Dec 14 2015 Tuomo Lauri <tuomo.lauri@fmi.fi> - 15.12.14-1.fmi
- Added multiplier and offset to ArrowLayer to enable knots in speed selection
- Added southflop option to enable flopping wind barbs in the southern hemisphere
- Enabled aviation chart numbers by adding plusprefix and minusprefix attributes for labels
- Symbol, filter, marker etc modification time is now included in the ETag.
- Symbols, numbers and arrows can now be placed at querydata points
- WMS refactoring: time_column no longer required in PostGIS - layers
- Icemap is now its own dedicated layer

* Thu Dec  3 2015 Tuomo Lauri <tuomo.lauri@fmi.fi> - 15.12.3-1.fmi
- New Icemap functionality in PostGisLayer

* Wed Nov 18 2015 Tuomo Lauri <tuomo.lauri@fmi.fi> - 15.11.18-1.fmi
- SmartMetPlugin now receives a const HTTP Request

* Tue Nov 10 2015 Mika Heiskanen <mika.heiskanen@fmi.fi> - 15.11.10-2.fmi
- Avoid timezone locks by avoiding unnecessary conversions from ptime to NFmiMetTime in loops

* Tue Nov 10 2015 Mika Heiskanen <mika.heiskanen@fmi.fi> - 15.11.10-1.fmi
- Avoid string streams to avoid global std::locale locks

* Fri Nov  6 2015 Mika Heiskanen <mika.heiskanen@fmi.fi> - 15.11.6-1.fmi
- Removed IceLayer, same functionality can now be achieved using PostGISLayer
- Added optional time truncation to PostGISLayer

* Wed Nov  4 2015 Mika Heiskanen <mika.heiskanen@fmi.fi> - 15.11.4-1.fmi
- Using Fmi::to_string instead of WMS::to_string to avoid std::locale locks

* Wed Oct 28 2015 Mika Heiskanen <mika.heiskanen@fmi.fi> - 15.10.28-1.fmi
- Added safety checks against deleted files/dirs when scanning WMS directories

* Mon Oct 26 2015 Mika Heiskanen <mika.heiskanen@fmi.fi> - 15.10.26-1.fmi
- Added proper debuginfo packaging
- Removed printouts when WMS layer is not available in certain projections

* Mon Oct 12 2015 Tuomo Lauri <tuomo.lauri@fmi.fi> - 15.10.12-1.fmi
- Now setting CORS headers to succesful responses
- Fix segfault by checking symbol is defined before dereferencing it

* Tue Sep 29 2015 Tuomo Lauri <tuomo.lauri@fmi.fi> - 15.9.29-1.fmi
- Samping improvements
- Fixed WMS GetCapabilities times

* Mon Sep 28 2015 Mika Heiskanen <mika.heiskanen@fmi.fi> - 15.9.28-1.fmi
- Resampling now uses the projection bounding box instead of corner coordinates

* Thu Sep 24 2015 Mika Heiskanen <mika.heiskanen@fmi.fi> - 15.9.24-1.fmi
- Improved WMS bounding box calculations

* Fri Aug 28 2015 Mika Heiskanen <mika.heiskanen@fmi.fi> - 15.8.28-1.fmi
- Allow parameter not to be set in intersections, and just do nothing

* Mon Aug 24 2015 Mika Heiskanen <mika.heiskanen@fmi.fi> - 15.8.24-1.fmi
- Recompiled due to Convenience.h API changes

* Fri Aug 21 2015 Tuomo Lauri <tuomo.lauri@fmi.fi> - 15.8.21-1.fmi
- Fixed segfault issue in WMSGetMap

* Thu Aug 20 2015 Tuomo Lauri <tuomo.lauri@fmi.fi> - 15.8.20-1.fmi
- Implemented PostGIS WMS layer

* Tue Aug 18 2015 Mika Heiskanen <mika.heiskanen@fmi.fi> - 15.8.18-1.fmi
- Use time formatters from macgyver to avoid global locks from sstreams

* Mon Aug 17 2015 Mika Heiskanen <mika.heiskanen@fmi.fi> - 15.8.17-1.fmi
- Use -fno-omit-frame-pointer to improve perf use

* Fri Aug 14 2015 Mika Heiskanen <mika.heiskanen@fmi.fi> - 15.8.14-1.fmi
- Recompiled due to string formatting changes

* Thu Jul 23 2015 Mika Heiskanen <mika.heiskanen@fmi.fi> - 15.7.23-1.fmi
- Improved handling of arrows, symbols and numbers for geographic references

* Wed Jul 22 2015 Mika Heiskanen <mika.heiskanen@fmi.fi> - 15.7.22-1.fmi
- Added intersections with isobands for arrows, symbols and numbers

* Tue Jul 21 2015 Mika Heiskanen <mika.heiskanen@fmi.fi> - 15.7.21-1.fmi
- Fixed ArrowLayer, SymbolLayer and NumberLayer to work for geographic projections

* Fri Jun 26 2015 Mika Heiskanen <mika.heiskanen@fmi.fi> - 15.6.26-1.fmi
- Recompiled to get case insensitive JSON expansion from query strings
- SymbolLayer now supports symbol scaling
- SymbolLayer now supports metaparameters such as weathersymbol

* Tue Jun 23 2015 Mika Heiskanen <mika.heiskanen@fmi.fi> - 15.6.23-1.fmi
- Location API changed and forced a recompile

* Tue May 12 2015 Mika Heiskanen <mika.heiskanen@fmi.fi> - 15.5.12-1.fmi
- Updated to use shared dem & land cover data from geoengine

* Wed Apr 29 2015 Mika Heiskanen <mika.heiskanen@fmi.fi> - 15.4.29-1.fmi
- Added server thread pool deduction
- Fixed WindRoseLayer data validity checks
- Added lake corrections to landscape interpolation

* Fri Apr 24 2015 Mika Heiskanen <mika.heiskanen@fmi.fi> - 15.4.24-1.fmi
- Pass the set timezone from WindRoseLayer to obsengine

* Tue Apr 14 2015 Santeri Oksman <santeri.oksman@fmi.fi> - 15.4.14-1.fmi
- Rebuild

* Mon Apr 13 2015 Tuomo Lauri <tuomo.lauri@fmi.fi> - 15.4.13-1.fmi
- No supporting frontend cache also in dali queries

* Thu Apr  9 2015 Mika Heiskanen <mika.heiskanen@fmi.fi> - 15.4.9-1.fmi
- newbase API changed

* Wed Apr  8 2015 Mika Heiskanen <mika.heiskanen@fmi.fi> - 15.4.8-1.fmi
- Implemented frontend cache support for WMS queries

* Fri Mar  6 2015 Tuomo Lauri <tuomo.lauri@fmi.fi> - 15.3.6-2.fmi
- Reverted getCapabilities axis ordering

* Fri Mar  6 2015 Tuomo Lauri <tuomo.lauri@fmi.fi> - 15.3.6-1.fmi
- Fixed getCapabilities Content-Type and simplified MIME handling

* Tue Mar  3 2015 Tuomo Lauri <tuomo.lauri@fmi.fi> - 15.3.3-2.fmi
- Fixed bug in GetCapabilities coordinates generation

* Tue Mar  3 2015 Tuomo Lauri <tuomo.lauri@fmi.fi> - 15.3.3-1.fmi
- Now automatically updating GetCapabilities info from WMS directory

* Thu Feb 26 2015 Tuomo Lauri <tuomo.lauri@fmi.fi> - 15.2.26-1.fmi
- Fixed GetCapabilities schema

* Wed Feb 25 2015 Tuomo Lauri <tuomo.lauri@fmi.fi> - 15.2.25-1.fmi
- Fixed WMS GetCapabilities GetMap-URI
- WMS product definition directory structure is now recursive (BRAINSTORM-426)
- Added intersect property for isolines and isobands to enable clipping them by isobands of other parameters
- Added isoband.inside, isoband.outside, isoline.inside and isoline.outside to clip contours by maps

* Tue Feb 24 2015 Mika Heiskanen <mika.heiskanen@fmi.fi> - 15.2.24-1.fmi
- Recompiled due to changes in newbase linkage

* Mon Feb 23 2015 Tuomo Lauri <tuomo.lauri@fmi.fi> - 15.2.23-1.fmi
- Fixed bug in projection axis ordering
- Fixed GetCapabilities BoundingBox attributes
- Added development configuration file
- Added more supported EPSGs for WMS

* Fri Feb 20 2015 Tuomo Lauri <tuomo.lauri@fmi.fi> - 15.2.20-1.fmi
- WMS::GetCapabilities response corrected

* Mon Feb 16 2015 Tuomo Lauri <tuomo.lauri@fmi.fi> - 15.2.16-1.fmi
- Now using memory-filesystem cache
- allow overriding everything in the product JSON from query string
- disable_format and enable_format are now named disable and enable
- image format is now selected with "type" instead of format (except for WMS)
- changed how crs, bboxcrs, xsize, ysize and bbox are passed from WMS to Dali

* Wed Jan 28 2015 Tuomo Lauri <tuomo.lauri@fmi.fi> - 15.1.28-1.fmi
- Fixed error in GetCapabilities message generation

* Mon Jan 26 2015 Mika Heiskanen <mika.heiskanen@fmi.fi> - 15.1.26-1.fmi
- Round symbol coordinates in LocationLayer to integers, full precision is unnecessary
- Added caching of rendered images

* Tue Jan 20 2015 Tuomo Lauri <tuomo.lauri@fmi.fi> - 15.1.20-1.fmi
- WMS file scanner now skips failed product definitions

* Thu Dec 18 2014 Mika Heiskanen <mika.heiskanen@fmi.fi> - 14.12.18-2.fmi
- Fixed WMS filename validator

* Thu Dec 18 2014 Mika Heiskanen <mika.heiskanen@fmi.fi> - 14.12.18-1.fmi
- WMS will no longer read backup files, files not ending with ".json" etc

* Wed Dec 17 2014 Mika Heiskanen <mika.heiskanen@fmi.fi> - 14.12.17-1.fmi
- Added WindRoseLayer

* Wed Dec 10 2014 Mika Heiskanen <mika.heiskanen@fmi.fi> - 14.12.10-1.fmi
- Disable SVG size limits in librsvg

* Mon Dec  8 2014 Mika Heiskanen <mika.heiskanen@fmi.fi> - 14.12.8-1.fmi
- Added IceLayer for rendering ice maps
- Added support for PDF and PS image formats
- Added enable_format and disable_format variables

* Mon Nov 24 2014 Mika Heiskanen <mika.heiskanen@fmi.fi> - 14.11.24-1.fmi
- RHEL7 no longed needs a global lock for rendering PNG images

* Fri Oct 24 2014 Tuomo Lauri <tuomo.lauri@fmi.fi> - 14.10.24-1.fmi
- Prevent crashes if the given CRS is not valid
- WMS implementation modified: dali products handled as WMS-layers

* Wed Sep 17 2014 Mika Heiskanen <mika.heiskanen@fmi.fi> - 14.9.17-1.fmi
- Added support for minresolution and maxresolution requirements
- WMS support

* Mon Sep  8 2014 Mika Heiskanen <mika.heiskanen@fmi.fi> - 14.9.8-1.fmi
- Recompiled due to geoengine API changes

* Fri Sep  5 2014 Mika Heiskanen <mika.heiskanen@fmi.fi> - 14.9.5-1.fmi
- Added LocationLayer

* Wed Sep  3 2014 Mika Heiskanen <mika.heiskanen@fmi.fi> - 14.9.3-1.fmi
- Added settings for label: locale, precision, prefix, suffix

* Tue Sep  2 2014 Mika Heiskanen <mika.heiskanen@fmi.fi> - 14.9.2-1.fmi
- Lock the SVG renderer until system libraries (fontconfig, pango, cairo) are thread safe

* Fri Aug 29 2014 Mika Heiskanen <mika.heiskanen@fmi.fi> - 14.8.29-2.fmi
- Added multiplier and offset to NumberLayer

* Fri Aug 29 2014 Mika Heiskanen <mika.heiskanen@fmi.fi> - 14.8.29-1.fmi
- Fixed behaviour of query string 'time' option for relative offsets

* Tue Aug 26 2014 Mika Heiskanen <mika.heiskanen@fmi.fi> - 14.8.26-1.fmi
- Added 'marker' as a valid attribute

* Fri Aug 22 2014 Tuomo Lauri <tuomo.lauri@fmi.fi> - 14.8.22-1.fmi
- Fixed memory leaks in layer generation

* Fri Aug  8 2014 Mika Heiskanen <mika.heiskanen@fmi.fi> - 14.8.8-3.fmi
- Relative times are now rounded up to the next hour

* Fri Aug  8 2014 Mika Heiskanen <mika.heiskanen@fmi.fi> - 14.8.8-2.fmi
- Rewritten GisEngine API

* Fri Aug  8 2014 Mika Heiskanen <mika.heiskanen@fmi.fi> - 14.8.8-1.fmi
- Changed map.simplification to map.mindistance for consistency

* Thu Aug  7 2014 Mika Heiskanen <mika.heiskanen@fmi.fi> - 14.8.7-4.fmi
- Do not draw arrows when data is missing

* Thu Aug  7 2014 Mika Heiskanen <mika.heiskanen@fmi.fi> - 14.8.7-3.fmi
- Added safety checks against empty maps and contours

* Thu Aug  7 2014 Mika Heiskanen <mika.heiskanen@fmi.fi> - 14.8.7-2.fmi
- Added support for removing too small polygons from maps

* Thu Aug  7 2014 Mika Heiskanen <mika.heiskanen@fmi.fi> - 14.8.7-1.fmi
- Added support for simplification of the map data

* Wed Aug  6 2014 Mika Heiskanen <mika.heiskanen@fmi.fi> - 14.8.6-2.fmi
- Improved definition for the resolution setting for geographic coordinate systems

* Wed Aug  6 2014 Mika Heiskanen <mika.heiskanen@fmi.fi> - 14.8.6-1.fmi
- WKT for latlon and rotated latlon is fixed not to include PROJCS

* Fri Jul 25 2014 Mika Heiskanen <mika.heiskanen@fmi.fi> - 14.7.25-1.fmi
- Rebuilt with the latest GDAL

* Wed Jul  2 2014 Mika Heiskanen <mika.heiskanen@fmi.fi> - 14.7.2-1.fmi
- JSON files must now give an explicit .css suffix to style files (consistency)
- inside/outside requirements for arrows, numbers etc can now use where-clauses
- overriding SQL related variables is no longer allowed for safety reasons
- isobands now allow specifying the interpolation method, previously "linear" was assumed

* Mon Jun 30 2014 Mika Heiskanen <mika.heiskanen@fmi.fi> - 14.6.30-1.fmi
- New release with layers for arrows, numbers, legends, symbols, background

* Wed Jun 11 2014 Mika Heiskanen <mika.heiskanen@fmi.fi> - 14.6.11-1.fmi
- New release with refactored style features. Added option style=name.

* Wed Jun  4 2014 Mika Heiskanen <mika.heiskanen@fmi.fi> - 14.6.4-1.fmi
- Beta version

* Wed Feb 26 2014 Mika Heiskanen <mika.heiskanen@fmi.fi> - 14.2.26-1.fmi
- Alpha version
<|MERGE_RESOLUTION|>--- conflicted
+++ resolved
@@ -4,11 +4,7 @@
 %define SPECNAME smartmet-plugin-%{DIRNAME}
 Summary: SmartMet WMS/Dali plugin
 Name: %{SPECNAME}
-<<<<<<< HEAD
 Version: 22.6.22
-=======
-Version: 22.6.21
->>>>>>> 17576132
 Release: 1%{?dist}.fmi
 License: MIT
 Group: SmartMet/Plugins
@@ -151,13 +147,11 @@
 %{_sysconfdir}/smartmet/plugins/wms/tmpl/*.c2t
 
 %changelog
-<<<<<<< HEAD
 * Wed Jun 22 2022 Mika Heiskanen <mika.heiskanen@fmi.fi> - 22.6.22-1.fmi
 - Check that the WMS layers option is non empty
-=======
+
 * Tue Jun 21 2022 Andris Pavēnis <andris.pavenis@fmi.fi> 22.6.21-1.fmi
 - Add support for RHEL9, upgrade libpqxx to 7.7.0 (rhel8+) and fmt to 8.1.1
->>>>>>> 17576132
 
 * Tue Jun  7 2022 Mika Heiskanen <mika.heiskanen@fmi.fi> - 22.6.6-1.fmi
 - Fixed heatmap calculations to use std::abs to enforce positive sizes
