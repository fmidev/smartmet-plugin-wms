--- conflicted
+++ resolved
@@ -151,10 +151,7 @@
 %changelog
 * Tue Dec 13 2022 Anssi Reponen <anssi.reponen@fmi.fi> - 22.12.13-1.fmi
 - Fixed GetCapabilities Interval Dimension bug (BRAINSTORM-2499)
-<<<<<<< HEAD
-=======
 - Enable configuring the missing symbol for observation layers, zero disables the symbol
->>>>>>> ab08e26f
 
 * Mon Dec 12 2022 Mika Heiskanen <mika.heiskanen@fmi.fi> - 22.12.12-1.fmi
 - Repackaged due to ABI changes
