%bcond_without authentication
%bcond_without observation
%define DIRNAME wms
%define SPECNAME smartmet-plugin-%{DIRNAME}
Summary: SmartMet WMS/Dali plugin
Name: %{SPECNAME}
<<<<<<< HEAD
Version: 19.10.22
=======
Version: 19.10.8
>>>>>>> 15ee355f
Release: 1%{?dist}.fmi
License: MIT
Group: SmartMet/Plugins
URL: https://github.com/fmidev/smartmet-plugin-wms
Source0: %{name}.tar.gz
BuildRoot: %{_tmppath}/%{name}-%{version}-%{release}-root-%(%{__id_u} -n)
BuildRequires: rpm-build
BuildRequires: gcc-c++
BuildRequires: make
BuildRequires: boost-devel
BuildRequires: libconfig >= 1.4.9
BuildRequires: rpm-build
BuildRequires: smartmet-library-giza-devel >= 18.10.1
BuildRequires: smartmet-library-macgyver-devel >= 19.9.26
BuildRequires: smartmet-library-spine-devel >= 19.9.26
BuildRequires: smartmet-library-giza-devel
%if %{with authentication}
BuildRequires: smartmet-engine-authentication-devel >= 19.9.26
%endif
%if %{with observation}
BuildRequires: smartmet-engine-observation-devel >= 19.9.26
%endif
BuildRequires: smartmet-engine-gis-devel >= 19.9.26
BuildRequires: smartmet-engine-geonames-devel >= 19.9.26
BuildRequires: smartmet-engine-querydata-devel >= 19.9.26
BuildRequires: smartmet-engine-contour-devel >= 19.9.26
BuildRequires: smartmet-library-gis-devel >= 19.9.26
BuildRequires: fmt-devel >= 5.2.0
BuildRequires: ctpp2 >= 2.8.8
BuildRequires: jsoncpp-devel
# BuildRequires: flex-devel
BuildRequires: cairo-devel
BuildRequires: bzip2-devel
BuildRequires: heatmap-devel
Requires: cairo
Requires: fmt >= 5.2.0
Requires: jsoncpp
Requires: ctpp2 >= 2.8.8
Requires: libconfig
Requires: smartmet-library-gis >= 19.9.26
Requires: smartmet-library-macgyver >= 19.9.26
Requires: smartmet-library-giza >= 18.10.1
%if %{with authentication}
Requires: smartmet-engine-authentication >= 19.9.26
%endif
Requires: smartmet-engine-querydata >= 19.9.26
Requires: smartmet-engine-contour >= 19.9.26
Requires: smartmet-engine-gis >= 19.9.26
Requires: smartmet-engine-geonames >= 19.9.26
Requires: smartmet-server >= 19.9.26
Requires: smartmet-library-spine >= 19.9.26
Requires: boost-date-time
Requires: boost-filesystem
Requires: boost-iostreams
Requires: boost-regex
Requires: boost-system
Requires: boost-thread
Provides: %{SPECNAME}
Obsoletes: smartmet-brainstorm-dali < 16.11.1
Obsoletes: smartmet-brainstorm-dali-debuginfo < 16.11.1

%description
SmartMet WMS/Dali plugin

%prep
rm -rf $RPM_BUILD_ROOT

%setup -q -n %{SPECNAME}
 
%build -q -n %{SPECNAME}
make %{_smp_mflags} \
     %{?!with_authentication:CFLAGS=-DWITHOUT_AUTHENTICATION} \
     %{?!with_observation:CFLAGS=-DWITHOUT_OBSERVATION}

%install
%makeinstall

%clean
rm -rf $RPM_BUILD_ROOT

%Files
%defattr(0775,root,root,0775)
%{_datadir}/smartmet/plugins/%{DIRNAME}.so
%defattr(0664,root,root,0775)
%{_sysconfdir}/smartmet/plugins/%{DIRNAME}/tmpl/*.c2t

%changelog
<<<<<<< HEAD
* Tue Oct 22 2019  Anssi Reponen <anssi.reponen@fmi.fi> - 19.10.22-1.fmi
- If multiple layers is given in WMS LAYERS-option they are combined together (BRAINSTORM-1059)
=======
* Tue Oct  8 2019 Mika Heiskanen <mika.heiskanen@fmi.fi> - 19.10.8-1.fmi
- Fixed arrow layer not to correct U/V components anymore, qengine handles it
>>>>>>> 15ee355f

* Thu Sep 26 2019 Mika Heiskanen <mika.heiskanen@fmi.fi> - 19.9.26-1.fmi
- Repackaged due to ABI changes

* Tue Sep 17 2019  Anssi Reponen <anssi.reponen@fmi.fi> - 19.9.17-1.fmi
- NetAtmo and RoadCloud test cases updated because mid-parameter is no more supported,
but parameter name must be used instead (Related to BRAINSTORM-1673)

* Thu Sep 12 2019 Mika Heiskanen <mika.heiskanen@fmi.fi> - 19.9.12-1.fmi
- Fixed WMSLayer destructor to be virtual to avoid memory problems

* Wed Aug 28 2019 Mika Heiskanen <mika.heiskanen@fmi.fi> - 19.8.28-1.fmi
- Repackaged since Spine::Location ABI changed

* Fri Jun 14 2019 Mika Heiskanen <mika.heiskanen@fmi.fi> - 19.6.14-1.fmi
- Fixed intersection code to check for empty output

* Wed Jun  5 2019 Mika Heiskanen <mika.heiskanen@fmi.fi> - 19.6.5-1.fmi
- Do not print a stack trace for invalid time requests to reduce log sizes

* Tue Jun  4 2019 Mika Heiskanen <mika.heiskanen@fmi.fi> - 19.6.4-1.fmi
- Added minvalues setting to symbol, number and arrow layers to require a sufficient number of valid values

* Wed May 29 2019 Mika Heiskanen <mika.heiskanen@fmi.fi> - 19.5.29-1.fmi
- Changed to handle altered MetaData class from Gis-engine

* Mon May 6 2019 Anssi Reponen <anssi.reponen@fmi.fi> - 19.5.6-1.fmi
- Added a proper error message for missing legend template files (BRAINSTORM-1526)

* Tue Apr 30 2019 Mika Heiskanen <mika.heiskanen@fmi.fi> - 19.4.30-2.fmi
- Remove display=none views and layers from SVG output if optimizesize=1 is set

* Tue Apr 30 2019 Mika Heiskanen <mika.heiskanen@fmi.fi> - 19.4.30-1.fmi
- Option quiet=1|true disables stack trace printing
- Modified illegal input tests to use quiet=1 to keep test output simple

* Wed Apr 23 2019 Anssi Reponen <anssi.reponen@fmi.fi> - 19.4.23-1.fmi
- Language support for automatically generated legends (BRAINSTORM-1523)
- Support for mobile and external observations (BRAINSTORM-1420)

* Fri Apr 12 2019 Mika Heiskanen <mika.heiskanen@fmi.fi> - 19.4.12-1.fmi
- Fixed MapLayer hash calculation to include querydata hash value if styles are used

* Fri Mar 29 2019 Mika Heiskanen <mika.heiskanen@fmi.fi> - 19.3.29-1.fmi
- Fixed WMS exceptions not to return 304/200 responses which might be cached

* Thu Feb 21 2019 Mika Heiskanen <mika.heiskanen@fmi.fi> - 19.2.22-1.fmi
- Fixed ArrowLayer southflop setting to work
- Added ArrowLayer flip and northflop settings
- Added unit_conversion settings

* Thu Feb 21 2019 Mika Heiskanen <mika.heiskanen@fmi.fi> - 19.2.21-1.fmi
- Added minarea setting for IsobandLayer and IsolineLayer

* Wed Feb 20 2019 Mika Heiskanen <mika.heiskanen@fmi.fi> - 19.2.20-1.fmi
- Added direct translation support for isoband labels

* Tue Feb 19 2019 Mika Heiskanen <mika.heiskanen@fmi.fi> - 19.2.19-1.fmi
- Always return ETag unless it is invalid

* Mon Feb 18 2019 Mika Heiskanen <mika.heiskanen@fmi.fi> - 19.2.18-1.fmi
- Print URI and client IP on WMS exceptions to the console

* Fri Feb 15 2019 Mika Heiskanen <mika.heiskanen@fmi.fi> - 19.2.15-1.fmi
- Print stack trace to console for WMS exceptions too

* Thu Feb 14 2019 Mika Heiskanen <mika.heiskanen@fmi.fi> - 19.2.14-1.fmi
- Added client IP to exception reports

* Tue Feb 12 2019 Mika Heiskanen <mika.heiskanen@fmi.fi> - 19.2.12-1.fmi
- Added extrapolation-setting for IsoLineLayer and IsoBandLayer

* Thu Feb  7 2019 Mika Heiskanen <mika.heiskanen@fmi.fi> - 19.2.7-1.fmi
- Fixed etag-based caching

* Thu Jan 31 2019 Mika Heiskanen <mika.heiskanen@fmi.fi> - 19.1.31-1.fmi
- Added possibility to style map layers based on forecast values

* Mon Jan 14 2019 Mika Heiskanen <mika.heiskanen@fmi.fi> - 19.1.14-1.fmi
- Fixed ArrowLayer to handle missing values properly

* Thu Jan 10 2019 Mika Heiskanen <mika.heiskanen@fmi.fi> - 19.1.10-1.fmi
- Fixed GetLegendGraphic not to crash if the style option is not given

* Thu Dec 13 2018 Mika Heiskanen <mika.heiskanen@fmi.fi> - 18.12.13-1.fmi
- Continue GetCapabilities generation even if bbox info is not available for some configured EPSG

* Fri Nov 23 2018 Mika Heiskanen <mika.heiskanen@fmi.fi> - 18.11.23-1.fmi
- Fixed handling of observations

* Wed Nov 21 2018 Mika Heiskanen <mika.heiskanen@fmi.fi> - 18.11.21-1.fmi
- Minor const correctness fix

* Fri Nov 16 2018 Mika Heiskanen <mika.heiskanen@fmi.fi> - 18.11.16-1.fmi
- Fixed intersections to inherit the producer name instead of the data so that landscaped parameters can be handled too

* Mon Nov 12 2018 Mika Heiskanen <mika.heiskanen@fmi.fi> - 18.11.12-2.fmi
- Added tz setting for all layers, which affects how "time" (not origintime) is parsed

* Mon Nov 12 2018 Mika Heiskanen <mika.heiskanen@fmi.fi> - 18.11.12-1.fmi
- Refactored TemplateFactory into macgyver library

* Fri Nov  9 2018 Mika Heiskanen <mika.heiskanen@fmi.fi> - 18.11.9-1.fmi
- GetCapabilities update loop will now warn only once per file to avoid flooding the logs

* Sat Sep 29 2018 Mika Heiskanen <mika.heiskanen@fmi.fi> - 18.9.29-1.fmi
- Upgrade to latest fmt

* Thu Sep 27 2018 Anssi Reponen <anssi.reponen@fmi.fi> - 18.9.27-1.fmi
- WIDTH- and HEIGHT-parameters, when present, determine the size of 
Exception-picture (when EXCEPTIONS=INIMAGE)

* Wed Sep 26 2018 Anssi Reponen <anssi.reponen@fmi.fi> - 18.9.26-1.fmi
- Handling of WMS's optional EXCEPTIONS-parameter added (BRAINSTORM-1344)
- In addition to xml-, and json-formats, it is now possible to get all exceptions also in picture formats (svg,png,pdf)

* Thu Sep 20 2018 Anssi Reponen <anssi.reponen@fmi.fi> - 18.9.20-1.fmi
- Added handling of new optional product attribute 'disable_wms_time_dimension'

* Tue Sep 11 2018 Mika Heiskanen <mika.heiskanen@fmi.fi> - 18.9.11-1.fmi
- Fixed IceMapLayer hash_value calculations
- Silenced some CodeChecker warnings

* Mon Sep 10 2018 Mika Heiskanen <mika.heiskanen@fmi.fi> - 18.9.10-1.fmi
- Enabled JSON output for GetCapabilities and exceptions

* Sun Sep  9 2018 Mika Heiskanen <mika.heiskanen@fmi.fi> - 18.9.9-1.fmi
- Fixed derived class destructors to be virtual

* Thu Aug 30 2018 Mika Heiskanen <mika.heiskanen@fmi.fi> - 18.8.30-1.fmi
- Silenced CodeChecker warnings

* Tue Aug 28 2018 Anssi Reponen <anssi.reponen@fmi.fi> - 18.8.28-1.fmi
- Oracle parameter names in test/cnf/observation.conf file made uppercase (BRAINSTORM-1156)

* Wed Aug 22 2018 Anssi Reponen <anssi.reponen@fmi.fi> - 18.8.22-2.fmi
- Fixed handling of symbols and symbol groups in GetLegendGraphic response (BRAINSTORM-1279)
- New symbols taken in use for precipitation form

* Thu Aug 16 2018 Anssi Reponen <anssi.reponen@fmi.fi> - 18.8.16-1.fmi
- Improved iceegg creation algorithm (BRAINSTORM-1266)
- Fixed (potential) memory leak in FrameLayer

* Wed Aug 15 2018 Mika Heiskanen <mika.heiskanen@fmi.fi> - 18.8.15-2.fmi
- Use only one TemplateFactory object, WMSGetCapabilities is now plain namespace instead of an object

* Wed Aug 15 2018 Mika Heiskanen <mika.heiskanen@fmi.fi> - 18.8.15-1.fmi
- Refactored code

* Wed Aug  8 2018 Mika Heiskanen <mika.heiskanen@fmi.fi> - 18.8.8-1.fmi
- Silenced several CodeChecker warnings
- Fixed CTTP2 template cache, it did not cache anything

* Fri Aug  3 2018 Mika Heiskanen <mika.heiskanen@fmi.fi> - 18.8.3-1.fmi
- The SVG precision of isoband, map etc layers is now configurable

* Thu Aug  2 2018 Mika Heiskanen <mika.heiskanen@fmi.fi> - 18.8.2-2.fmi
- Changed default resolution to 0.3 decimals (was 1)

* Thu Aug  2 2018 Mika Heiskanen <mika.heiskanen@fmi.fi> - 18.8.2-1.fmi
- Fixed a potential crash if authentication engine is not available

* Wed Aug  1 2018 Mika Heiskanen <mika.heiskanen@fmi.fi> - 18.8.1-1.fmi
- Use C++11 for-loops instead of BOOST_FOREACH

* Thu Jul 26 2018 Mika Heiskanen <mika.heiskanen@fmi.fi> - 18.7.26-1.fmi
- Use Spine::JsonCache to avoid parsing WMS layer files repeatedly

* Wed Jul 18 2018 Mika Heiskanen <mika.heiskanen@fmi.fi> - 18.7.18-1.fmi
- Fixed observation layers not to be cached

* Wed Jul  4 2018 Mika Heiskanen <mika.heiskanen@fmi.fi> - 18.7.4-1.fmi
- Fixed a memory leak in WMS legend generation

* Wed Jun 13 2018 Anssi Reponen <anssi.reponen@fmi.fi> - 18.6.13-1.fmi
- Support for WMS STYLES added

* Mon Jun 11 2018 Mika Heiskanen <mika.heiskanen@fmi.fi> - 18.6.11-1.fmi
- Added a safety check against requests with sub minute intervals, which are not supported yet

* Wed Jun  6 2018 Mika Heiskanen <mika.heiskanen@fmi.fi> - 18.6.6-2.fmi
- Added a safety check to layer namespace generation

* Wed Jun  6 2018 Mika Heiskanen <mika.heiskanen@fmi.fi> - 18.6.6-1.fmi
- Reduced size of GetCapabilities by placing xlink schema in the document namespace

* Sun Jun  3 2018 Mika Heiskanen <mika.heiskanen@fmi.fi> - 18.6.3-1.fmi
- Fixed GetCapabilities not to abort if POST online_resource is undefined and a protocol change is required

* Thu May 31 2018 Mika Heiskanen <mika.heiskanen@fmi.fi> - 18.5.31-3.fmi
- Added origintime option

* Thu May 31 2018 Mika Heiskanen <mika.heiskanen@fmi.fi> - 18.5.31-2.fmi
- Absolute CSS paths are now relative to WMS root directory

* Thu May 31 2018 Mika Heiskanen <mika.heiskanen@fmi.fi> - 18.5.31-1.fmi
- Added setting wms.disable_updates to disable capability updates
- Added setting wms.update_interval with default value 5 seconds

* Mon May 28 2018 Mika Heiskanen <mika.heiskanen@fmi.fi> - 18.5.28-1.fmi
- XMLESCAPE cannot handle undefined strings, added if's to the GetCapabilities template

* Mon May 14 2018 Mika Heiskanen <mika.heiskanen@fmi.fi> - 18.5.14-2.fmi
- Added a default margin setting for WMS layers

* Mon May 14 2018 Mika Heiskanen <mika.heiskanen@fmi.fi> - 18.5.14-1.fmi
- Added Layer margins to Positions to fix clipping of arrows, symbols and layers

* Fri May 11 2018 Mika Heiskanen <mika.heiskanen@fmi.fi> - 18.5.11-1.fmi
- Isolines and isobands will now be assigned qid:s automatically if not set

* Wed May  9 2018 Mika Heiskanen <mika.heiskanen@fmi.fi> - 18.5.9-1.fmi
- Fixed heatmaps to generate, the point querydata test added earlier broke them

* Thu May  3 2018 Mika Heiskanen <mika.heiskanen@fmi.fi> - 18.5.3-2.fmi
- Error if isobands or isolines are attempted from point querydata
- Added X-WMS-Exception and X-WMS-Error headers to WMS error responses

* Thu May  3 2018 Mika Heiskanen <mika.heiskanen@fmi.fi> - 18.5.3-1.fmi
- Fixed WMS reponse codes for errors not to be 200 OK to prevent caching

* Thu May  3 2018 Anssi Reponen <anssi.reponen@fmi.fi> - 18.5.3-1.fmi
- Moved common legend template-directory to wms-root directory (from <customer>-directory)
- Fixed LegendGraphics bugs: BRAINSTORM-1129, BRAINSTORM-1134

* Wed May  2 2018 Mika Heiskanen <mika.heiskanen@fmi.fi> - 18.5.2-1.fmi
- Added png settings for controlling color reduction

* Wed Apr 25 2018 Mika Heiskanen <mika.heiskanen@fmi.fi> - 18.4.25-1.fmi
- Added possibility to pass CSS via query string

* Wed Apr 18 2018 Mika Heiskanen <mika.heiskanen@fmi.fi> - 18.4.18-1.fmi
- Added XMLESCAPE calls for GetCapabilities titles, abstracts etc

* Fri Apr 13 2018 Mika Heiskanen <mika.heiskanen@fmi.fi> - 18.4.13-1.fmi
- New query string overrides for filters, patterns, markers and gradients

* Wed Apr 11 2018 Mika Heiskanen <mika.heiskanen@fmi.fi> - 18.4.11-1.fmi
- Added handling of WindUMS and WindVMS as meta parameters

* Tue Apr 10 2018 Mika Heiskanen <mika.heiskanen@fmi.fi> - 18.4.10-1.fmi
- Check whether LAYERS is set before authenticating to prevent crashes

* Mon Apr  9 2018 Pertti Kinnia <pertti.kinnia@fmi.fi> - 18.4.9-1.fmi
- Fixed crash with heatmap when no flashes were found

* Sat Apr  7 2018 Mika Heiskanen <mika.heiskanen@fmi.fi> - 18.4.7-2.fmi
- Upgrade to boost 1.66

* Sat Apr  7 2018 Mika Heiskanen <mika.heiskanen@fmi.fi> - 18.4.7-1.fmi
- Added possibility to define symbols to be used via the query string

* Fri Apr  6 2018 Mika Heiskanen <mika.heiskanen@fmi.fi> - 18.4.6-1.fmi
- Fixed wind direction handling in ArrowLayer to use output CRS instead of data CRS
- ArrowLayer now supports relative_uv setting if drawn from U/V components

* Tue Apr  3 2018 Mika Heiskanen <mika.heiskanen@fmi.fi> - 18.4.3-1.fmi
- Added ArrowLayer setting minrotationspeed to disable rotation of variable wind symbols

* Wed Mar 21 2018 Mika Heiskanen <mika.heiskanen@fmi.fi> - 18.3.21-1.fmi
- SmartMetCache ABI changed

* Tue Mar 20 2018 Mika Heiskanen <mika.heiskanen@fmi.fi> - 18.3.20-1.fmi
- Full recompile of all server plugins

* Mon Mar 19 2018 Mika Heiskanen <mika.heiskanen@fmi.fi> - 18.3.19-1.fmi
- Removed obsolete call to Observation::Engine::setGeonames

* Sat Mar 17 2018 Anssi Reponen <anssi.reponen@fmi.fi> - 18.3.17-1.fmi
- Fixed text layout inside iceegg
- Fixed LegendGraphics parsing when there is no reference to external json/css files in product file
- Added heatmap support for lightning data

* Sat Mar 10 2018 Mika Heiskanen <mika.heiskanen@fmi.fi> - 18.3.10-1.fmi
- Added support for formatting times in TimeLayer by libfmt

* Fri Mar  9 2018 Mika Heiskanen <mika.heiskanen@fmi.fi> - 18.3.9-1.fmi
- Use macgyver time to string conversions to avoid locale locks

* Thu Mar  1 2018 Mika Heiskanen <mika.heiskanen@fmi.fi> - 18.3.1-3.fmi
- TimeLayer formatter can now be either boost or strftime

* Thu Mar  1 2018 Mika Heiskanen <mika.heiskanen@fmi.fi> - 18.3.1-2.fmi
- Fixed station layout to work for forecasts too by setting feature_code to SYNOP

* Thu Mar  1 2018 Mika Heiskanen <mika.heiskanen@fmi.fi> - 18.3.1-1.fmi
- GetLegend expiration time is now configurable

* Wed Feb 28 2018 Mika Heiskanen <mika.heiskanen@fmi.fi> - 18.2.28-1.fmi
- Added station layout
- Modified Positions to return dx,dy adjustments to objects attached to individual coordinates
- Support station layout for numbers, symbols and arrows

* Tue Feb 27 2018 Mika Heiskanen <mika.heiskanen@fmi.fi> - 18.2.27-2.fmi
- Individual latlon locations can now be shifted with dx/dy attributes

* Tue Feb 27 2018 Mika Heiskanen <mika.heiskanen@fmi.fi> - 18.2.27-1.fmi
- Added support for meta parameters in isoband, isoline, symbol and number layers

* Mon Feb 26 2018 Mika Heiskanen <mika.heiskanen@fmi.fi> - 18.2.26-1.fmi
- Fixed fill attribute IRIs to work

* Mon Feb 19 2018 Mika Heiskanen <mika.heiskanen@fmi.fi> - 18.2.19-1.fmi
- shutdown is now much faster

* Mon Feb 12 2018 Mika Heiskanen <mika.heiskanen@fmi.fi> - 18.2.12-1.fmi
- Restored validtime as the default value for TimeLayer timestamp

* Fri Feb  9 2018 Mika Heiskanen <mika.heiskanen@fmi.fi> - 18.2.9-1.fmi
- Repackaged due to TimeZones API change

* Wed Jan 31 2018 Mika Heiskanen <mika.heiskanen@fmi.fi> - 18.1.31-1.fmi
- Fixed wms.quiet option to work

* Tue Jan 23 2018 Mika Heiskanen <mika.heiskanen@fmi.fi> - 18.1.23-1.fmi
- Added new time layer formatting options

* Thu Jan 18 2018 Mika Heiskanen <mika.heiskanen@fmi.fi> - 18.1.18-1.fmi
- Allow plain map layers in WMS requests

* Wed Dec 13 2017 Mika Heiskanen <mika.heiskanen@fmi.fi> - 17.12.13-1.fmi
- Removed forgotten debugging code from NumberLayer

* Tue Dec 12 2017 Mika Heiskanen <mika.heiskanen@fmi.fi> - 17.12.12-1.fmi
- Fixed code to allow both double and string fmisids

* Fri Dec  1 2017 Mika Heiskanen <mika.heiskanen@fmi.fi> - 17.12.1-1.fmi
- Return updated expiration times for etag responses (BRAINSTORM-1000)

* Wed Nov 29 2017 Mika Heiskanen <mika.heiskanen@fmi.fi> - 17.11.29-1.fmi
- Improved expiration time estimates for layers using querydata

* Mon Nov 27 2017 Anssi Reponen <anssi.reponen@fmi.fi> - 17.11.27-1.fmi
- Ice egg layer functionality added
- Symbol layer for 'strips and patches' added into product files
- Typos corrected, legend layout fine-tuned

* Wed Nov 22 2017 Mika Heiskanen <mika.heiskanen@fmi.fi> - 17.11.22-1.fmi
- Fixed GeoJSON winding rule to be CCW for shells and CW for holes

* Fri Nov 17 2017 Anssi Reponen <anssi.reponen@fmi.fi> - 17.11.17-1.fmi
- New 'wms.get_legend_graphic.symbols_to_ignore' parameter added to configuration file: you can define 
list of symbols that are not shown in GetLegendGraphic-response (e.g. fmi_logo)
- New and modified product files, legend layers, patterns, symbols. Some product and layer files renamed

* Tue Nov 14 2017 Anssi Reponen <anssi.reponen@fmi.fi> - 17.11.14-1.fmi
- BRAINSTORM-959: GetLegendGraphic doesnt use ctpp2-templates any more
- BRAINSTORM-980: WMS-plugin reports to standard output when it notices that product-file has been modified
- Product files, symbols, filters, patterns updated
- PostGIS metadata query interval can now be schema-specific: 'postgis-layer' entry in configuration file can be a list
- Handling of text-field added to IceMapLayer
- Added map number to icemap

* Thu Nov 9 2017 Anssi Reponen <anssi.reponen@fmi.fi> - 17.11.9-1.fmi
- Fixed metadata update interval bug

* Wed Nov  1 2017 Mika Heiskanen <mika.heiskanen@fmi.fi> - 17.11.1-1.fmi
- Rebuilt due to dependency updates

* Tue Oct 31 2017 Anssi Reponen <anssi.reponen@fmi.fi> - 17.10.31-1.fmi
- icemap product files updated
- traffic restrictions table implemented
- BRAINSTORM-976: metadata query interval made configurable. Additionally 
if PostGISLayer is of type icemap, the existence of new icemaps can be checked 
from database before metadata is updated

* Mon Oct 23 2017 Mika Heiskanen <mika.heiskanen@fmi.fi> - 17.10.23-1.fmi
- Allow placing more layer data into the defs-section to enable more sharing

* Thu Oct 19 2017 Mika Heiskanen <mika.heiskanen@fmi.fi> - 17.10.19-1.fmi
- Added checks against duplicate qid-values.

* Tue Oct 17 2017 Mika Heiskanen <mika.heiskanen@fmi.fi> - 17.10.16-2.fmi
- Allow application/pdf requests

* Mon Oct 16 2017 Anssi Reponen <anssi.reponen@fmi.fi> - 17.10.16-1.fmi
- product files updated
- handling of sublayers of PostGISLayer corrected
- GetCapabilities geographic bounding box longitudes are now forced to range -180...180

* Thu Oct 12 2017 Anssi Reponen <anssi.reponen@fmi.fi> - 17.10.12-1.fmi
- Icemap-related changes:
- changes are based on two Agile Jira-issues: VANADIS-376,COICESERV-36 
- new layer, FrameLayer, added for a frame (and scale) around the map
- WMS now supports application/pdf-documents
- longitude, latitude attribute added to TagLayer, TimeLayer to express location on map
- new icemap-products, patterns, symbols, filters added

* Wed Sep 27 2017 Mika Heiskanen <mika.heiskanen@fmi.fi> - 17.9.27-2.fmi
- Fixed GetLegendGraphic to use unique IDs in case there are two or more isoband layers

* Wed Sep 27 2017 Mika Heiskanen <mika.heiskanen@fmi.fi> - 17.9.27-1.fmi
- Changed variable name obsengine_disable to observation_disabled as in Timeseries-plugin

* Mon Sep 25 2017 Mika Heiskanen <mika.heiskanen@fmi.fi> - 17.9.25-2.fmi
- Allow any time in WMS requests inside the range of times listed in GetCapabilities

* Mon Sep 25 2017 Anssi Reponen <anssi.reponen@fmi.fi> - 17.9.25-1.fmi
- Encode lolimit and hilimit with null in GeoJSON, infinities are not valid in JSON
- Added configurability for GetLegendGraphic-response: Parameter name, unit and layout of output document can be configured (BRAINSTORM-922)

* Wed Sep 20 2017 Mika Heiskanen <mika.heiskanen@fmi.fi> - 17.9.20-1.fmi
- Output lolimit and hilimit to geojson even if +-inf

* Thu Sep 14 2017 Anssi Reponen <anssi.reponen@fmi.fi> - 17.9.14-1.fmi
- Added configurability for GetLegendGraphic-response:
Parameter name, unit and layout of output document can be configured (see. BRAINSTORM-922)

* Tue Sep 12 2017 Mika Heiskanen <mika.heiskanen@fmi.fi> - 17.9.12-1.fmi
- Using new contouring API which does not care if crs=data is used.

* Fri Sep  8 2017 Mika Heiskanen <mika.heiskanen@fmi.fi> - 17.9.8-1.fmi
- Allow projection settings to be missing in WMS product configuration files
- Improved query string handling via fixes to Spine

* Thu Sep  7 2017 Mika Heiskanen <mika.heiskanen@fmi.fi> - 17.9.7-1.fmi
- Fixed polygon intersections to use the requested spatial references

* Mon Sep  4 2017 Mika Heiskanen <mika.heiskanen@fmi.fi> - 17.9.4-1.fmi
- Using request's host and apikey when generating online resource urls for GetCapabilities response

* Thu Aug 31 2017 Mika Heiskanen <mika.heiskanen@fmi.fi> - 17.8.31-1.fmi
- Fixed handling of invalid CRS requests to return the correct WMS exception report

* Tue Aug 29 2017 Anssi Reponen <anssi.reponen@fmi.fi> - 17.8.29-1.fmi
- Size of returned map for GetLegendGraphic request is calculated automatically (fixed size was used before).
  When WIDTH, HEIGHT request parameters are present they override automatically calculated values. 

* Mon Aug 28 2017 Mika Heiskanen <mika.heiskanen@fmi.fi> - 17.8.28-1.fmi
- Upgrade to boost 1.65

* Mon Aug 21 2017 Mika Heiskanen <mika.heiskanen@fmi.fi> - 17.8.21-1.fmi
- Fixed observation arrows and symbols to work for non geographic references

* Fri Aug 18 2017 Mika Heiskanen <mika.heiskanen@fmi.fi> - 17.8.18-1.fmi
- Plain ETag response code to frontend is now 204 no content
- Supported spatial references are now listed in the configuration file
- Added CRS:84, CRS:27, CRS:83 support
- Added local references CRS::SmartMetScandinavia and CRS:SmartMetEurope

* Mon Aug  7 2017 Mika Heiskanen <mika.heiskanen@fmi.fi> - 17.8.7-1.fmi
- WMS exceptions are now more detailed if the debug option is set
- Rewrote WMS error messages to be more detailed

* Thu Aug  3 2017 Mika Heiskanen <mika.heiskanen@fmi.fi> - 17.8.3-2.fmi
- urlencode layer names. In particular ':' should be encoded.

* Thu Aug  3 2017 Mika Heiskanen <mika.heiskanen@fmi.fi> - 17.8.3-1.fmi
- Do not cache CTPP::CDT objects at all, it is not thread safe

* Wed Aug  2 2017 Mika Heiskanen <mika.heiskanen@fmi.fi> - 17.8.1-2.fmi
- Fixed hostname generation to include the http protocol

* Tue Aug  1 2017 Mika Heiskanen <mika.heiskanen@fmi.fi> - 17.8.1-1.fmi
- CTPP2 downgrade forced recompile
- Changed to using a shared pointer instead of optional for CTPP::CDT objects

* Mon Jul 31 2017 Mika Heiskanen <mika.heiskanen@fmi.fi> - 17.7.31-1.fmi
- Rewrote GetCapabilities template and respective code to cover the full XML schema with matching names
- Added namespace attribute to WMS GetCapabilities queries

* Mon Jul 17 2017 Mika Heiskanen <mika.heiskanen@fmi.fi> - 17.7.17-2.fmi
- Fixed error messages for partial projection descriptions

* Mon Jul 17 2017 Mika Heiskanen <mika.heiskanen@fmi.fi> - 17.7.17-1.fmi
- Added electronic_mail_address GetCapabilities configuration variable
- Fixed GetCapabilities Style section to validate - name and title are obligatory

* Tue Jun 20 2017 Anssi Reponen <anssi.reponen@fmi.fi> - 17.6.20-1.fmi
- Use layer customer instead of default customer in wms-query

* Mon Jun 19 2017 Anssi Reponen <anssi.reponen@fmi.fi> - 17.6.19-2.fmi
- Fixed GetCapabilities-response

* Mon Jun 19 2017 Anssi Reponen <anssi.reponen@fmi.fi> - 17.6.19-1.fmi
- Handling of GetLegendGraphic message added (BRAINSTORM-895)
- testcases updated

* Wed May 31 2017 Mika Heiskanen <mika.heiskanen@fmi.fi> - 17.5.31-1.fmi
- JSON references and includes can now be replaced from query strings

* Mon May  29 2017 Anssi Reponen <anssi.reponen@fmi.fi> - 17.5.29-1.fmi
- LegendURL support added to GetCapabilities response (BRAINSTORM-895)
- GetCapabilities response message made more configurable (BRAINSTORM-870)

* Fri May  5 2017 Mika Heiskanen <mika.heiskanen@fmi.fi> - 17.5.5-1.fmi
- http/https scheme selection based on X-Forwarded-Proto header; STU-5084
- GetMap and GetCapabilities keywords are now case insensitive

* Fri Apr 28 2017 Mika Heiskanen <mika.heiskanen@fmi.fi> - 17.4.28-1.fmi
- Avoid reprojections once sampling has been done
- Prevent crash if TimeLayer origintime is desired when no querydata has been specified

* Mon Apr 24 2017 Mika Heiskanen <mika.heiskanen@fmi.fi> - 17.4.24-1.fmi
- Fixed GeoJSON templates to omit quotes around the coordinates

* Thu Apr 20 2017 Anssi Reponen <anssi.reponen@fmi.fi> - 17.4.20-1.fmi
- WMS acceps now observation-queries (BRAINSTORM-865)
- Some fields in GetCapabilities-response is made optional (BRAINSTORM-869)

* Wed Apr 12 2017 Mika Heiskanen <mika.heiskanen@fmi.fi> - 17.4.12-1.fmi
- Bug fix: if crs=data, use geographic bounding box for latlon projections

* Tue Apr 11 2017 Anssi Reponen <anssi.reponen@fmi.fi> - 17.4.11-1.fmi
- Variable name in template file corrected

* Mon Apr 10 2017 Anssi Reponen <anssi.reponen@fmi.fi> - 17.4.10-3.fmi
- Hardcoded values in GetCapabilities-response template file removed and moved into configuration file

* Mon Apr 10 2017 Mika Heiskanen <mika.heiskanen@fmi.fi> - 17.4.10-2.fmi
- Added rawkml and rawgeojson templates which omit presentation attributes

* Mon Apr 10 2017 Mika Heiskanen <mika.heiskanen@fmi.fi> - 17.4.10-1.fmi
- Added detection of global data that needs wraparound when contouring

* Sat Apr  8 2017 Mika Heiskanen <mika.heiskanen@fmi.fi> - 17.4.8-1.fmi
- Simplified error handling

* Fri Apr  7 2017 Mika Heiskanen <mika.heiskanen@fmi.fi> - 17.4.7-1.fmi
- Bug fix to symbol layer, required obs. parameter names was counted incorrectly

* Mon Apr  3 2017 Mika Heiskanen <mika.heiskanen@fmi.fi> - 17.4.3-1.fmi
- Added CORS headers to all responses
- Modifications due to observation engine API changes:
  redundant parameter in values-function removed,
  redundant Engine's Interface base class removed

* Wed Mar 29 2017 Mika Heiskanen <mika.heiskanen@fmi.fi> - 17.3.29-3.fmi
- Added a lines-setting to PostGISLayer to enable polyline-type clipping

* Wed Mar 29 2017 Mika Heiskanen <mika.heiskanen@fmi.fi> - 17.3.29-2.fmi
- scale attribute is now appended into transform attributes in number, symbol and arrow layers

* Wed Mar 29 2017 Mika Heiskanen <mika.heiskanen@fmi.fi> - 17.3.29-1.fmi
- KML and GeoJSON output now includes presentation attributes

* Thu Mar 16 2017 Mika Heiskanen <mika.heiskanen@fmi.fi> - 17.3.16-1.fmi
- Added WKTLayer

* Wed Mar 15 2017 Mika Heiskanen <mika.heiskanen@fmi.fi> - 17.3.15-3.fmi
- Fixed ArrowLayer not to require a speed parameter

* Wed Mar 15 2017 Mika Heiskanen <mika.heiskanen@fmi.fi> - 17.3.15-2.fmi
- Recompiled since Spine::Exception changed

* Wed Mar 15 2017 Mika Heiskanen <mika.heiskanen@fmi.fi> - 17.3.15-1.fmi
- Crash fix: added anonymous namespaces to protect similarly named structs

* Tue Mar 14 2017 Mika Heiskanen <mika.heiskanen@fmi.fi> - 17.3.14-1.fmi
- Switched to using macgyver StringConversion tools

* Mon Mar 13 2017 Mika Heiskanen <mika.heiskanen@fmi.fi> - 17.3.13-1.fmi
- Added GeoJSON support
- Added KML support

* Thu Mar  9 2017 Mika Heiskanen <mika.heiskanen@fmi.fi> - 17.3.9-1.fmi
- Added support for observations
- Added support for margins
- Added support for adding a clipping path to layers
- Fixed isoline clipping by shapes
- Added support for filtering observations by other observations

* Sun Feb 12 2017 Mika Heiskanen <mika.heiskanen@fmi.fi> - 17.2.12-1.fmi
- Added obsengine_disabled option with default = false
- Added possibility to package the plugin without the observation engine

* Sat Feb 11 2017 Mika Heiskanen <mika.heiskanen@fmi.fi> - 17.2.11-1.fmi
- Repackaged due to newbase API change

* Sat Feb  4 2017 Mika Heiskanen <mika.heiskanen@fmi.fi> - 17.2.4-1.fmi
- root and wms.root are now required settings

* Wed Feb  1 2017 Mika Heiskanen <mika.heiskanen@fmi.fi> - 17.2.1-1.fmi
- Updated apikey handling

* Sat Jan 28 2017 Mika Heiskanen <mika.heiskanen@fmi.fi> - 17.1.28-1.fmi
- Switched to using the new type of NFmiQueryData lonlon-cache

* Wed Jan 18 2017 Mika Heiskanen <mika.heiskanen@fmi.fi> - 17.1.18-1.fmi
- Upgrade from cppformat-library to fmt

* Thu Jan  5 2017 Mika Heiskanen <mika.heiskanen@fmi.fi> - 17.1.5-1.fmi
- Fixed WMS plugin to report that STYLES parameter is missing, not STYLE

* Wed Jan  4 2017 Mika Heiskanen <mika.heiskanen@fmi.fi> - 17.1.4-1.fmi
- Changed to use renamed SmartMet base libraries

* Wed Nov 30 2016 Mika Heiskanen <mika.heiskanen@fmi.fi> - 16.11.30-1.fmi
- Using test databases in test configuration
- No installation for configuration

* Tue Nov 29 2016 Mika Heiskanen <mika.heiskanen@fmi.fi> - 16.11.29-1.fmi
- Recompiled due to spine API changes

* Tue Nov  1 2016 Mika Heiskanen <mika.heiskanen@fmi.fi> - 16.11.1-1.fmi
- Namespace changed
- Authentication can now be disabled by setting authenticate=false

* Wed Sep 28 2016 Mika Heiskanen <mika.heiskanen@fmi.fi> - 16.9.28-1.fmi
- Disabled the Inspire extension until the XML validates
- Initialize WMSLayer coordinates properly in the constructor

* Tue Sep 27 2016 Mika Heiskanen <mika.heiskanen@fmi.fi> - 16.9.27-1.fmi
- Fixed handling of supported WMS versions

* Fri Sep 23 2016 Mika Heiskanen <mika.heiskanen@fmi.fi> - 16.9.23-1.fmi
- Setting a zero or negative resolution now disables sampling, this enables disabling sampling via a query string

* Wed Sep 21 2016 Mika Heiskanen <mika.heiskanen@fmi.fi> - 16.9.21-1.fmi
- IceMapLayer refactored: IceMapLayerHandler class removed and functionality moved to IceMapLayer class. Layer properties modified/unified and configuration files updated accordingly (JSON Reference document updated as well).

* Tue Sep 13 2016 Mika Heiskanen <mika.heiskanen@fmi.fi> - 16.9.13-1.fmi
- Code modified bacause of Contour-engine API changes: vector of isolines/isobands queried at once instead of only one isoline/isoband

* Tue Sep 13 2016 Mika Heiskanen <mika.heiskanen@fmi.fi> - 16.9.13-1.fmi
- Added parameter value checkings for "type","width" and "height".

* Tue Sep  6 2016 Mika Heiskanen <mika.heiskanen@fmi.fi> - 16.9.6-1.fmi
- New exception handler
- dali configuration file in test directory corrected dali/test/dali.conf
- 'true' replaced with 1 when assigning into CTPP::CDT map
- Support for Inspire extended capabilities added (BRAINSTORM-700)
- Refactoring: wms-related stuff in Config.cpp moved to WMSConfig.cpp, naming and structure of wms-parameters in configuration file changed

* Tue Aug 30 2016 Mika Heiskanen <mika.heiskanen@fmi.fi> - 16.8.30-1.fmi
- Base class API change
- Use response code 400 instead of 503

* Mon Aug 15 2016 Markku Koskela <markku.koskela@fmi.fi> - 16.8.15-1.fmi
- The init(),shutdown() and requestHandler() methods are now protected methods
- The requestHandler() method is called from the callRequestHandler() method

* Wed Jun 29 2016 Mika Heiskanen <mika.heiskanen@fmi.fi> - 16.6.29-1.fmi
- QEngine API changed

* Tue Jun 14 2016 Mika Heiskanen <mika.heiskanen@fmi.fi> - 16.6.14-1.fmi
- Full recompile

* Thu Jun  2 2016 Mika Heiskanen <mika.heiskanen@fmi.fi> - 16.6.2-1.fmi
- Full recompile

* Wed Jun  1 2016 Mika Heiskanen <mika.heiskanen@fmi.fi> - 16.6.1-1.fmi
- Added graceful shutdown

* Tue May 17 2016 Tuomo Lauri <tuomo.lauri@fmi.fi> - 16.5.17-1.fmi
- Fixed unhelpful accessors
- No longer doing double GetCapabilities - update

* Mon May 16 2016 Mika Heiskanen <mika.heiskanen@fmi.fi> - 16.5.16-1.fmi
- Replaced TimeZoneFactory with TimeZones

* Wed May 11 2016 Mika Heiskanen <mika.heiskanen@fmi.fi> - 16.5.11-1.fmi
- Avoid string streams for speed
- TagLayer cdata now supports translations

* Wed Apr 20 2016 Tuomo Lauri <tuomo.lauri@fmi.fi> - 16.4.20-1.fmi
- Added "quiet" konfiguration option to be able to silence warnings during tests. Default = false.
- Built against new Contour-Engine
- AuthEngine support

* Tue Apr 19 2016 Mika Heiskanen <mika.heiskanen@fmi.fi> - 16.4.19-1.fmi
- Allow a missing time setting if time is not needed in the result

* Mon Apr 18 2016 Tuomo Lauri <tuomo.lauri@fmi.fi> - 16.4.18-3.fmi
- Added catch-guard to GIS engine metadata retrieval

* Mon Apr 18 2016 Mika Heiskanen <mika.heiskanen@fmi.fi> - 16.4.18-2.fmi
- Upgraded to the latest jsoncpp with UInt64 changes

* Mon Apr 18 2016 Mika Heiskanen <mika.heiskanen@fmi.fi> - 16.4.18-1.fmi
- Upgraded to cppformat 2.0

* Thu Mar 31 2016 Tuomo Lauri <tuomo.lauri@fmi.fi> - 16.3.31-1.fmi
- Fixed segfault issue in shape handling

* Mon Mar  7 2016 Mika Heiskanen <mika.heiskanen@fmi.fi> - 16.3.7-2.fmi
- Permit negative dx,dy offsets for most layout algorithms

* Mon Mar  7 2016 Mika Heiskanen <mika.heiskanen@fmi.fi> - 16.3.7-1.fmi
- Added dx,dy offsetting support for all label/symbol layout algorithms

* Fri Mar  4 2016 Tuomo Lauri <tuomo.lauri@fmi.fi> - 16.3.4-1.fmi
- Added cppformat dependencies
- Added layout=keyword option to position generation
- Added layout=latlon option to position generation

* Thu Feb 11 2016 Mika Heiskanen <mika.heiskanen@fmi.fi> - 16.2.11-1.fmi
- Fixed WindRoseLayer not to crash if a station has no observations, the station is silently skipped

* Tue Feb  9 2016 Tuomo Lauri <tuomo.lauri@fmi.fi> - 16.2.9-1.fmi
- Rebuilt against the new TimeSeries::Value definition

* Mon Feb  8 2016 Tuomo Lauri <tuomo.lauri@fmi.fi> - 16.2.8-2.fmi
- Better fix for segfault issue

* Mon Feb  8 2016 Tuomo Lauri <tuomo.lauri@fmi.fi> - 16.2.8-1.fmi
- Fixed segfault issue in WindRoseLayer

* Thu Feb  4 2016 Mika Heiskanen <mika.heiskanen@fmi.fi> - 16.2.4-1.fmi
- Fixed parameter setting in NumberLayer to be done after the positions are generated

* Tue Feb  2 2016 Tuomo Lauri <tuomo.lauri@fmi.fi> - 16.2.2-1.fmi
- Missingvalue is now deprecated in Q-Engine calls

* Fri Jan 29 2016 Mika Heiskanen <mika.heiskanen@fmi.fi> - 16.1.29-1.fmi
- Added possibility to move numbers and symbols based on a direction parameter
- Added graticulefill layout for positions

* Tue Jan 26 2016 Mika Heiskanen <mika.heiskanen@fmi.fi> - 16.1.26-1.fmi
- Fixed pixel to latlon conversion in Positions calculations

* Sat Jan 23 2016 Mika Heiskanen <mika.heiskanen@fmi.fi> - 16.1.23-1.fmi
- Fmi::TimeZoneFactory API changed

* Wed Jan 20 2016 Mika Heiskanen <mika.heiskanen@fmi.fi> - 16.1.20-1.fmi
- Added graticule support for position generation, mostly indended for symbols

* Tue Jan 19 2016 Mika Heiskanen <mika.heiskanen@fmi.fi> - 16.1.19-1.fmi
- Added support for U- and V-components to ArrowLayer
- Explicit infinity checking no longer required, it is done by macgyver parsers

* Mon Jan 18 2016 Mika Heiskanen <mika.heiskanen@fmi.fi> - 16.1.18-2.fmi
- Throw if bbox contains infinities

* Mon Jan 18 2016 Mika Heiskanen <mika.heiskanen@fmi.fi> - 16.1.18-1.fmi
- newbase API changed, full recompile

* Thu Jan 14 2016 Mika Heiskanen <mika.heiskanen@fmi.fi> - 16.1.14-1.fmi
- Draw coordinate grid fully without clipping it, clip it using SVG for better speed

* Mon Dec 21 2015 Tuomo Lauri <tuomo.lauri@fmi.fi> - 15.12.21-1.fmi
- WMS GetCapablities update loop was missing exception handling

* Mon Dec 14 2015 Tuomo Lauri <tuomo.lauri@fmi.fi> - 15.12.14-1.fmi
- Added multiplier and offset to ArrowLayer to enable knots in speed selection
- Added southflop option to enable flopping wind barbs in the southern hemisphere
- Enabled aviation chart numbers by adding plusprefix and minusprefix attributes for labels
- Symbol, filter, marker etc modification time is now included in the ETag.
- Symbols, numbers and arrows can now be placed at querydata points
- WMS refactoring: time_column no longer required in PostGIS - layers
- Icemap is now its own dedicated layer

* Thu Dec  3 2015 Tuomo Lauri <tuomo.lauri@fmi.fi> - 15.12.3-1.fmi
- New Icemap functionality in PostGisLayer

* Wed Nov 18 2015 Tuomo Lauri <tuomo.lauri@fmi.fi> - 15.11.18-1.fmi
- SmartMetPlugin now receives a const HTTP Request

* Tue Nov 10 2015 Mika Heiskanen <mika.heiskanen@fmi.fi> - 15.11.10-2.fmi
- Avoid timezone locks by avoiding unnecessary conversions from ptime to NFmiMetTime in loops

* Tue Nov 10 2015 Mika Heiskanen <mika.heiskanen@fmi.fi> - 15.11.10-1.fmi
- Avoid string streams to avoid global std::locale locks

* Fri Nov  6 2015 Mika Heiskanen <mika.heiskanen@fmi.fi> - 15.11.6-1.fmi
- Removed IceLayer, same functionality can now be achieved using PostGISLayer
- Added optional time truncation to PostGISLayer

* Wed Nov  4 2015 Mika Heiskanen <mika.heiskanen@fmi.fi> - 15.11.4-1.fmi
- Using Fmi::to_string instead of WMS::to_string to avoid std::locale locks

* Wed Oct 28 2015 Mika Heiskanen <mika.heiskanen@fmi.fi> - 15.10.28-1.fmi
- Added safety checks against deleted files/dirs when scanning WMS directories

* Mon Oct 26 2015 Mika Heiskanen <mika.heiskanen@fmi.fi> - 15.10.26-1.fmi
- Added proper debuginfo packaging
- Removed printouts when WMS layer is not available in certain projections

* Mon Oct 12 2015 Tuomo Lauri <tuomo.lauri@fmi.fi> - 15.10.12-1.fmi
- Now setting CORS headers to succesful responses
- Fix segfault by checking symbol is defined before dereferencing it

* Tue Sep 29 2015 Tuomo Lauri <tuomo.lauri@fmi.fi> - 15.9.29-1.fmi
- Samping improvements
- Fixed WMS GetCapabilities times

* Mon Sep 28 2015 Mika Heiskanen <mika.heiskanen@fmi.fi> - 15.9.28-1.fmi
- Resampling now uses the projection bounding box instead of corner coordinates

* Thu Sep 24 2015 Mika Heiskanen <mika.heiskanen@fmi.fi> - 15.9.24-1.fmi
- Improved WMS bounding box calculations

* Fri Aug 28 2015 Mika Heiskanen <mika.heiskanen@fmi.fi> - 15.8.28-1.fmi
- Allow parameter not to be set in intersections, and just do nothing

* Mon Aug 24 2015 Mika Heiskanen <mika.heiskanen@fmi.fi> - 15.8.24-1.fmi
- Recompiled due to Convenience.h API changes

* Fri Aug 21 2015 Tuomo Lauri <tuomo.lauri@fmi.fi> - 15.8.21-1.fmi
- Fixed segfault issue in WMSGetMap

* Thu Aug 20 2015 Tuomo Lauri <tuomo.lauri@fmi.fi> - 15.8.20-1.fmi
- Implemented PostGIS WMS layer

* Tue Aug 18 2015 Mika Heiskanen <mika.heiskanen@fmi.fi> - 15.8.18-1.fmi
- Use time formatters from macgyver to avoid global locks from sstreams

* Mon Aug 17 2015 Mika Heiskanen <mika.heiskanen@fmi.fi> - 15.8.17-1.fmi
- Use -fno-omit-frame-pointer to improve perf use

* Fri Aug 14 2015 Mika Heiskanen <mika.heiskanen@fmi.fi> - 15.8.14-1.fmi
- Recompiled due to string formatting changes

* Thu Jul 23 2015 Mika Heiskanen <mika.heiskanen@fmi.fi> - 15.7.23-1.fmi
- Improved handling of arrows, symbols and numbers for geographic references

* Wed Jul 22 2015 Mika Heiskanen <mika.heiskanen@fmi.fi> - 15.7.22-1.fmi
- Added intersections with isobands for arrows, symbols and numbers

* Tue Jul 21 2015 Mika Heiskanen <mika.heiskanen@fmi.fi> - 15.7.21-1.fmi
- Fixed ArrowLayer, SymbolLayer and NumberLayer to work for geographic projections

* Fri Jun 26 2015 Mika Heiskanen <mika.heiskanen@fmi.fi> - 15.6.26-1.fmi
- Recompiled to get case insensitive JSON expansion from query strings
- SymbolLayer now supports symbol scaling
- SymbolLayer now supports metaparameters such as weathersymbol

* Tue Jun 23 2015 Mika Heiskanen <mika.heiskanen@fmi.fi> - 15.6.23-1.fmi
- Location API changed and forced a recompile

* Tue May 12 2015 Mika Heiskanen <mika.heiskanen@fmi.fi> - 15.5.12-1.fmi
- Updated to use shared dem & land cover data from geoengine

* Wed Apr 29 2015 Mika Heiskanen <mika.heiskanen@fmi.fi> - 15.4.29-1.fmi
- Added server thread pool deduction
- Fixed WindRoseLayer data validity checks
- Added lake corrections to landscape interpolation

* Fri Apr 24 2015 Mika Heiskanen <mika.heiskanen@fmi.fi> - 15.4.24-1.fmi
- Pass the set timezone from WindRoseLayer to obsengine

* Tue Apr 14 2015 Santeri Oksman <santeri.oksman@fmi.fi> - 15.4.14-1.fmi
- Rebuild

* Mon Apr 13 2015 Tuomo Lauri <tuomo.lauri@fmi.fi> - 15.4.13-1.fmi
- No supporting frontend cache also in dali queries

* Thu Apr  9 2015 Mika Heiskanen <mika.heiskanen@fmi.fi> - 15.4.9-1.fmi
- newbase API changed

* Wed Apr  8 2015 Mika Heiskanen <mika.heiskanen@fmi.fi> - 15.4.8-1.fmi
- Implemented frontend cache support for WMS queries

* Fri Mar  6 2015 Tuomo Lauri <tuomo.lauri@fmi.fi> - 15.3.6-2.fmi
- Reverted getCapabilities axis ordering

* Fri Mar  6 2015 Tuomo Lauri <tuomo.lauri@fmi.fi> - 15.3.6-1.fmi
- Fixed getCapabilities Content-Type and simplified MIME handling

* Tue Mar  3 2015 Tuomo Lauri <tuomo.lauri@fmi.fi> - 15.3.3-2.fmi
- Fixed bug in GetCapabilities coordinates generation

* Tue Mar  3 2015 Tuomo Lauri <tuomo.lauri@fmi.fi> - 15.3.3-1.fmi
- Now automatically updating GetCapabilities info from WMS directory

* Thu Feb 26 2015 Tuomo Lauri <tuomo.lauri@fmi.fi> - 15.2.26-1.fmi
- Fixed GetCapabilities schema

* Wed Feb 25 2015 Tuomo Lauri <tuomo.lauri@fmi.fi> - 15.2.25-1.fmi
- Fixed WMS GetCapabilities GetMap-URI
- WMS product definition directory structure is now recursive (BRAINSTORM-426)
- Added intersect property for isolines and isobands to enable clipping them by isobands of other parameters
- Added isoband.inside, isoband.outside, isoline.inside and isoline.outside to clip contours by maps

* Tue Feb 24 2015 Mika Heiskanen <mika.heiskanen@fmi.fi> - 15.2.24-1.fmi
- Recompiled due to changes in newbase linkage

* Mon Feb 23 2015 Tuomo Lauri <tuomo.lauri@fmi.fi> - 15.2.23-1.fmi
- Fixed bug in projection axis ordering
- Fixed GetCapabilities BoundingBox attributes
- Added development configuration file
- Added more supported EPSGs for WMS

* Fri Feb 20 2015 Tuomo Lauri <tuomo.lauri@fmi.fi> - 15.2.20-1.fmi
- WMS::GetCapabilities response corrected

* Mon Feb 16 2015 Tuomo Lauri <tuomo.lauri@fmi.fi> - 15.2.16-1.fmi
- Now using memory-filesystem cache
- allow overriding everything in the product JSON from query string
- disable_format and enable_format are now named disable and enable
- image format is now selected with "type" instead of format (except for WMS)
- changed how crs, bboxcrs, xsize, ysize and bbox are passed from WMS to Dali

* Wed Jan 28 2015 Tuomo Lauri <tuomo.lauri@fmi.fi> - 15.1.28-1.fmi
- Fixed error in GetCapabilities message generation

* Mon Jan 26 2015 Mika Heiskanen <mika.heiskanen@fmi.fi> - 15.1.26-1.fmi
- Round symbol coordinates in LocationLayer to integers, full precision is unnecessary
- Added caching of rendered images

* Tue Jan 20 2015 Tuomo Lauri <tuomo.lauri@fmi.fi> - 15.1.20-1.fmi
- WMS file scanner now skips failed product definitions

* Thu Dec 18 2014 Mika Heiskanen <mika.heiskanen@fmi.fi> - 14.12.18-2.fmi
- Fixed WMS filename validator

* Thu Dec 18 2014 Mika Heiskanen <mika.heiskanen@fmi.fi> - 14.12.18-1.fmi
- WMS will no longer read backup files, files not ending with ".json" etc

* Wed Dec 17 2014 Mika Heiskanen <mika.heiskanen@fmi.fi> - 14.12.17-1.fmi
- Added WindRoseLayer

* Wed Dec 10 2014 Mika Heiskanen <mika.heiskanen@fmi.fi> - 14.12.10-1.fmi
- Disable SVG size limits in librsvg

* Mon Dec  8 2014 Mika Heiskanen <mika.heiskanen@fmi.fi> - 14.12.8-1.fmi
- Added IceLayer for rendering ice maps
- Added support for PDF and PS image formats
- Added enable_format and disable_format variables

* Mon Nov 24 2014 Mika Heiskanen <mika.heiskanen@fmi.fi> - 14.11.24-1.fmi
- RHEL7 no longed needs a global lock for rendering PNG images

* Fri Oct 24 2014 Tuomo Lauri <tuomo.lauri@fmi.fi> - 14.10.24-1.fmi
- Prevent crashes if the given CRS is not valid
- WMS implementation modified: dali products handled as WMS-layers

* Wed Sep 17 2014 Mika Heiskanen <mika.heiskanen@fmi.fi> - 14.9.17-1.fmi
- Added support for minresolution and maxresolution requirements
- WMS support

* Mon Sep  8 2014 Mika Heiskanen <mika.heiskanen@fmi.fi> - 14.9.8-1.fmi
- Recompiled due to geoengine API changes

* Fri Sep  5 2014 Mika Heiskanen <mika.heiskanen@fmi.fi> - 14.9.5-1.fmi
- Added LocationLayer

* Wed Sep  3 2014 Mika Heiskanen <mika.heiskanen@fmi.fi> - 14.9.3-1.fmi
- Added settings for label: locale, precision, prefix, suffix

* Tue Sep  2 2014 Mika Heiskanen <mika.heiskanen@fmi.fi> - 14.9.2-1.fmi
- Lock the SVG renderer until system libraries (fontconfig, pango, cairo) are thread safe

* Fri Aug 29 2014 Mika Heiskanen <mika.heiskanen@fmi.fi> - 14.8.29-2.fmi
- Added multiplier and offset to NumberLayer

* Fri Aug 29 2014 Mika Heiskanen <mika.heiskanen@fmi.fi> - 14.8.29-1.fmi
- Fixed behaviour of query string 'time' option for relative offsets

* Tue Aug 26 2014 Mika Heiskanen <mika.heiskanen@fmi.fi> - 14.8.26-1.fmi
- Added 'marker' as a valid attribute

* Fri Aug 22 2014 Tuomo Lauri <tuomo.lauri@fmi.fi> - 14.8.22-1.fmi
- Fixed memory leaks in layer generation

* Fri Aug  8 2014 Mika Heiskanen <mika.heiskanen@fmi.fi> - 14.8.8-3.fmi
- Relative times are now rounded up to the next hour

* Fri Aug  8 2014 Mika Heiskanen <mika.heiskanen@fmi.fi> - 14.8.8-2.fmi
- Rewritten GisEngine API

* Fri Aug  8 2014 Mika Heiskanen <mika.heiskanen@fmi.fi> - 14.8.8-1.fmi
- Changed map.simplification to map.mindistance for consistency

* Thu Aug  7 2014 Mika Heiskanen <mika.heiskanen@fmi.fi> - 14.8.7-4.fmi
- Do not draw arrows when data is missing

* Thu Aug  7 2014 Mika Heiskanen <mika.heiskanen@fmi.fi> - 14.8.7-3.fmi
- Added safety checks against empty maps and contours

* Thu Aug  7 2014 Mika Heiskanen <mika.heiskanen@fmi.fi> - 14.8.7-2.fmi
- Added support for removing too small polygons from maps

* Thu Aug  7 2014 Mika Heiskanen <mika.heiskanen@fmi.fi> - 14.8.7-1.fmi
- Added support for simplification of the map data

* Wed Aug  6 2014 Mika Heiskanen <mika.heiskanen@fmi.fi> - 14.8.6-2.fmi
- Improved definition for the resolution setting for geographic coordinate systems

* Wed Aug  6 2014 Mika Heiskanen <mika.heiskanen@fmi.fi> - 14.8.6-1.fmi
- WKT for latlon and rotated latlon is fixed not to include PROJCS

* Fri Jul 25 2014 Mika Heiskanen <mika.heiskanen@fmi.fi> - 14.7.25-1.fmi
- Rebuilt with the latest GDAL

* Wed Jul  2 2014 Mika Heiskanen <mika.heiskanen@fmi.fi> - 14.7.2-1.fmi
- JSON files must now give an explicit .css suffix to style files (consistency)
- inside/outside requirements for arrows, numbers etc can now use where-clauses
- overriding SQL related variables is no longer allowed for safety reasons
- isobands now allow specifying the interpolation method, previously "linear" was assumed

* Mon Jun 30 2014 Mika Heiskanen <mika.heiskanen@fmi.fi> - 14.6.30-1.fmi
- New release with layers for arrows, numbers, legends, symbols, background

* Wed Jun 11 2014 Mika Heiskanen <mika.heiskanen@fmi.fi> - 14.6.11-1.fmi
- New release with refactored style features. Added option style=name.

* Wed Jun  4 2014 Mika Heiskanen <mika.heiskanen@fmi.fi> - 14.6.4-1.fmi
- Beta version

* Wed Feb 26 2014 Mika Heiskanen <mika.heiskanen@fmi.fi> - 14.2.26-1.fmi
- Alpha version
<|MERGE_RESOLUTION|>--- conflicted
+++ resolved
@@ -4,11 +4,7 @@
 %define SPECNAME smartmet-plugin-%{DIRNAME}
 Summary: SmartMet WMS/Dali plugin
 Name: %{SPECNAME}
-<<<<<<< HEAD
 Version: 19.10.22
-=======
-Version: 19.10.8
->>>>>>> 15ee355f
 Release: 1%{?dist}.fmi
 License: MIT
 Group: SmartMet/Plugins
@@ -96,13 +92,11 @@
 %{_sysconfdir}/smartmet/plugins/%{DIRNAME}/tmpl/*.c2t
 
 %changelog
-<<<<<<< HEAD
 * Tue Oct 22 2019  Anssi Reponen <anssi.reponen@fmi.fi> - 19.10.22-1.fmi
-- If multiple layers is given in WMS LAYERS-option they are combined together (BRAINSTORM-1059)
-=======
+- If multiple layers is given in WMS LAYERS-option they are combined together (B
+
 * Tue Oct  8 2019 Mika Heiskanen <mika.heiskanen@fmi.fi> - 19.10.8-1.fmi
 - Fixed arrow layer not to correct U/V components anymore, qengine handles it
->>>>>>> 15ee355f
 
 * Thu Sep 26 2019 Mika Heiskanen <mika.heiskanen@fmi.fi> - 19.9.26-1.fmi
 - Repackaged due to ABI changes
