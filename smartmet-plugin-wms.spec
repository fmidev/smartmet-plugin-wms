%bcond_without authentication
%bcond_without observation
%define DIRNAME wms
%define SPECNAME smartmet-plugin-%{DIRNAME}
Summary: SmartMet WMS/Dali plugin
Name: %{SPECNAME}
<<<<<<< HEAD
Version: 21.4.13
=======
Version: 21.4.1
>>>>>>> 985fd3e5
Release: 1%{?dist}.fmi
License: MIT
Group: SmartMet/Plugins
URL: https://github.com/fmidev/smartmet-plugin-wms
Source0: %{name}.tar.gz
BuildRoot: %{_tmppath}/%{name}-%{version}-%{release}-root-%(%{__id_u} -n)
BuildRequires: rpm-build
BuildRequires: gcc-c++
BuildRequires: make
BuildRequires: boost169-devel
BuildRequires: libconfig >= 1.7.2
BuildRequires: rpm-build
BuildRequires: smartmet-library-giza-devel >= 21.1.14
BuildRequires: smartmet-library-grid-content-devel >= 21.3.29
BuildRequires: smartmet-library-grid-files-devel >= 21.3.31
BuildRequires: smartmet-library-macgyver-devel >= 21.2.25
BuildRequires: smartmet-library-spine-devel >= 21.3.27
BuildRequires: smartmet-library-giza-devel
%if %{with authentication}
BuildRequires: smartmet-engine-authentication-devel >= 21.1.14
%endif
%if %{with observation}
BuildRequires: smartmet-engine-observation-devel >= 21.3.31
%endif
BuildRequires: smartmet-engine-gis-devel >= 21.3.23
BuildRequires: smartmet-engine-grid-devel >= 21.3.29
BuildRequires: smartmet-engine-geonames-devel >= 21.2.18
BuildRequires: smartmet-engine-querydata-devel >= 21.3.4
BuildRequires: smartmet-engine-contour-devel >= 21.3.23
BuildRequires: smartmet-library-gis-devel >= 21.3.29
BuildRequires: fmt-devel >= 7.1.3
BuildRequires: ctpp2 >= 2.8.8
BuildRequires: jsoncpp-devel
# BuildRequires: flex-devel
BuildRequires: cairo-devel
BuildRequires: bzip2-devel
BuildRequires: heatmap-devel
%if %{defined el7}
BuildRequires: librsvg2-devel = 2.40.6
#TestRequires: librsvg2-devel = 2.40.6
#TestRequires: librsvg2-tools = 2.40.6
%else
BuildRequires: librsvg2-devel
#TestRequires: librsvg2-devel
#TestRequires: librsvg2-tools
%endif
Requires: cairo
Requires: fmt >= 7.1.3
Requires: jsoncpp
Requires: ctpp2 >= 2.8.8
Requires: libconfig
Requires: smartmet-library-grid-content >= 21.3.29
Requires: smartmet-library-grid-files >= 21.3.31
Requires: smartmet-library-gis >= 21.3.29
Requires: smartmet-library-macgyver >= 21.2.25
Requires: smartmet-library-giza >= 21.1.14
%if %{with authentication}
Requires: smartmet-engine-authentication >= 21.1.14
%endif
Requires: smartmet-engine-querydata >= 21.3.4
Requires: smartmet-engine-contour >= 21.3.23
Requires: smartmet-engine-gis >= 21.3.23
Requires: smartmet-engine-grid >= 21.3.29
Requires: smartmet-engine-geonames >= 21.2.18
Requires: smartmet-server >= 21.1.14
Requires: smartmet-library-spine >= 21.3.27
Requires: boost169-date-time
Requires: boost169-filesystem
Requires: boost169-iostreams
Requires: boost169-regex
Requires: boost169-system
Requires: boost169-thread
Provides: %{SPECNAME}
Obsoletes: smartmet-brainstorm-dali < 16.11.1
Obsoletes: smartmet-brainstorm-dali-debuginfo < 16.11.1
#TestRequires: boost169-devel
#TestRequires: bzip2-devel
#TestRequires: fmt-devel
#TestRequires: gcc-c++
#TestRequires: jsoncpp-devel
#TestRequires: libconfig-devel >= 1.7.2
#TestRequires: ImageMagick
#TestRequires: bc
#TestRequires: smartmet-engine-contour-devel >= 21.3.23
#TestRequires: smartmet-engine-geonames-devel >= 21.2.18
#TestRequires: smartmet-engine-gis-devel >= 21.3.23
#TestRequires: smartmet-engine-querydata-devel >= 21.3.4
#TestRequires: smartmet-library-giza-devel >= 21.1.14
#TestRequires: smartmet-library-newbase-devel >= 20.10.28
#TestRequires: smartmet-library-spine-devel >= 21.3.27
#TestRequires: smartmet-engine-grid-devel >= 21.3.29
#TestRequires: smartmet-test-data
#TestRequires: smartmet-test-db
#TestRequires: zlib-devel
#TestRequires: cairo-devel
#TestRequires: redis
%if %{with observation}
#TestRequires: smartmet-engine-observation-devel >= 21.3.31
%endif

%description
SmartMet WMS/Dali plugin

%prep
rm -rf $RPM_BUILD_ROOT

%setup -q -n %{SPECNAME}
 
%build -q -n %{SPECNAME}
make %{_smp_mflags} \
     %{?!with_authentication:CFLAGS=-DWITHOUT_AUTHENTICATION} \
     %{?!with_observation:CFLAGS=-DWITHOUT_OBSERVATION}

%install
%makeinstall

%clean
rm -rf $RPM_BUILD_ROOT

%Files
%defattr(0775,root,root,0775)
%{_datadir}/smartmet/plugins/wms.so
%defattr(0664,root,root,0775)
%{_sysconfdir}/smartmet/plugins/wms/tmpl/*.c2t

%changelog
<<<<<<< HEAD
* Tue Apr 13 2021 Mika Heiskanen <mika.heiskanen@fmi.fi> - 21.4.13-1.fmi
- Fixed inheritance of "level" setting in the Properties class
=======
* Thu Apr  1 2021 Pertti Kinnia <pertti.kinnia@fmi.fi> - 21.4.1-1.fmi
- Repackaged due to grid-files API changes
>>>>>>> 985fd3e5

* Mon Mar 22 2021 Mika Heiskanen <mika.heiskanen@fmi.fi> - 21.3.22-1.fmi
- Handle invalid coordinates for ice map components, times, tags etc

* Fri Mar 12 2021 Mika Heiskanen <mika.heiskanen@fmi.fi> - 21.3.12-1.fmi
- Print apikey on for errorneous requests

* Fri Mar  5 2021 Mika Heiskanen <mika.heiskanen@fmi.fi> - 21.3.5-1.fmi
- Small fix to layer handling

* Thu Mar  4 2021 Mika Heiskanen <mika.heiskanen@fmi.fi> - 21.3.4-1.fmi
- Merged grid and querydata code and tests

* Wed Mar  3 2021 Mika Heiskanen <mika.heiskanen@fmi.fi> - 21.3.3-2.fmi
- Grid-engine may now be disabled

* Wed Mar  3 2021 Mika Heiskanen <mika.heiskanen@fmi.fi> - 21.3.3-1.fmi
- Clip IceMapLayer polygons to the image size to prevent problems in high zoom levels

* Fri Feb 26 2021 Mika Heiskanen <mika.heiskanen@fmi.fi> - 21.2.26-1.fmi
- Fmi::CoordinateTransformation API changed

* Thu Feb 25 2021 Mika Heiskanen <mika.heiskanen@fmi.fi> - 21.2.25-1.fmi
- Added lon_wrap support for data using 0...360 longitudes

* Wed Feb 24 2021 Mika Heiskanen <mika.heiskanen@fmi.fi> - 21.2.24-1.fmi
- Fixed to handle missing size settings

* Sat Feb 20 2021 Mika Heiskanen <mika.heiskanen@fmi.fi> - 21.2.20-1.fmi
- Fixed undefined behaviour in FrameLayer

* Fri Feb 19 2021 Mika Heiskanen <mika.heiskanen@fmi.fi> - 21.2.19-1.fmi
- Enabled GridLayer

* Thu Feb 18 2021 Mika Heiskanen <mika.heiskanen@fmi.fi> - 21.2.18-1.fmi
- Repackaged due to newbase ABI changes

* Tue Feb 16 2021 Mika Heiskanen <mika.heiskanen@fmi.fi> - 21.2.16-1.fmi
- Fixed GRIB mode GetCapabilities response to handle all analysis times

* Thu Feb 11 2021 Anssi Reponen <anssi.reponen@fmi.fi> - 21.2.11-1.fmi
- Support for layer hierarchy, reference_time, elevation in 
GetCapabilities response (BRAINSTORM-1836,BRAINSTORM-1413,BRAINSTORM-1414),
to see this feature 'newfeature=1' or 'newfearure=2' option must be used in GetCapabilities request
- Fixed attribute name nearestValues to nearestValue in GetCapbilities response

* Wed Jan 27 2021 Mika Heiskanen <mika.heiskanen@fmi.fi> - 21.1.27-1.fmi
- Repackaged due to base library ABI changes

* Tue Jan 19 2021 Mika Heiskanen <mika.heiskanen@fmi.fi> - 21.1.19-1.fmi
- Repackaged due to base library ABI changes

* Thu Jan 14 2021 Mika Heiskanen <mika.heiskanen@fmi.fi> - 21.1.14-1.fmi
- Repackaged smartmet to resolve debuginfo issues

* Tue Jan 12 2021 Mika Heiskanen <mika.heiskanen@fmi.fi> - 21.1.12-1.fmi
- Upgraded jsoncpp

* Mon Jan 11 2021 Mika Heiskanen <mika.heiskanen@fmi.fi> - 21.1.11-1.fmi
- Repackaged due to grid-files API changes

* Tue Jan  5 2021 Mika Heiskanen <mika.heiskanen@fmi.fi> - 21.1.5-1.fmi
- GDAL32 and FMT 7.1.3 upgrades

* Mon Jan  4 2021 Mika Heiskanen <mika.heiskanen@fmi.fi> - 21.1.4-1.fmi
- Upgrade to GDAL 3.2

* Tue Dec 15 2020 Mika Heiskanen <mika.heiskanen@fmi.fi> - 20.12.15-1.fmi
- Upgrade to pgdg12

* Thu Dec  3 2020 Mika Heiskanen <mika.heiskanen@fmi.fi> - 20.12.3-1.fmi
- Repackaged due to library ABI changes

* Tue Dec  1 2020 Mika Heiskanen <mika.heiskanen@fmi.fi> - 20.12.1-1.fmi
- Fixed observation layers not to abort if there are no nearby layers

* Mon Nov 30 2020 Mika Heiskanen <mika.heiskanen@fmi.fi> - 20.11.30-1.fmi
- Repackaged due to grid-content library API changes

* Tue Nov 24 2020 Mika Heiskanen <mika.heiskanen@fmi.fi> - 20.11.24-1.fmi
- Repackaged due to library ABI changes

* Fri Oct 30 2020 Mika Heiskanen <mika.heiskanen@fmi.fi> - 20.10.30-1.fmi
- Upgrade to FMT 7.1

* Wed Oct 28 2020 Andris Pavenis <andris.pavenis@fmi.fi> - 20.10.28-1.fmi
- Rebuild due to fmt upgrade

* Fri Oct 23 2020 Mika Heiskanen <mika.heiskanen@fmi.fi> - 20.10.23-1.fmi
- Use new TemplateFormatter API

* Thu Oct 22 2020 Mika Heiskanen <mika.heiskanen@fmi.fi> - 20.10.22-1.fmi
- Updated libconfig requirement

* Thu Oct 15 2020 Mika Heiskanen <mika.heiskanen@fmi.fi> - 20.10.15-1.fmi
- Fixed LocationLayer coordinate clipping to work for metric spatial references

* Fri Oct  9 2020 Mika Heiskanen <mika.heiskanen@fmi.fi> - 20.10.9-1.fmi
- Use a cache for reading all JSON files

* Tue Oct  6 2020 Mika Heiskanen <mika.heiskanen@fmi.fi> - 20.10.6-1.fmi
- Enable sensible relative libconfig include paths

* Thu Oct  1 2020 Mika Heiskanen <mika.heiskanen@fmi.fi> - 20.10.1-1.fmi
- Repackaged due to library ABI changes

* Wed Sep 23 2020 Mika Heiskanen <mika.heiskanen@fmi.fi> - 20.9.23-1.fmi
- Use Fmi::Exception instead of Spine::Exception

* Fri Sep 18 2020 Mika Heiskanen <mika.heiskanen@fmi.fi> - 20.9.18-1.fmi
- Repackaged due to library ABI changes

* Tue Sep 15 2020 Mika Heiskanen <mika.heiskanen@fmi.fi> - 20.9.15-1.fmi
- Repackaged due to library ABI changes

* Mon Sep 14 2020 Mika Heiskanen <mika.heiskanen@fmi.fi> - 20.9.14-1.fmi
- Repackaged due to library ABI changes

* Mon Sep  7 2020 Mika Heiskanen <mika.heiskanen@fmi.fi> - 20.9.7-1.fmi
- Repackaged due to library ABI changes

* Wed Sep  2 2020 Mika Heiskanen <mika.heiskanen@fmi.fi> - 20.9.1-1.fmi
- Repackaged since Observation::Settings size changed

* Mon Aug 31 2020 Mika Heiskanen <mika.heiskanen@fmi.fi> - 20.8.31-1.fmi
- Repackaged due to library ABI changes

* Fri Aug 21 2020 Mika Heiskanen <mika.heiskanen@fmi.fi> - 20.8.21-1.fmi
- Upgrade to fmt 6.2

* Tue Aug 18 2020 Mika Heiskanen <mika.heiskanen@fmi.fi> - 20.8.18-1.fmi
- Repackaged due to grid library ABI changes

* Fri Aug 14 2020 Mika Heiskanen <mika.heiskanen@fmi.fi> - 20.8.14-1.fmi
- Repackaged due to grid library ABI changes

* Tue Aug 11 2020 Mika Heiskanen <mika.heiskanen@fmi.fi> - 20.8.11-1.fmi
- Speed improvements

* Fri Jul 24 2020 Mika Heiskanen <mika.heiskanen@fmi.fi> - 20.7.24-1.fmi
- System wide known spatial references can now be disabled by default
- Layers can now disable or enable spatial references listed in the main configuration file

* Thu Jul 23 2020 Mika Heiskanen <mika.heiskanen@fmi.fi> - 20.7.23-1.fmi
- Precalculate WMS layer projected bboxes for GetCapabilities speedup

* Wed Jul 22 2020 Mika Heiskanen <mika.heiskanen@fmi.fi> - 20.7.22-2.fmi
- Avoid unnecessary OGRCoordinateTransformation creation for speed

* Wed Jul 22 2020 Mika Heiskanen <mika.heiskanen@fmi.fi> - 20.7.22-1.fmi
- Use GIS-engine for creating coordinate transformations faster

* Tue Jul 21 2020 Mika Heiskanen <mika.heiskanen@fmi.fi> - 20.7.21-2.fmi
- Use GIS-engine for creating spatial references faster

* Tue Jul 21 2020 Mika Heiskanen <mika.heiskanen@fmi.fi> - 20.7.21-1.fmi
- GetCapabilities speed improvements
- Repackaged due to ObsEngine ABI changes for station searches

* Thu Jul  2 2020 Mika Heiskanen <mika.heiskanen@fmi.fi> - 20.7.2-2.fmi
- Fixed PNG settings quality and errorfactor to be of type double instead of int

* Thu Jul  2 2020 Mika Heiskanen <mika.heiskanen@fmi.fi> - 20.7.2-1.fmi
- Fixed GetCapabilities to list times with "," separator without a space after the comma

* Mon Jun 29 2020 Mika Heiskanen <mika.heiskanen@fmi.fi> - 20.6.29-1.fmi
- Do not draw SymbolLayer symbols if the data value is missing

* Mon Jun 22 2020 Mika Heiskanen <mika.heiskanen@fmi.fi> - 20.6.22-1.fmi
- Removed debugging code

* Mon Jun 15 2020 Mika Heiskanen <mika.heiskanen@fmi.fi> - 20.6.15-1.fmi
- Renamed .so to enable simultaneous installation of wms and gribwms

* Wed Jun 10 2020 Andris Pavenis <andris.pavenis@fmi.fi> - 20.6.10-1.fmi
- Rebuilt due to obsengine API change

* Mon Jun  8 2020 Mika Heiskanen <mika.heiskanen@fmi.fi> - 20.6.8-1.fmi
- Fixed ArrowLayer not to fetch clipping bbox observations when wanted stations are listed
- Repackaged due to base library changes

* Fri May 15 2020 Mika Heiskanen <mika.heiskanen@fmi.fi> - 20.5.15-1.fmi
- Repackaged due to base library changes

* Tue May 12 2020 Anssi Reponen <anssi.reponen@fmi.fi> - 20.5.12-1.fmi
- Observation-engine API changed (BRAINSTORM-1678)

* Thu Apr 30 2020 Mika Heiskanen <mika.heiskanen@fmi.fi> - 20.4.30-1.fmi
- Repackaged due to base library API changes

* Sat Apr 18 2020 Mika Heiskanen <mika.heiskanen@fmi.fi> - 20.4.18-1.fmi
- Upgraded to Boost 1.69

* Fri Apr  3 2020 Mika Heiskanen <mika.heiskanen@fmi.fi> - 20.4.3-1.fmi
- Repackaged due to library API changes
- Avoid recursion in WMS exception handling

* Fri Mar 20 2020 Mika Heiskanen <mika.heiskanen@fmi.fi> - 20.3.20-1.fmi
- Do not return 200 OK except for error responses in image format

* Thu Mar  5 2020 Andris Pavenis <andris.pavenis@fmi.fi> - 20.3.5-1.fmi
- Use SmartMet::Spine::makeParameter

* Wed Feb 26 2020 Mika Heiskanen <mika.heiskanen@fmi.fi> - 20.2.26-1.fmi
- Fixed IsolabelLayer type to be a querydata-layer for WMS requests

* Tue Feb 25 2020 Mika Heiskanen <mika.heiskanen@fmi.fi> - 20.2.25-1.fmi
- Repackaged due to base library API changes
- Fixed level-setting to work for isoline/isoband layers

* Fri Feb 21 2020 Mika Heiskanen <mika.heiskanen@fmi.fi> - 20.2.21-1.fmi
- Upgrade to GDAL 3.0

* Thu Feb 20 2020 Mika Heiskanen <mika.heiskanen@fmi.fi> - 20.2.20-1.fmi
- GRIB GetCapabilities response now depends on the used parameters
- Added print_params query option

* Wed Feb 19 2020 Mika Heiskanen <mika.heiskanen@fmi.fi> - 20.2.19-1.fmi
- Improved GetCapabilities responses in GRIB mode

* Sun Feb  9 2020 Mika Heiskanen <mika.heiskanen@fmi.fi> - 20.2.9-1.fmi
- Repackaged due to delfoi/obsengine changes

* Fri Feb  7 2020 Mika Heiskanen <mika.heiskanen@fmi.fi> - 20.2.7-1.fmi
- Repackaged since Spine::Station API changed due to POD member initializations

* Tue Feb  4 2020 Mika Heiskanen <mika.heiskanen@fmi.fi> - 20.2.4-1.fmi
- Added IsolabelLayer

* Wed Jan 29 2020 Mika Heiskanen <mika.heiskanen@fmi.fi> - 20.1.29-1.fmi
- Repackaged due to base library API changes

* Tue Jan 21 2020 Mika Heiskanen <mika.heiskanen@fmi.fi> - 20.1.21-1.fmi
- Repackaged due to grid-content and grid-engine API changes

* Thu Jan 16 2020 Mika Heiskanen <mika.heiskanen@fmi.fi> - 20.1.16-1.fmi
- Repackaged due to base library API changes

* Tue Jan 14 2020 Anssi Reponen <anssi.reponen@fmi.fi> - 20.01.14-1.fmi
- Support added for starttime/endtime parameters in GetCapabilities-request 
in order to restrict valid time period in output document (BRAINSTORM-1744)

* Fri Dec 27 2019 Mika Heiskanen <mika.heiskanen@fmi.fi> - 19.12.27-1.fmi
- Prevent crashes if sampling is requested for observations in isoband/isoline layers

* Fri Dec 13 2019 Mika Heiskanen <mika.heiskanen@fmi.fi> - 19.12.13-1.fmi
- Upgrade to GDAL 3.0

* Wed Dec 11 2019 Mika Heiskanen <mika.heiskanen@fmi.fi> - 19.12.11-1.fmi
- Fixed handling of "{name}.raw" parameters

* Wed Dec  4 2019 Mika Heiskanen <mika.heiskanen@fmi.fi> - 19.12.4-1.fmi
- Added more error checks

* Fri Nov 22 2019 Mika Heiskanen <mika.heiskanen@fmi.fi> - 19.11.22-1.fmi
- Repackaged due to API changes in grid-content library

* Wed Nov 20 2019 Mika Heiskanen <mika.heiskanen@fmi.fi> - 19.11.20-1.fmi
- Repackaged due to newbase/spine ABI changes

* Thu Nov  7 2019 Mika Heiskanen <mika.heiskanen@fmi.fi> - 19.11.7-1.fmi
- Minor fixes

* Thu Oct 31 2019 Mika Heiskanen <mika.heiskanen@fmi.fi> - 19.10.31-1.fmi
- Rebuilt due to newbase API/ABI changes

* Wed Oct 30 2019 Mika Heiskanen <mika.heiskanen@fmi.fi> - 19.10.30-1.fmi
- Full recompile of GRIB server components

* Wed Oct 23 2019 Anssi Reponen <anssi.reponen@fmi.fi> - 19.10.23-1.fmi
- If multiple layers is given in WMS LAYERS-option they are combined together (BRAINSTORM-1059)

* Tue Oct  8 2019 Mika Heiskanen <mika.heiskanen@fmi.fi> - 19.10.8-1.fmi
- Fixed arrow layer not to correct U/V components anymore, qengine handles it

* Tue Oct  1 2019 Mika Heiskanen <mika.heiskanen@fmi.fi> - 19.10.1-1.fmi
- Repackaged due to SmartMet library ABI changes

* Thu Sep 26 2019 Mika Heiskanen <mika.heiskanen@fmi.fi> - 19.9.26-1.fmi
- Repackaged due to ABI changes

* Tue Sep 17 2019  Anssi Reponen <anssi.reponen@fmi.fi> - 19.9.17-1.fmi
- NetAtmo and RoadCloud test cases updated because mid-parameter is no more supported,
but parameter name must be used instead (Related to BRAINSTORM-1673)

* Thu Sep 12 2019 Mika Heiskanen <mika.heiskanen@fmi.fi> - 19.9.12-1.fmi
- Fixed WMSLayer destructor to be virtual to avoid memory problems

* Wed Aug 28 2019 Mika Heiskanen <mika.heiskanen@fmi.fi> - 19.8.28-1.fmi
- Repackaged since Spine::Location ABI changed

* Fri Jun 14 2019 Mika Heiskanen <mika.heiskanen@fmi.fi> - 19.6.14-1.fmi
- Fixed intersection code to check for empty output

* Wed Jun  5 2019 Mika Heiskanen <mika.heiskanen@fmi.fi> - 19.6.5-1.fmi
- Do not print a stack trace for invalid time requests to reduce log sizes

* Tue Jun  4 2019 Mika Heiskanen <mika.heiskanen@fmi.fi> - 19.6.4-1.fmi
- Added minvalues setting to symbol, number and arrow layers to require a sufficient number of valid values

* Wed May 29 2019 Mika Heiskanen <mika.heiskanen@fmi.fi> - 19.5.29-1.fmi
- Changed to handle altered MetaData class from Gis-engine

* Mon May 6 2019 Anssi Reponen <anssi.reponen@fmi.fi> - 19.5.6-1.fmi
- Added a proper error message for missing legend template files (BRAINSTORM-1526)

* Tue Apr 30 2019 Mika Heiskanen <mika.heiskanen@fmi.fi> - 19.4.30-2.fmi
- Remove display=none views and layers from SVG output if optimizesize=1 is set

* Tue Apr 30 2019 Mika Heiskanen <mika.heiskanen@fmi.fi> - 19.4.30-1.fmi
- Option quiet=1|true disables stack trace printing
- Modified illegal input tests to use quiet=1 to keep test output simple

* Tue Apr 23 2019 Anssi Reponen <anssi.reponen@fmi.fi> - 19.4.23-1.fmi
- Language support for automatically generated legends (BRAINSTORM-1523)
- Support for mobile and external observations (BRAINSTORM-1420)

* Fri Apr 12 2019 Mika Heiskanen <mika.heiskanen@fmi.fi> - 19.4.12-1.fmi
- Fixed MapLayer hash calculation to include querydata hash value if styles are used

* Fri Mar 29 2019 Mika Heiskanen <mika.heiskanen@fmi.fi> - 19.3.29-1.fmi
- Fixed WMS exceptions not to return 304/200 responses which might be cached

* Thu Feb 21 2019 Mika Heiskanen <mika.heiskanen@fmi.fi> - 19.2.22-1.fmi
- Fixed ArrowLayer southflop setting to work
- Added ArrowLayer flip and northflop settings
- Added unit_conversion settings

* Thu Feb 21 2019 Mika Heiskanen <mika.heiskanen@fmi.fi> - 19.2.21-1.fmi
- Added minarea setting for IsobandLayer and IsolineLayer

* Wed Feb 20 2019 Mika Heiskanen <mika.heiskanen@fmi.fi> - 19.2.20-1.fmi
- Added direct translation support for isoband labels

* Tue Feb 19 2019 Mika Heiskanen <mika.heiskanen@fmi.fi> - 19.2.19-1.fmi
- Always return ETag unless it is invalid

* Mon Feb 18 2019 Mika Heiskanen <mika.heiskanen@fmi.fi> - 19.2.18-1.fmi
- Print URI and client IP on WMS exceptions to the console

* Fri Feb 15 2019 Mika Heiskanen <mika.heiskanen@fmi.fi> - 19.2.15-1.fmi
- Print stack trace to console for WMS exceptions too

* Thu Feb 14 2019 Mika Heiskanen <mika.heiskanen@fmi.fi> - 19.2.14-1.fmi
- Added client IP to exception reports

* Tue Feb 12 2019 Mika Heiskanen <mika.heiskanen@fmi.fi> - 19.2.12-1.fmi
- Added extrapolation-setting for IsoLineLayer and IsoBandLayer

* Thu Feb  7 2019 Mika Heiskanen <mika.heiskanen@fmi.fi> - 19.2.7-1.fmi
- Fixed etag-based caching

* Thu Jan 31 2019 Mika Heiskanen <mika.heiskanen@fmi.fi> - 19.1.31-1.fmi
- Added possibility to style map layers based on forecast values

* Mon Jan 14 2019 Mika Heiskanen <mika.heiskanen@fmi.fi> - 19.1.14-1.fmi
- Fixed ArrowLayer to handle missing values properly

* Thu Jan 10 2019 Mika Heiskanen <mika.heiskanen@fmi.fi> - 19.1.10-1.fmi
- Fixed GetLegendGraphic not to crash if the style option is not given

* Thu Dec 13 2018 Mika Heiskanen <mika.heiskanen@fmi.fi> - 18.12.13-1.fmi
- Continue GetCapabilities generation even if bbox info is not available for some configured EPSG

* Fri Nov 23 2018 Mika Heiskanen <mika.heiskanen@fmi.fi> - 18.11.23-1.fmi
- Fixed handling of observations

* Wed Nov 21 2018 Mika Heiskanen <mika.heiskanen@fmi.fi> - 18.11.21-1.fmi
- Minor const correctness fix

* Fri Nov 16 2018 Mika Heiskanen <mika.heiskanen@fmi.fi> - 18.11.16-1.fmi
- Fixed intersections to inherit the producer name instead of the data so that landscaped parameters can be handled too

* Mon Nov 12 2018 Mika Heiskanen <mika.heiskanen@fmi.fi> - 18.11.12-2.fmi
- Added tz setting for all layers, which affects how "time" (not origintime) is parsed

* Mon Nov 12 2018 Mika Heiskanen <mika.heiskanen@fmi.fi> - 18.11.12-1.fmi
- Refactored TemplateFactory into macgyver library

* Fri Nov  9 2018 Mika Heiskanen <mika.heiskanen@fmi.fi> - 18.11.9-1.fmi
- GetCapabilities update loop will now warn only once per file to avoid flooding the logs

* Sat Sep 29 2018 Mika Heiskanen <mika.heiskanen@fmi.fi> - 18.9.29-1.fmi
- Upgrade to latest fmt

* Thu Sep 27 2018 Anssi Reponen <anssi.reponen@fmi.fi> - 18.9.27-1.fmi
- WIDTH- and HEIGHT-parameters, when present, determine the size of 
Exception-picture (when EXCEPTIONS=INIMAGE)

* Wed Sep 26 2018 Anssi Reponen <anssi.reponen@fmi.fi> - 18.9.26-1.fmi
- Handling of WMS's optional EXCEPTIONS-parameter added (BRAINSTORM-1344)
- In addition to xml-, and json-formats, it is now possible to get all exceptions also in picture formats (svg,png,pdf)

* Thu Sep 20 2018 Anssi Reponen <anssi.reponen@fmi.fi> - 18.9.20-1.fmi
- Added handling of new optional product attribute 'disable_wms_time_dimension'

* Tue Sep 11 2018 Mika Heiskanen <mika.heiskanen@fmi.fi> - 18.9.11-1.fmi
- Fixed IceMapLayer hash_value calculations
- Silenced some CodeChecker warnings

* Mon Sep 10 2018 Mika Heiskanen <mika.heiskanen@fmi.fi> - 18.9.10-1.fmi
- Enabled JSON output for GetCapabilities and exceptions

* Sun Sep  9 2018 Mika Heiskanen <mika.heiskanen@fmi.fi> - 18.9.9-1.fmi
- Fixed derived class destructors to be virtual

* Thu Aug 30 2018 Mika Heiskanen <mika.heiskanen@fmi.fi> - 18.8.30-1.fmi
- Silenced CodeChecker warnings

* Tue Aug 28 2018 Anssi Reponen <anssi.reponen@fmi.fi> - 18.8.28-1.fmi
- Oracle parameter names in test/cnf/observation.conf file made uppercase (BRAINSTORM-1156)

* Wed Aug 22 2018 Anssi Reponen <anssi.reponen@fmi.fi> - 18.8.22-2.fmi
- Fixed handling of symbols and symbol groups in GetLegendGraphic response (BRAINSTORM-1279)
- New symbols taken in use for precipitation form

* Thu Aug 16 2018 Anssi Reponen <anssi.reponen@fmi.fi> - 18.8.16-1.fmi
- Improved iceegg creation algorithm (BRAINSTORM-1266)
- Fixed (potential) memory leak in FrameLayer

* Wed Aug 15 2018 Mika Heiskanen <mika.heiskanen@fmi.fi> - 18.8.15-2.fmi
- Use only one TemplateFactory object, WMSGetCapabilities is now plain namespace instead of an object

* Wed Aug 15 2018 Mika Heiskanen <mika.heiskanen@fmi.fi> - 18.8.15-1.fmi
- Refactored code

* Wed Aug  8 2018 Mika Heiskanen <mika.heiskanen@fmi.fi> - 18.8.8-1.fmi
- Silenced several CodeChecker warnings
- Fixed CTTP2 template cache, it did not cache anything

* Fri Aug  3 2018 Mika Heiskanen <mika.heiskanen@fmi.fi> - 18.8.3-1.fmi
- The SVG precision of isoband, map etc layers is now configurable

* Thu Aug  2 2018 Mika Heiskanen <mika.heiskanen@fmi.fi> - 18.8.2-2.fmi
- Changed default resolution to 0.3 decimals (was 1)

* Thu Aug  2 2018 Mika Heiskanen <mika.heiskanen@fmi.fi> - 18.8.2-1.fmi
- Fixed a potential crash if authentication engine is not available

* Wed Aug  1 2018 Mika Heiskanen <mika.heiskanen@fmi.fi> - 18.8.1-1.fmi
- Use C++11 for-loops instead of BOOST_FOREACH

* Thu Jul 26 2018 Mika Heiskanen <mika.heiskanen@fmi.fi> - 18.7.26-1.fmi
- Use Spine::JsonCache to avoid parsing WMS layer files repeatedly

* Wed Jul 18 2018 Mika Heiskanen <mika.heiskanen@fmi.fi> - 18.7.18-1.fmi
- Fixed observation layers not to be cached

* Wed Jul  4 2018 Mika Heiskanen <mika.heiskanen@fmi.fi> - 18.7.4-1.fmi
- Fixed a memory leak in WMS legend generation

* Wed Jun 13 2018 Anssi Reponen <anssi.reponen@fmi.fi> - 18.6.13-1.fmi
- Support for WMS STYLES added

* Mon Jun 11 2018 Mika Heiskanen <mika.heiskanen@fmi.fi> - 18.6.11-1.fmi
- Added a safety check against requests with sub minute intervals, which are not supported yet

* Wed Jun  6 2018 Mika Heiskanen <mika.heiskanen@fmi.fi> - 18.6.6-2.fmi
- Added a safety check to layer namespace generation

* Wed Jun  6 2018 Mika Heiskanen <mika.heiskanen@fmi.fi> - 18.6.6-1.fmi
- Reduced size of GetCapabilities by placing xlink schema in the document namespace

* Sun Jun  3 2018 Mika Heiskanen <mika.heiskanen@fmi.fi> - 18.6.3-1.fmi
- Fixed GetCapabilities not to abort if POST online_resource is undefined and a protocol change is required

* Thu May 31 2018 Mika Heiskanen <mika.heiskanen@fmi.fi> - 18.5.31-3.fmi
- Added origintime option

* Thu May 31 2018 Mika Heiskanen <mika.heiskanen@fmi.fi> - 18.5.31-2.fmi
- Absolute CSS paths are now relative to WMS root directory

* Thu May 31 2018 Mika Heiskanen <mika.heiskanen@fmi.fi> - 18.5.31-1.fmi
- Added setting wms.disable_updates to disable capability updates
- Added setting wms.update_interval with default value 5 seconds

* Mon May 28 2018 Mika Heiskanen <mika.heiskanen@fmi.fi> - 18.5.28-1.fmi
- XMLESCAPE cannot handle undefined strings, added if's to the GetCapabilities template

* Mon May 14 2018 Mika Heiskanen <mika.heiskanen@fmi.fi> - 18.5.14-2.fmi
- Added a default margin setting for WMS layers

* Mon May 14 2018 Mika Heiskanen <mika.heiskanen@fmi.fi> - 18.5.14-1.fmi
- Added Layer margins to Positions to fix clipping of arrows, symbols and layers

* Fri May 11 2018 Mika Heiskanen <mika.heiskanen@fmi.fi> - 18.5.11-1.fmi
- Isolines and isobands will now be assigned qid:s automatically if not set

* Wed May  9 2018 Mika Heiskanen <mika.heiskanen@fmi.fi> - 18.5.9-1.fmi
- Fixed heatmaps to generate, the point querydata test added earlier broke them

* Thu May  3 2018 Mika Heiskanen <mika.heiskanen@fmi.fi> - 18.5.3-2.fmi
- Error if isobands or isolines are attempted from point querydata
- Added X-WMS-Exception and X-WMS-Error headers to WMS error responses

* Thu May  3 2018 Mika Heiskanen <mika.heiskanen@fmi.fi> - 18.5.3-1.fmi
- Fixed WMS reponse codes for errors not to be 200 OK to prevent caching

* Thu May  3 2018 Anssi Reponen <anssi.reponen@fmi.fi> - 18.5.3-1.fmi
- Moved common legend template-directory to wms-root directory (from <customer>-directory)
- Fixed LegendGraphics bugs: BRAINSTORM-1129, BRAINSTORM-1134

* Wed May  2 2018 Mika Heiskanen <mika.heiskanen@fmi.fi> - 18.5.2-1.fmi
- Added png settings for controlling color reduction

* Wed Apr 25 2018 Mika Heiskanen <mika.heiskanen@fmi.fi> - 18.4.25-1.fmi
- Added possibility to pass CSS via query string

* Wed Apr 18 2018 Mika Heiskanen <mika.heiskanen@fmi.fi> - 18.4.18-1.fmi
- Added XMLESCAPE calls for GetCapabilities titles, abstracts etc

* Fri Apr 13 2018 Mika Heiskanen <mika.heiskanen@fmi.fi> - 18.4.13-1.fmi
- New query string overrides for filters, patterns, markers and gradients

* Wed Apr 11 2018 Mika Heiskanen <mika.heiskanen@fmi.fi> - 18.4.11-1.fmi
- Added handling of WindUMS and WindVMS as meta parameters

* Tue Apr 10 2018 Mika Heiskanen <mika.heiskanen@fmi.fi> - 18.4.10-1.fmi
- Check whether LAYERS is set before authenticating to prevent crashes

* Mon Apr  9 2018 Pertti Kinnia <pertti.kinnia@fmi.fi> - 18.4.9-1.fmi
- Fixed crash with heatmap when no flashes were found

* Sat Apr  7 2018 Mika Heiskanen <mika.heiskanen@fmi.fi> - 18.4.7-2.fmi
- Upgrade to boost 1.66

* Sat Apr  7 2018 Mika Heiskanen <mika.heiskanen@fmi.fi> - 18.4.7-1.fmi
- Added possibility to define symbols to be used via the query string

* Fri Apr  6 2018 Mika Heiskanen <mika.heiskanen@fmi.fi> - 18.4.6-1.fmi
- Fixed wind direction handling in ArrowLayer to use output CRS instead of data CRS
- ArrowLayer now supports relative_uv setting if drawn from U/V components

* Tue Apr  3 2018 Mika Heiskanen <mika.heiskanen@fmi.fi> - 18.4.3-1.fmi
- Added ArrowLayer setting minrotationspeed to disable rotation of variable wind symbols

* Wed Mar 21 2018 Mika Heiskanen <mika.heiskanen@fmi.fi> - 18.3.21-1.fmi
- SmartMetCache ABI changed

* Tue Mar 20 2018 Mika Heiskanen <mika.heiskanen@fmi.fi> - 18.3.20-1.fmi
- Full recompile of all server plugins

* Mon Mar 19 2018 Mika Heiskanen <mika.heiskanen@fmi.fi> - 18.3.19-1.fmi
- Removed obsolete call to Observation::Engine::setGeonames

* Sat Mar 17 2018 Anssi Reponen <anssi.reponen@fmi.fi> - 18.3.17-1.fmi
- Fixed text layout inside iceegg
- Fixed LegendGraphics parsing when there is no reference to external json/css files in product file
- Added heatmap support for lightning data

* Sat Mar 10 2018 Mika Heiskanen <mika.heiskanen@fmi.fi> - 18.3.10-1.fmi
- Added support for formatting times in TimeLayer by libfmt

* Fri Mar  9 2018 Mika Heiskanen <mika.heiskanen@fmi.fi> - 18.3.9-1.fmi
- Use macgyver time to string conversions to avoid locale locks

* Thu Mar  1 2018 Mika Heiskanen <mika.heiskanen@fmi.fi> - 18.3.1-3.fmi
- TimeLayer formatter can now be either boost or strftime

* Thu Mar  1 2018 Mika Heiskanen <mika.heiskanen@fmi.fi> - 18.3.1-2.fmi
- Fixed station layout to work for forecasts too by setting feature_code to SYNOP

* Thu Mar  1 2018 Mika Heiskanen <mika.heiskanen@fmi.fi> - 18.3.1-1.fmi
- GetLegend expiration time is now configurable

* Wed Feb 28 2018 Mika Heiskanen <mika.heiskanen@fmi.fi> - 18.2.28-1.fmi
- Added station layout
- Modified Positions to return dx,dy adjustments to objects attached to individual coordinates
- Support station layout for numbers, symbols and arrows

* Tue Feb 27 2018 Mika Heiskanen <mika.heiskanen@fmi.fi> - 18.2.27-2.fmi
- Individual latlon locations can now be shifted with dx/dy attributes

* Tue Feb 27 2018 Mika Heiskanen <mika.heiskanen@fmi.fi> - 18.2.27-1.fmi
- Added support for meta parameters in isoband, isoline, symbol and number layers

* Mon Feb 26 2018 Mika Heiskanen <mika.heiskanen@fmi.fi> - 18.2.26-1.fmi
- Fixed fill attribute IRIs to work

* Mon Feb 19 2018 Mika Heiskanen <mika.heiskanen@fmi.fi> - 18.2.19-1.fmi
- shutdown is now much faster

* Mon Feb 12 2018 Mika Heiskanen <mika.heiskanen@fmi.fi> - 18.2.12-1.fmi
- Restored validtime as the default value for TimeLayer timestamp

* Fri Feb  9 2018 Mika Heiskanen <mika.heiskanen@fmi.fi> - 18.2.9-1.fmi
- Repackaged due to TimeZones API change

* Wed Jan 31 2018 Mika Heiskanen <mika.heiskanen@fmi.fi> - 18.1.31-1.fmi
- Fixed wms.quiet option to work

* Tue Jan 23 2018 Mika Heiskanen <mika.heiskanen@fmi.fi> - 18.1.23-1.fmi
- Added new time layer formatting options

* Thu Jan 18 2018 Mika Heiskanen <mika.heiskanen@fmi.fi> - 18.1.18-1.fmi
- Allow plain map layers in WMS requests

* Wed Dec 13 2017 Mika Heiskanen <mika.heiskanen@fmi.fi> - 17.12.13-1.fmi
- Removed forgotten debugging code from NumberLayer

* Tue Dec 12 2017 Mika Heiskanen <mika.heiskanen@fmi.fi> - 17.12.12-1.fmi
- Fixed code to allow both double and string fmisids

* Fri Dec  1 2017 Mika Heiskanen <mika.heiskanen@fmi.fi> - 17.12.1-1.fmi
- Return updated expiration times for etag responses (BRAINSTORM-1000)

* Wed Nov 29 2017 Mika Heiskanen <mika.heiskanen@fmi.fi> - 17.11.29-1.fmi
- Improved expiration time estimates for layers using querydata

* Mon Nov 27 2017 Anssi Reponen <anssi.reponen@fmi.fi> - 17.11.27-1.fmi
- Ice egg layer functionality added
- Symbol layer for 'strips and patches' added into product files
- Typos corrected, legend layout fine-tuned

* Wed Nov 22 2017 Mika Heiskanen <mika.heiskanen@fmi.fi> - 17.11.22-1.fmi
- Fixed GeoJSON winding rule to be CCW for shells and CW for holes

* Fri Nov 17 2017 Anssi Reponen <anssi.reponen@fmi.fi> - 17.11.17-1.fmi
- New 'wms.get_legend_graphic.symbols_to_ignore' parameter added to configuration file: you can define 
list of symbols that are not shown in GetLegendGraphic-response (e.g. fmi_logo)
- New and modified product files, legend layers, patterns, symbols. Some product and layer files renamed

* Tue Nov 14 2017 Anssi Reponen <anssi.reponen@fmi.fi> - 17.11.14-1.fmi
- BRAINSTORM-959: GetLegendGraphic doesnt use ctpp2-templates any more
- BRAINSTORM-980: WMS-plugin reports to standard output when it notices that product-file has been modified
- Product files, symbols, filters, patterns updated
- PostGIS metadata query interval can now be schema-specific: 'postgis-layer' entry in configuration file can be a list
- Handling of text-field added to IceMapLayer
- Added map number to icemap

* Thu Nov 9 2017 Anssi Reponen <anssi.reponen@fmi.fi> - 17.11.9-1.fmi
- Fixed metadata update interval bug

* Wed Nov  1 2017 Mika Heiskanen <mika.heiskanen@fmi.fi> - 17.11.1-1.fmi
- Rebuilt due to dependency updates

* Tue Oct 31 2017 Anssi Reponen <anssi.reponen@fmi.fi> - 17.10.31-1.fmi
- icemap product files updated
- traffic restrictions table implemented
- BRAINSTORM-976: metadata query interval made configurable. Additionally 
if PostGISLayer is of type icemap, the existence of new icemaps can be checked 
from database before metadata is updated

* Mon Oct 23 2017 Mika Heiskanen <mika.heiskanen@fmi.fi> - 17.10.23-1.fmi
- Allow placing more layer data into the defs-section to enable more sharing

* Thu Oct 19 2017 Mika Heiskanen <mika.heiskanen@fmi.fi> - 17.10.19-1.fmi
- Added checks against duplicate qid-values.

* Tue Oct 17 2017 Mika Heiskanen <mika.heiskanen@fmi.fi> - 17.10.16-2.fmi
- Allow application/pdf requests

* Mon Oct 16 2017 Anssi Reponen <anssi.reponen@fmi.fi> - 17.10.16-1.fmi
- product files updated
- handling of sublayers of PostGISLayer corrected
- GetCapabilities geographic bounding box longitudes are now forced to range -180...180

* Thu Oct 12 2017 Anssi Reponen <anssi.reponen@fmi.fi> - 17.10.12-1.fmi
- Icemap-related changes:
- changes are based on two Agile Jira-issues: VANADIS-376,COICESERV-36 
- new layer, FrameLayer, added for a frame (and scale) around the map
- WMS now supports application/pdf-documents
- longitude, latitude attribute added to TagLayer, TimeLayer to express location on map
- new icemap-products, patterns, symbols, filters added

* Wed Sep 27 2017 Mika Heiskanen <mika.heiskanen@fmi.fi> - 17.9.27-2.fmi
- Fixed GetLegendGraphic to use unique IDs in case there are two or more isoband layers

* Wed Sep 27 2017 Mika Heiskanen <mika.heiskanen@fmi.fi> - 17.9.27-1.fmi
- Changed variable name obsengine_disable to observation_disabled as in Timeseries-plugin

* Mon Sep 25 2017 Mika Heiskanen <mika.heiskanen@fmi.fi> - 17.9.25-2.fmi
- Allow any time in WMS requests inside the range of times listed in GetCapabilities

* Mon Sep 25 2017 Anssi Reponen <anssi.reponen@fmi.fi> - 17.9.25-1.fmi
- Encode lolimit and hilimit with null in GeoJSON, infinities are not valid in JSON
- Added configurability for GetLegendGraphic-response: Parameter name, unit and layout of output document can be configured (BRAINSTORM-922)

* Wed Sep 20 2017 Mika Heiskanen <mika.heiskanen@fmi.fi> - 17.9.20-1.fmi
- Output lolimit and hilimit to geojson even if +-inf

* Thu Sep 14 2017 Anssi Reponen <anssi.reponen@fmi.fi> - 17.9.14-1.fmi
- Added configurability for GetLegendGraphic-response:
Parameter name, unit and layout of output document can be configured (see. BRAINSTORM-922)

* Tue Sep 12 2017 Mika Heiskanen <mika.heiskanen@fmi.fi> - 17.9.12-1.fmi
- Using new contouring API which does not care if crs=data is used.

* Fri Sep  8 2017 Mika Heiskanen <mika.heiskanen@fmi.fi> - 17.9.8-1.fmi
- Allow projection settings to be missing in WMS product configuration files
- Improved query string handling via fixes to Spine

* Thu Sep  7 2017 Mika Heiskanen <mika.heiskanen@fmi.fi> - 17.9.7-1.fmi
- Fixed polygon intersections to use the requested spatial references

* Mon Sep  4 2017 Mika Heiskanen <mika.heiskanen@fmi.fi> - 17.9.4-1.fmi
- Using request's host and apikey when generating online resource urls for GetCapabilities response

* Thu Aug 31 2017 Mika Heiskanen <mika.heiskanen@fmi.fi> - 17.8.31-1.fmi
- Fixed handling of invalid CRS requests to return the correct WMS exception report

* Tue Aug 29 2017 Anssi Reponen <anssi.reponen@fmi.fi> - 17.8.29-1.fmi
- Size of returned map for GetLegendGraphic request is calculated automatically (fixed size was used before).
  When WIDTH, HEIGHT request parameters are present they override automatically calculated values. 

* Mon Aug 28 2017 Mika Heiskanen <mika.heiskanen@fmi.fi> - 17.8.28-1.fmi
- Upgrade to boost 1.65

* Mon Aug 21 2017 Mika Heiskanen <mika.heiskanen@fmi.fi> - 17.8.21-1.fmi
- Fixed observation arrows and symbols to work for non geographic references

* Fri Aug 18 2017 Mika Heiskanen <mika.heiskanen@fmi.fi> - 17.8.18-1.fmi
- Plain ETag response code to frontend is now 204 no content
- Supported spatial references are now listed in the configuration file
- Added CRS:84, CRS:27, CRS:83 support
- Added local references CRS::SmartMetScandinavia and CRS:SmartMetEurope

* Mon Aug  7 2017 Mika Heiskanen <mika.heiskanen@fmi.fi> - 17.8.7-1.fmi
- WMS exceptions are now more detailed if the debug option is set
- Rewrote WMS error messages to be more detailed

* Thu Aug  3 2017 Mika Heiskanen <mika.heiskanen@fmi.fi> - 17.8.3-2.fmi
- urlencode layer names. In particular ':' should be encoded.

* Thu Aug  3 2017 Mika Heiskanen <mika.heiskanen@fmi.fi> - 17.8.3-1.fmi
- Do not cache CTPP::CDT objects at all, it is not thread safe

* Wed Aug  2 2017 Mika Heiskanen <mika.heiskanen@fmi.fi> - 17.8.1-2.fmi
- Fixed hostname generation to include the http protocol

* Tue Aug  1 2017 Mika Heiskanen <mika.heiskanen@fmi.fi> - 17.8.1-1.fmi
- CTPP2 downgrade forced recompile
- Changed to using a shared pointer instead of optional for CTPP::CDT objects

* Mon Jul 31 2017 Mika Heiskanen <mika.heiskanen@fmi.fi> - 17.7.31-1.fmi
- Rewrote GetCapabilities template and respective code to cover the full XML schema with matching names
- Added namespace attribute to WMS GetCapabilities queries

* Mon Jul 17 2017 Mika Heiskanen <mika.heiskanen@fmi.fi> - 17.7.17-2.fmi
- Fixed error messages for partial projection descriptions

* Mon Jul 17 2017 Mika Heiskanen <mika.heiskanen@fmi.fi> - 17.7.17-1.fmi
- Added electronic_mail_address GetCapabilities configuration variable
- Fixed GetCapabilities Style section to validate - name and title are obligatory

* Tue Jun 20 2017 Anssi Reponen <anssi.reponen@fmi.fi> - 17.6.20-1.fmi
- Use layer customer instead of default customer in wms-query

* Mon Jun 19 2017 Anssi Reponen <anssi.reponen@fmi.fi> - 17.6.19-2.fmi
- Fixed GetCapabilities-response

* Mon Jun 19 2017 Anssi Reponen <anssi.reponen@fmi.fi> - 17.6.19-1.fmi
- Handling of GetLegendGraphic message added (BRAINSTORM-895)
- testcases updated

* Wed May 31 2017 Mika Heiskanen <mika.heiskanen@fmi.fi> - 17.5.31-1.fmi
- JSON references and includes can now be replaced from query strings

* Mon May  29 2017 Anssi Reponen <anssi.reponen@fmi.fi> - 17.5.29-1.fmi
- LegendURL support added to GetCapabilities response (BRAINSTORM-895)
- GetCapabilities response message made more configurable (BRAINSTORM-870)

* Fri May  5 2017 Mika Heiskanen <mika.heiskanen@fmi.fi> - 17.5.5-1.fmi
- http/https scheme selection based on X-Forwarded-Proto header; STU-5084
- GetMap and GetCapabilities keywords are now case insensitive

* Fri Apr 28 2017 Mika Heiskanen <mika.heiskanen@fmi.fi> - 17.4.28-1.fmi
- Avoid reprojections once sampling has been done
- Prevent crash if TimeLayer origintime is desired when no querydata has been specified

* Mon Apr 24 2017 Mika Heiskanen <mika.heiskanen@fmi.fi> - 17.4.24-1.fmi
- Fixed GeoJSON templates to omit quotes around the coordinates

* Thu Apr 20 2017 Anssi Reponen <anssi.reponen@fmi.fi> - 17.4.20-1.fmi
- WMS acceps now observation-queries (BRAINSTORM-865)
- Some fields in GetCapabilities-response is made optional (BRAINSTORM-869)

* Wed Apr 12 2017 Mika Heiskanen <mika.heiskanen@fmi.fi> - 17.4.12-1.fmi
- Bug fix: if crs=data, use geographic bounding box for latlon projections

* Tue Apr 11 2017 Anssi Reponen <anssi.reponen@fmi.fi> - 17.4.11-1.fmi
- Variable name in template file corrected

* Mon Apr 10 2017 Anssi Reponen <anssi.reponen@fmi.fi> - 17.4.10-3.fmi
- Hardcoded values in GetCapabilities-response template file removed and moved into configuration file

* Mon Apr 10 2017 Mika Heiskanen <mika.heiskanen@fmi.fi> - 17.4.10-2.fmi
- Added rawkml and rawgeojson templates which omit presentation attributes

* Mon Apr 10 2017 Mika Heiskanen <mika.heiskanen@fmi.fi> - 17.4.10-1.fmi
- Added detection of global data that needs wraparound when contouring

* Sat Apr  8 2017 Mika Heiskanen <mika.heiskanen@fmi.fi> - 17.4.8-1.fmi
- Simplified error handling

* Fri Apr  7 2017 Mika Heiskanen <mika.heiskanen@fmi.fi> - 17.4.7-1.fmi
- Bug fix to symbol layer, required obs. parameter names was counted incorrectly

* Mon Apr  3 2017 Mika Heiskanen <mika.heiskanen@fmi.fi> - 17.4.3-1.fmi
- Added CORS headers to all responses
- Modifications due to observation engine API changes:
  redundant parameter in values-function removed,
  redundant Engine's Interface base class removed

* Wed Mar 29 2017 Mika Heiskanen <mika.heiskanen@fmi.fi> - 17.3.29-3.fmi
- Added a lines-setting to PostGISLayer to enable polyline-type clipping

* Wed Mar 29 2017 Mika Heiskanen <mika.heiskanen@fmi.fi> - 17.3.29-2.fmi
- scale attribute is now appended into transform attributes in number, symbol and arrow layers

* Wed Mar 29 2017 Mika Heiskanen <mika.heiskanen@fmi.fi> - 17.3.29-1.fmi
- KML and GeoJSON output now includes presentation attributes

* Thu Mar 16 2017 Mika Heiskanen <mika.heiskanen@fmi.fi> - 17.3.16-1.fmi
- Added WKTLayer

* Wed Mar 15 2017 Mika Heiskanen <mika.heiskanen@fmi.fi> - 17.3.15-3.fmi
- Fixed ArrowLayer not to require a speed parameter

* Wed Mar 15 2017 Mika Heiskanen <mika.heiskanen@fmi.fi> - 17.3.15-2.fmi
- Recompiled since Spine::Exception changed

* Wed Mar 15 2017 Mika Heiskanen <mika.heiskanen@fmi.fi> - 17.3.15-1.fmi
- Crash fix: added anonymous namespaces to protect similarly named structs

* Tue Mar 14 2017 Mika Heiskanen <mika.heiskanen@fmi.fi> - 17.3.14-1.fmi
- Switched to using macgyver StringConversion tools

* Mon Mar 13 2017 Mika Heiskanen <mika.heiskanen@fmi.fi> - 17.3.13-1.fmi
- Added GeoJSON support
- Added KML support

* Thu Mar  9 2017 Mika Heiskanen <mika.heiskanen@fmi.fi> - 17.3.9-1.fmi
- Added support for observations
- Added support for margins
- Added support for adding a clipping path to layers
- Fixed isoline clipping by shapes
- Added support for filtering observations by other observations

* Sun Feb 12 2017 Mika Heiskanen <mika.heiskanen@fmi.fi> - 17.2.12-1.fmi
- Added obsengine_disabled option with default = false
- Added possibility to package the plugin without the observation engine

* Sat Feb 11 2017 Mika Heiskanen <mika.heiskanen@fmi.fi> - 17.2.11-1.fmi
- Repackaged due to newbase API change

* Sat Feb  4 2017 Mika Heiskanen <mika.heiskanen@fmi.fi> - 17.2.4-1.fmi
- root and wms.root are now required settings

* Wed Feb  1 2017 Mika Heiskanen <mika.heiskanen@fmi.fi> - 17.2.1-1.fmi
- Updated apikey handling

* Sat Jan 28 2017 Mika Heiskanen <mika.heiskanen@fmi.fi> - 17.1.28-1.fmi
- Switched to using the new type of NFmiQueryData lonlon-cache

* Wed Jan 18 2017 Mika Heiskanen <mika.heiskanen@fmi.fi> - 17.1.18-1.fmi
- Upgrade from cppformat-library to fmt

* Thu Jan  5 2017 Mika Heiskanen <mika.heiskanen@fmi.fi> - 17.1.5-1.fmi
- Fixed WMS plugin to report that STYLES parameter is missing, not STYLE

* Wed Jan  4 2017 Mika Heiskanen <mika.heiskanen@fmi.fi> - 17.1.4-1.fmi
- Changed to use renamed SmartMet base libraries

* Wed Nov 30 2016 Mika Heiskanen <mika.heiskanen@fmi.fi> - 16.11.30-1.fmi
- Using test databases in test configuration
- No installation for configuration

* Tue Nov 29 2016 Mika Heiskanen <mika.heiskanen@fmi.fi> - 16.11.29-1.fmi
- Recompiled due to spine API changes

* Tue Nov  1 2016 Mika Heiskanen <mika.heiskanen@fmi.fi> - 16.11.1-1.fmi
- Namespace changed
- Authentication can now be disabled by setting authenticate=false

* Wed Sep 28 2016 Mika Heiskanen <mika.heiskanen@fmi.fi> - 16.9.28-1.fmi
- Disabled the Inspire extension until the XML validates
- Initialize WMSLayer coordinates properly in the constructor

* Tue Sep 27 2016 Mika Heiskanen <mika.heiskanen@fmi.fi> - 16.9.27-1.fmi
- Fixed handling of supported WMS versions

* Fri Sep 23 2016 Mika Heiskanen <mika.heiskanen@fmi.fi> - 16.9.23-1.fmi
- Setting a zero or negative resolution now disables sampling, this enables disabling sampling via a query string

* Wed Sep 21 2016 Mika Heiskanen <mika.heiskanen@fmi.fi> - 16.9.21-1.fmi
- IceMapLayer refactored: IceMapLayerHandler class removed and functionality moved to IceMapLayer class. Layer properties modified/unified and configuration files updated accordingly (JSON Reference document updated as well).

* Tue Sep 13 2016 Mika Heiskanen <mika.heiskanen@fmi.fi> - 16.9.13-1.fmi
- Code modified bacause of Contour-engine API changes: vector of isolines/isobands queried at once instead of only one isoline/isoband

* Tue Sep 13 2016 Mika Heiskanen <mika.heiskanen@fmi.fi> - 16.9.13-1.fmi
- Added parameter value checkings for "type","width" and "height".

* Tue Sep  6 2016 Mika Heiskanen <mika.heiskanen@fmi.fi> - 16.9.6-1.fmi
- New exception handler
- dali configuration file in test directory corrected dali/test/dali.conf
- 'true' replaced with 1 when assigning into CTPP::CDT map
- Support for Inspire extended capabilities added (BRAINSTORM-700)
- Refactoring: wms-related stuff in Config.cpp moved to WMSConfig.cpp, naming and structure of wms-parameters in configuration file changed

* Tue Aug 30 2016 Mika Heiskanen <mika.heiskanen@fmi.fi> - 16.8.30-1.fmi
- Base class API change
- Use response code 400 instead of 503

* Mon Aug 15 2016 Markku Koskela <markku.koskela@fmi.fi> - 16.8.15-1.fmi
- The init(),shutdown() and requestHandler() methods are now protected methods
- The requestHandler() method is called from the callRequestHandler() method

* Wed Jun 29 2016 Mika Heiskanen <mika.heiskanen@fmi.fi> - 16.6.29-1.fmi
- QEngine API changed

* Tue Jun 14 2016 Mika Heiskanen <mika.heiskanen@fmi.fi> - 16.6.14-1.fmi
- Full recompile

* Thu Jun  2 2016 Mika Heiskanen <mika.heiskanen@fmi.fi> - 16.6.2-1.fmi
- Full recompile

* Wed Jun  1 2016 Mika Heiskanen <mika.heiskanen@fmi.fi> - 16.6.1-1.fmi
- Added graceful shutdown

* Tue May 17 2016 Tuomo Lauri <tuomo.lauri@fmi.fi> - 16.5.17-1.fmi
- Fixed unhelpful accessors
- No longer doing double GetCapabilities - update

* Mon May 16 2016 Mika Heiskanen <mika.heiskanen@fmi.fi> - 16.5.16-1.fmi
- Replaced TimeZoneFactory with TimeZones

* Wed May 11 2016 Mika Heiskanen <mika.heiskanen@fmi.fi> - 16.5.11-1.fmi
- Avoid string streams for speed
- TagLayer cdata now supports translations

* Wed Apr 20 2016 Tuomo Lauri <tuomo.lauri@fmi.fi> - 16.4.20-1.fmi
- Added "quiet" konfiguration option to be able to silence warnings during tests. Default = false.
- Built against new Contour-Engine
- AuthEngine support

* Tue Apr 19 2016 Mika Heiskanen <mika.heiskanen@fmi.fi> - 16.4.19-1.fmi
- Allow a missing time setting if time is not needed in the result

* Mon Apr 18 2016 Tuomo Lauri <tuomo.lauri@fmi.fi> - 16.4.18-3.fmi
- Added catch-guard to GIS engine metadata retrieval

* Mon Apr 18 2016 Mika Heiskanen <mika.heiskanen@fmi.fi> - 16.4.18-2.fmi
- Upgraded to the latest jsoncpp with UInt64 changes

* Mon Apr 18 2016 Mika Heiskanen <mika.heiskanen@fmi.fi> - 16.4.18-1.fmi
- Upgraded to cppformat 2.0

* Thu Mar 31 2016 Tuomo Lauri <tuomo.lauri@fmi.fi> - 16.3.31-1.fmi
- Fixed segfault issue in shape handling

* Mon Mar  7 2016 Mika Heiskanen <mika.heiskanen@fmi.fi> - 16.3.7-2.fmi
- Permit negative dx,dy offsets for most layout algorithms

* Mon Mar  7 2016 Mika Heiskanen <mika.heiskanen@fmi.fi> - 16.3.7-1.fmi
- Added dx,dy offsetting support for all label/symbol layout algorithms

* Fri Mar  4 2016 Tuomo Lauri <tuomo.lauri@fmi.fi> - 16.3.4-1.fmi
- Added cppformat dependencies
- Added layout=keyword option to position generation
- Added layout=latlon option to position generation

* Thu Feb 11 2016 Mika Heiskanen <mika.heiskanen@fmi.fi> - 16.2.11-1.fmi
- Fixed WindRoseLayer not to crash if a station has no observations, the station is silently skipped

* Tue Feb  9 2016 Tuomo Lauri <tuomo.lauri@fmi.fi> - 16.2.9-1.fmi
- Rebuilt against the new TimeSeries::Value definition

* Mon Feb  8 2016 Tuomo Lauri <tuomo.lauri@fmi.fi> - 16.2.8-2.fmi
- Better fix for segfault issue

* Mon Feb  8 2016 Tuomo Lauri <tuomo.lauri@fmi.fi> - 16.2.8-1.fmi
- Fixed segfault issue in WindRoseLayer

* Thu Feb  4 2016 Mika Heiskanen <mika.heiskanen@fmi.fi> - 16.2.4-1.fmi
- Fixed parameter setting in NumberLayer to be done after the positions are generated

* Tue Feb  2 2016 Tuomo Lauri <tuomo.lauri@fmi.fi> - 16.2.2-1.fmi
- Missingvalue is now deprecated in Q-Engine calls

* Fri Jan 29 2016 Mika Heiskanen <mika.heiskanen@fmi.fi> - 16.1.29-1.fmi
- Added possibility to move numbers and symbols based on a direction parameter
- Added graticulefill layout for positions

* Tue Jan 26 2016 Mika Heiskanen <mika.heiskanen@fmi.fi> - 16.1.26-1.fmi
- Fixed pixel to latlon conversion in Positions calculations

* Sat Jan 23 2016 Mika Heiskanen <mika.heiskanen@fmi.fi> - 16.1.23-1.fmi
- Fmi::TimeZoneFactory API changed

* Wed Jan 20 2016 Mika Heiskanen <mika.heiskanen@fmi.fi> - 16.1.20-1.fmi
- Added graticule support for position generation, mostly indended for symbols

* Tue Jan 19 2016 Mika Heiskanen <mika.heiskanen@fmi.fi> - 16.1.19-1.fmi
- Added support for U- and V-components to ArrowLayer
- Explicit infinity checking no longer required, it is done by macgyver parsers

* Mon Jan 18 2016 Mika Heiskanen <mika.heiskanen@fmi.fi> - 16.1.18-2.fmi
- Throw if bbox contains infinities

* Mon Jan 18 2016 Mika Heiskanen <mika.heiskanen@fmi.fi> - 16.1.18-1.fmi
- newbase API changed, full recompile

* Thu Jan 14 2016 Mika Heiskanen <mika.heiskanen@fmi.fi> - 16.1.14-1.fmi
- Draw coordinate grid fully without clipping it, clip it using SVG for better speed

* Mon Dec 21 2015 Tuomo Lauri <tuomo.lauri@fmi.fi> - 15.12.21-1.fmi
- WMS GetCapablities update loop was missing exception handling

* Mon Dec 14 2015 Tuomo Lauri <tuomo.lauri@fmi.fi> - 15.12.14-1.fmi
- Added multiplier and offset to ArrowLayer to enable knots in speed selection
- Added southflop option to enable flopping wind barbs in the southern hemisphere
- Enabled aviation chart numbers by adding plusprefix and minusprefix attributes for labels
- Symbol, filter, marker etc modification time is now included in the ETag.
- Symbols, numbers and arrows can now be placed at querydata points
- WMS refactoring: time_column no longer required in PostGIS - layers
- Icemap is now its own dedicated layer

* Thu Dec  3 2015 Tuomo Lauri <tuomo.lauri@fmi.fi> - 15.12.3-1.fmi
- New Icemap functionality in PostGisLayer

* Wed Nov 18 2015 Tuomo Lauri <tuomo.lauri@fmi.fi> - 15.11.18-1.fmi
- SmartMetPlugin now receives a const HTTP Request

* Tue Nov 10 2015 Mika Heiskanen <mika.heiskanen@fmi.fi> - 15.11.10-2.fmi
- Avoid timezone locks by avoiding unnecessary conversions from ptime to NFmiMetTime in loops

* Tue Nov 10 2015 Mika Heiskanen <mika.heiskanen@fmi.fi> - 15.11.10-1.fmi
- Avoid string streams to avoid global std::locale locks

* Fri Nov  6 2015 Mika Heiskanen <mika.heiskanen@fmi.fi> - 15.11.6-1.fmi
- Removed IceLayer, same functionality can now be achieved using PostGISLayer
- Added optional time truncation to PostGISLayer

* Wed Nov  4 2015 Mika Heiskanen <mika.heiskanen@fmi.fi> - 15.11.4-1.fmi
- Using Fmi::to_string instead of WMS::to_string to avoid std::locale locks

* Wed Oct 28 2015 Mika Heiskanen <mika.heiskanen@fmi.fi> - 15.10.28-1.fmi
- Added safety checks against deleted files/dirs when scanning WMS directories

* Mon Oct 26 2015 Mika Heiskanen <mika.heiskanen@fmi.fi> - 15.10.26-1.fmi
- Added proper debuginfo packaging
- Removed printouts when WMS layer is not available in certain projections

* Mon Oct 12 2015 Tuomo Lauri <tuomo.lauri@fmi.fi> - 15.10.12-1.fmi
- Now setting CORS headers to succesful responses
- Fix segfault by checking symbol is defined before dereferencing it

* Tue Sep 29 2015 Tuomo Lauri <tuomo.lauri@fmi.fi> - 15.9.29-1.fmi
- Samping improvements
- Fixed WMS GetCapabilities times

* Mon Sep 28 2015 Mika Heiskanen <mika.heiskanen@fmi.fi> - 15.9.28-1.fmi
- Resampling now uses the projection bounding box instead of corner coordinates

* Thu Sep 24 2015 Mika Heiskanen <mika.heiskanen@fmi.fi> - 15.9.24-1.fmi
- Improved WMS bounding box calculations

* Fri Aug 28 2015 Mika Heiskanen <mika.heiskanen@fmi.fi> - 15.8.28-1.fmi
- Allow parameter not to be set in intersections, and just do nothing

* Mon Aug 24 2015 Mika Heiskanen <mika.heiskanen@fmi.fi> - 15.8.24-1.fmi
- Recompiled due to Convenience.h API changes

* Fri Aug 21 2015 Tuomo Lauri <tuomo.lauri@fmi.fi> - 15.8.21-1.fmi
- Fixed segfault issue in WMSGetMap

* Thu Aug 20 2015 Tuomo Lauri <tuomo.lauri@fmi.fi> - 15.8.20-1.fmi
- Implemented PostGIS WMS layer

* Tue Aug 18 2015 Mika Heiskanen <mika.heiskanen@fmi.fi> - 15.8.18-1.fmi
- Use time formatters from macgyver to avoid global locks from sstreams

* Mon Aug 17 2015 Mika Heiskanen <mika.heiskanen@fmi.fi> - 15.8.17-1.fmi
- Use -fno-omit-frame-pointer to improve perf use

* Fri Aug 14 2015 Mika Heiskanen <mika.heiskanen@fmi.fi> - 15.8.14-1.fmi
- Recompiled due to string formatting changes

* Thu Jul 23 2015 Mika Heiskanen <mika.heiskanen@fmi.fi> - 15.7.23-1.fmi
- Improved handling of arrows, symbols and numbers for geographic references

* Wed Jul 22 2015 Mika Heiskanen <mika.heiskanen@fmi.fi> - 15.7.22-1.fmi
- Added intersections with isobands for arrows, symbols and numbers

* Tue Jul 21 2015 Mika Heiskanen <mika.heiskanen@fmi.fi> - 15.7.21-1.fmi
- Fixed ArrowLayer, SymbolLayer and NumberLayer to work for geographic projections

* Fri Jun 26 2015 Mika Heiskanen <mika.heiskanen@fmi.fi> - 15.6.26-1.fmi
- Recompiled to get case insensitive JSON expansion from query strings
- SymbolLayer now supports symbol scaling
- SymbolLayer now supports metaparameters such as weathersymbol

* Tue Jun 23 2015 Mika Heiskanen <mika.heiskanen@fmi.fi> - 15.6.23-1.fmi
- Location API changed and forced a recompile

* Tue May 12 2015 Mika Heiskanen <mika.heiskanen@fmi.fi> - 15.5.12-1.fmi
- Updated to use shared dem & land cover data from geoengine

* Wed Apr 29 2015 Mika Heiskanen <mika.heiskanen@fmi.fi> - 15.4.29-1.fmi
- Added server thread pool deduction
- Fixed WindRoseLayer data validity checks
- Added lake corrections to landscape interpolation

* Fri Apr 24 2015 Mika Heiskanen <mika.heiskanen@fmi.fi> - 15.4.24-1.fmi
- Pass the set timezone from WindRoseLayer to obsengine

* Tue Apr 14 2015 Santeri Oksman <santeri.oksman@fmi.fi> - 15.4.14-1.fmi
- Rebuild

* Mon Apr 13 2015 Tuomo Lauri <tuomo.lauri@fmi.fi> - 15.4.13-1.fmi
- No supporting frontend cache also in dali queries

* Thu Apr  9 2015 Mika Heiskanen <mika.heiskanen@fmi.fi> - 15.4.9-1.fmi
- newbase API changed

* Wed Apr  8 2015 Mika Heiskanen <mika.heiskanen@fmi.fi> - 15.4.8-1.fmi
- Implemented frontend cache support for WMS queries

* Fri Mar  6 2015 Tuomo Lauri <tuomo.lauri@fmi.fi> - 15.3.6-2.fmi
- Reverted getCapabilities axis ordering

* Fri Mar  6 2015 Tuomo Lauri <tuomo.lauri@fmi.fi> - 15.3.6-1.fmi
- Fixed getCapabilities Content-Type and simplified MIME handling

* Tue Mar  3 2015 Tuomo Lauri <tuomo.lauri@fmi.fi> - 15.3.3-2.fmi
- Fixed bug in GetCapabilities coordinates generation

* Tue Mar  3 2015 Tuomo Lauri <tuomo.lauri@fmi.fi> - 15.3.3-1.fmi
- Now automatically updating GetCapabilities info from WMS directory

* Thu Feb 26 2015 Tuomo Lauri <tuomo.lauri@fmi.fi> - 15.2.26-1.fmi
- Fixed GetCapabilities schema

* Wed Feb 25 2015 Tuomo Lauri <tuomo.lauri@fmi.fi> - 15.2.25-1.fmi
- Fixed WMS GetCapabilities GetMap-URI
- WMS product definition directory structure is now recursive (BRAINSTORM-426)
- Added intersect property for isolines and isobands to enable clipping them by isobands of other parameters
- Added isoband.inside, isoband.outside, isoline.inside and isoline.outside to clip contours by maps

* Tue Feb 24 2015 Mika Heiskanen <mika.heiskanen@fmi.fi> - 15.2.24-1.fmi
- Recompiled due to changes in newbase linkage

* Mon Feb 23 2015 Tuomo Lauri <tuomo.lauri@fmi.fi> - 15.2.23-1.fmi
- Fixed bug in projection axis ordering
- Fixed GetCapabilities BoundingBox attributes
- Added development configuration file
- Added more supported EPSGs for WMS

* Fri Feb 20 2015 Tuomo Lauri <tuomo.lauri@fmi.fi> - 15.2.20-1.fmi
- WMS::GetCapabilities response corrected

* Mon Feb 16 2015 Tuomo Lauri <tuomo.lauri@fmi.fi> - 15.2.16-1.fmi
- Now using memory-filesystem cache
- allow overriding everything in the product JSON from query string
- disable_format and enable_format are now named disable and enable
- image format is now selected with "type" instead of format (except for WMS)
- changed how crs, bboxcrs, xsize, ysize and bbox are passed from WMS to Dali

* Wed Jan 28 2015 Tuomo Lauri <tuomo.lauri@fmi.fi> - 15.1.28-1.fmi
- Fixed error in GetCapabilities message generation

* Mon Jan 26 2015 Mika Heiskanen <mika.heiskanen@fmi.fi> - 15.1.26-1.fmi
- Round symbol coordinates in LocationLayer to integers, full precision is unnecessary
- Added caching of rendered images

* Tue Jan 20 2015 Tuomo Lauri <tuomo.lauri@fmi.fi> - 15.1.20-1.fmi
- WMS file scanner now skips failed product definitions

* Thu Dec 18 2014 Mika Heiskanen <mika.heiskanen@fmi.fi> - 14.12.18-2.fmi
- Fixed WMS filename validator

* Thu Dec 18 2014 Mika Heiskanen <mika.heiskanen@fmi.fi> - 14.12.18-1.fmi
- WMS will no longer read backup files, files not ending with ".json" etc

* Wed Dec 17 2014 Mika Heiskanen <mika.heiskanen@fmi.fi> - 14.12.17-1.fmi
- Added WindRoseLayer

* Wed Dec 10 2014 Mika Heiskanen <mika.heiskanen@fmi.fi> - 14.12.10-1.fmi
- Disable SVG size limits in librsvg

* Mon Dec  8 2014 Mika Heiskanen <mika.heiskanen@fmi.fi> - 14.12.8-1.fmi
- Added IceLayer for rendering ice maps
- Added support for PDF and PS image formats
- Added enable_format and disable_format variables

* Mon Nov 24 2014 Mika Heiskanen <mika.heiskanen@fmi.fi> - 14.11.24-1.fmi
- RHEL7 no longed needs a global lock for rendering PNG images

* Fri Oct 24 2014 Tuomo Lauri <tuomo.lauri@fmi.fi> - 14.10.24-1.fmi
- Prevent crashes if the given CRS is not valid
- WMS implementation modified: dali products handled as WMS-layers

* Wed Sep 17 2014 Mika Heiskanen <mika.heiskanen@fmi.fi> - 14.9.17-1.fmi
- Added support for minresolution and maxresolution requirements
- WMS support

* Mon Sep  8 2014 Mika Heiskanen <mika.heiskanen@fmi.fi> - 14.9.8-1.fmi
- Recompiled due to geoengine API changes

* Fri Sep  5 2014 Mika Heiskanen <mika.heiskanen@fmi.fi> - 14.9.5-1.fmi
- Added LocationLayer

* Wed Sep  3 2014 Mika Heiskanen <mika.heiskanen@fmi.fi> - 14.9.3-1.fmi
- Added settings for label: locale, precision, prefix, suffix

* Tue Sep  2 2014 Mika Heiskanen <mika.heiskanen@fmi.fi> - 14.9.2-1.fmi
- Lock the SVG renderer until system libraries (fontconfig, pango, cairo) are thread safe

* Fri Aug 29 2014 Mika Heiskanen <mika.heiskanen@fmi.fi> - 14.8.29-2.fmi
- Added multiplier and offset to NumberLayer

* Fri Aug 29 2014 Mika Heiskanen <mika.heiskanen@fmi.fi> - 14.8.29-1.fmi
- Fixed behaviour of query string 'time' option for relative offsets

* Tue Aug 26 2014 Mika Heiskanen <mika.heiskanen@fmi.fi> - 14.8.26-1.fmi
- Added 'marker' as a valid attribute

* Fri Aug 22 2014 Tuomo Lauri <tuomo.lauri@fmi.fi> - 14.8.22-1.fmi
- Fixed memory leaks in layer generation

* Fri Aug  8 2014 Mika Heiskanen <mika.heiskanen@fmi.fi> - 14.8.8-3.fmi
- Relative times are now rounded up to the next hour

* Fri Aug  8 2014 Mika Heiskanen <mika.heiskanen@fmi.fi> - 14.8.8-2.fmi
- Rewritten GisEngine API

* Fri Aug  8 2014 Mika Heiskanen <mika.heiskanen@fmi.fi> - 14.8.8-1.fmi
- Changed map.simplification to map.mindistance for consistency

* Thu Aug  7 2014 Mika Heiskanen <mika.heiskanen@fmi.fi> - 14.8.7-4.fmi
- Do not draw arrows when data is missing

* Thu Aug  7 2014 Mika Heiskanen <mika.heiskanen@fmi.fi> - 14.8.7-3.fmi
- Added safety checks against empty maps and contours

* Thu Aug  7 2014 Mika Heiskanen <mika.heiskanen@fmi.fi> - 14.8.7-2.fmi
- Added support for removing too small polygons from maps

* Thu Aug  7 2014 Mika Heiskanen <mika.heiskanen@fmi.fi> - 14.8.7-1.fmi
- Added support for simplification of the map data

* Wed Aug  6 2014 Mika Heiskanen <mika.heiskanen@fmi.fi> - 14.8.6-2.fmi
- Improved definition for the resolution setting for geographic coordinate systems

* Wed Aug  6 2014 Mika Heiskanen <mika.heiskanen@fmi.fi> - 14.8.6-1.fmi
- WKT for latlon and rotated latlon is fixed not to include PROJCS

* Fri Jul 25 2014 Mika Heiskanen <mika.heiskanen@fmi.fi> - 14.7.25-1.fmi
- Rebuilt with the latest GDAL

* Wed Jul  2 2014 Mika Heiskanen <mika.heiskanen@fmi.fi> - 14.7.2-1.fmi
- JSON files must now give an explicit .css suffix to style files (consistency)
- inside/outside requirements for arrows, numbers etc can now use where-clauses
- overriding SQL related variables is no longer allowed for safety reasons
- isobands now allow specifying the interpolation method, previously "linear" was assumed

* Mon Jun 30 2014 Mika Heiskanen <mika.heiskanen@fmi.fi> - 14.6.30-1.fmi
- New release with layers for arrows, numbers, legends, symbols, background

* Wed Jun 11 2014 Mika Heiskanen <mika.heiskanen@fmi.fi> - 14.6.11-1.fmi
- New release with refactored style features. Added option style=name.

* Wed Jun  4 2014 Mika Heiskanen <mika.heiskanen@fmi.fi> - 14.6.4-1.fmi
- Beta version

* Wed Feb 26 2014 Mika Heiskanen <mika.heiskanen@fmi.fi> - 14.2.26-1.fmi
- Alpha version
<|MERGE_RESOLUTION|>--- conflicted
+++ resolved
@@ -4,11 +4,7 @@
 %define SPECNAME smartmet-plugin-%{DIRNAME}
 Summary: SmartMet WMS/Dali plugin
 Name: %{SPECNAME}
-<<<<<<< HEAD
 Version: 21.4.13
-=======
-Version: 21.4.1
->>>>>>> 985fd3e5
 Release: 1%{?dist}.fmi
 License: MIT
 Group: SmartMet/Plugins
@@ -135,13 +131,11 @@
 %{_sysconfdir}/smartmet/plugins/wms/tmpl/*.c2t
 
 %changelog
-<<<<<<< HEAD
 * Tue Apr 13 2021 Mika Heiskanen <mika.heiskanen@fmi.fi> - 21.4.13-1.fmi
 - Fixed inheritance of "level" setting in the Properties class
-=======
+
 * Thu Apr  1 2021 Pertti Kinnia <pertti.kinnia@fmi.fi> - 21.4.1-1.fmi
 - Repackaged due to grid-files API changes
->>>>>>> 985fd3e5
 
 * Mon Mar 22 2021 Mika Heiskanen <mika.heiskanen@fmi.fi> - 21.3.22-1.fmi
 - Handle invalid coordinates for ice map components, times, tags etc
