%bcond_without authentication
%bcond_without observation
%define DIRNAME wms
%define SPECNAME smartmet-plugin-%{DIRNAME}
Summary: SmartMet WMS/Dali plugin
Name: %{SPECNAME}
<<<<<<< HEAD
Version: 22.3.21
Release: 2%{?dist}.fmi
=======
Version: 22.3.31
Release: 1%{?dist}.fmi
>>>>>>> 9cfffe9f
License: MIT
Group: SmartMet/Plugins
URL: https://github.com/fmidev/smartmet-plugin-wms
Source0: %{name}.tar.gz
BuildRoot: %{_tmppath}/%{name}-%{version}-%{release}-root-%(%{__id_u} -n)
BuildRequires: rpm-build
BuildRequires: gcc-c++
BuildRequires: make
BuildRequires: boost169-devel
BuildRequires: rpm-build
BuildRequires: smartmet-library-giza-devel >= 21.6.18
BuildRequires: smartmet-library-grid-content-devel >= 22.3.28
BuildRequires: smartmet-library-grid-files-devel >= 22.3.15
BuildRequires: smartmet-library-macgyver-devel >= 22.3.28
BuildRequires: smartmet-library-spine-devel >= 22.3.18
BuildRequires: smartmet-library-timeseries-devel >= 22.3.18
%if %{with authentication}
BuildRequires: smartmet-engine-authentication-devel >= 22.1.21
%endif
%if %{with observation}
BuildRequires: smartmet-engine-observation-devel >= 22.3.18
%endif
BuildRequires: smartmet-engine-gis-devel >= 22.2.10
BuildRequires: smartmet-engine-grid-devel >= 22.3.28
BuildRequires: smartmet-engine-geonames-devel >= 22.3.21
BuildRequires: smartmet-engine-querydata-devel >= 22.3.18
BuildRequires: smartmet-engine-contour-devel >= 22.3.11
BuildRequires: smartmet-library-gis-devel >= 22.1.24
BuildRequires: fmt-devel >= 7.1.3
BuildRequires: ctpp2 >= 2.8.8
BuildRequires: jsoncpp-devel
# BuildRequires: flex-devel
BuildRequires: cairo-devel
BuildRequires: bzip2-devel
BuildRequires: heatmap-devel
%if %{defined el7}
BuildRequires: librsvg2-devel = 2.40.6
#TestRequires: librsvg2-devel = 2.40.6
#TestRequires: librsvg2-tools = 2.40.6
%else
BuildRequires: librsvg2-devel
#TestRequires: librsvg2-devel
#TestRequires: librsvg2-tools
%endif
Requires: cairo
Requires: fmt >= 7.1.3
Requires: jsoncpp
Requires: ctpp2 >= 2.8.8
# Default font for some layers:
Requires: google-roboto-fonts
Requires: smartmet-library-grid-content >= 22.3.28
Requires: smartmet-library-grid-files >= 22.3.15
Requires: smartmet-library-gis >= 22.1.24
Requires: smartmet-library-macgyver >= 22.3.28
Requires: smartmet-library-spine >= 22.3.18
Requires: smartmet-library-timeseries >= 22.3.18
Requires: smartmet-library-giza >= 21.6.18
%if %{with authentication}
Requires: smartmet-engine-authentication >= 22.1.21
%endif
Requires: smartmet-engine-querydata >= 22.3.18
Requires: smartmet-engine-contour >= 22.3.11
Requires: smartmet-engine-gis >= 22.2.10
Requires: smartmet-engine-grid >= 22.3.28
Requires: smartmet-engine-geonames >= 22.3.21
Requires: smartmet-server >= 21.11.25
Requires: smartmet-library-spine >= 22.3.18
Requires: boost169-date-time
Requires: boost169-filesystem
Requires: boost169-iostreams
Requires: boost169-regex
Requires: boost169-system
Requires: boost169-thread
Provides: %{SPECNAME}
Obsoletes: smartmet-brainstorm-dali < 16.11.1
Obsoletes: smartmet-brainstorm-dali-debuginfo < 16.11.1
#TestRequires: boost169-devel
#TestRequires: bzip2-devel
#TestRequires: fmt-devel
#TestRequires: gcc-c++
#TestRequires: jsoncpp-devel
#TestRequires: ImageMagick
#TestRequires: bc
#TestRequires: smartmet-engine-contour-devel >= 22.3.11
#TestRequires: smartmet-engine-geonames-devel >= 22.3.21
#TestRequires: smartmet-engine-gis-devel >= 22.2.10
#TestRequires: smartmet-engine-querydata-devel >= 22.3.18
#TestRequires: smartmet-library-giza-devel >= 21.6.18
#TestRequires: smartmet-library-newbase-devel >= 22.1.21
#TestRequires: smartmet-library-spine-devel >= 22.3.18
#TestRequires: smartmet-library-timeseries-devel >= 22.3.18
#TestRequires: smartmet-engine-grid-devel >= 22.3.28
#TestRequires: smartmet-engine-grid-test
#TestRequires: smartmet-test-data
#TestRequires: smartmet-test-db
#TestRequires: google-roboto-fonts
#TestRequires: zlib-devel
#TestRequires: cairo-devel
#TestRequires: redis
%if %{with observation}
#TestRequires: smartmet-engine-observation-devel >= 22.3.18
%endif

%description
SmartMet WMS/Dali plugin

%prep
rm -rf $RPM_BUILD_ROOT

%setup -q -n %{SPECNAME}
 
%build -q -n %{SPECNAME}
make %{_smp_mflags} \
     %{?!with_authentication:CFLAGS=-DWITHOUT_AUTHENTICATION} \
     %{?!with_observation:CFLAGS=-DWITHOUT_OBSERVATION}

%install
%makeinstall

%clean
rm -rf $RPM_BUILD_ROOT

%Files
%defattr(0775,root,root,0775)
%{_datadir}/smartmet/plugins/wms.so
%defattr(0664,root,root,0775)
%{_sysconfdir}/smartmet/plugins/wms/tmpl/*.c2t

%changelog
<<<<<<< HEAD
=======
* Thu Mar 31 2022 Andris Pavēnis <andris.pavenis@fmi.fi> 22.3.31-1.fmi
- Fix uninitialized variable

* Mon Mar 28 2022 Mika Heiskanen <mika.heiskanen@fmi.fi> - 22.3.28-1.fmi
- Repackaged due to ABI changes in grid-content library

* Thu Mar 24 2022 Andris Pavēnis <andris.pavenis@fmi.fi> 22.3.24-1.fmi
- Fix broken WMSConfig::shutdown()

* Mon Mar 21 2022 Mika Heiskanen <mika.heiskanen@fmi.fi> - 22.3.21-3.fmi
- Disable stack traces for trivial user errors such as missing obligatory query parameters

>>>>>>> 9cfffe9f
* Mon Mar 21 2022 Anssi Reponen <anssi.reponen@fmi.fi> - 22.3.21-2.fmi
- Possible to have custom legends for alternative styles (BRAINSTORM-2275)
- Fix default language bug of legends, config file->product file->url parameter (BRAINSTORM-2266)

* Mon Mar 21 2022 Andris Pavēnis <andris.pavenis@fmi.fi> 22.3.21-1.fmi
- Update due to changes in smartmet-library-spine and smartnet-library-timeseries

* Thu Mar 10 2022 Mika Heiskanen <mika.heiskanen@fmi.fi> - 22.3.10-1.fmi
- Repackaged due to base library ABI changes

* Tue Mar 8 2022 Anssi Reponen <anssi.reponen@fmi.fi> - 22.3.8-1.fmi
- Started using timeseries-library (BRAINSTORM-2259)

* Mon Mar  7 2022 Mika Heiskanen <mika.heiskanen@fmi.fi> - 22.3.7-1.fmi
- Repackaged due to base library API changes

* Tue Mar 1 2022 Anssi Reponen <anssi.reponen@fmi.fi> - 22.3.1-1.fmi
- Fixed handling of symbol groups in legends (BRAINSTORM-2266)

* Mon Feb 28 2022 Mika Heiskanen <mika.heiskanen@fmi.fi> - 22.2.28-1.fmi
- Repackaged due to base library/engine ABI changes

* Wed Feb 16 2022 Anssi Reponen <anssi.reponen@fmi.fi> - 22.2.16-1.fmi
- Support for present weather observations (BRAINSTORM-2231)
- Check for empty vector when processing result set  (BRAINSTORM-2264)

* Wed Feb  9 2022 Mika Heiskanen <mika.heiskanen@fmi.fi> - 22.2.9-1.fmi
- Repackaged due to ABI changes in grid libraries

* Mon Feb  7 2022 Mika Heiskanen <mika.heiskanen@fmi.fi> - 22.2.7-1.fmi
- Added "multiple" setting for labels

* Tue Jan 25 2022 Mika Heiskanen <mika.heiskanen@fmi.fi> - 22.1.25-1.fmi
- Minor fix to unfinished generation handling

* Mon Jan 24 2022 Andris Pavēnis <andris.pavenis@fmi.fi> 22.1.24-1.fmi
- Rebuild due to package upgrade from PGDG (gdal 3.4 etc)

* Tue Jan 18 2022 Mika Heiskanen <mika.heiskanen@fmi.fi> - 22.1.18-1.fmi
- Added support for type=cnf with stage=N for different phases of configuration file preprocessing

* Thu Dec 16 2021 Anssi Reponen <anssi.reponen@fmi.fi> - 21.12.16-1.fmi
- Fixed style selection so that any elment, except qid, can be redefined in styles-section

* Wed Dec 15 2021 Anssi Reponen <anssi.reponen@fmi.fi> - 21.12.15-1.fmi
- Fixed NumberLayer style selection bug (BRAINSTORM-2220)

* Wed Dec  8 2021 Mika Heiskanen <mika.heiskanen@fmi.fi> - 21.12.8-1.fmi
- Added unit conversion support for SymbolLayer

* Tue Dec  7 2021 Andris Pavēnis <andris.pavenis@fmi.fi> 21.12.7-1.fmi
- Update to postgresql 13 and gdal 3.3

* Mon Nov 15 2021 Mika Heiskanen <mika.heiskanen@fmi.fi> - 21.11.15-2.fmi
- Repackaged due to ABI changes in base grid libraries

* Mon Nov 15 2021 Anssi Reponen <anssi.reponen@fmi.fi> - 21.11.15-1.fmi
- Map-layer must not show time-dimension in GetCapabilities response (BRAINSTORM-2197)

* Tue Nov 2 2021 Anssi Reponen <anssi.reponen@fmi.fi> - 21.11.3-1.fmi
- Set valid value in GetCapabilities Last-Modified field (BRAINSTORM-2174)
- Fixed search order of file-path starting with '/' (BRAINSTORM-2193)

* Fri Oct 29 2021 Mika Heiskanen <mika.heiskanen@fmi.fi> - 21.10.29-1.fmi
- Repackaged due to ABI changes in base grid libraries

* Wed Oct 27 2021 Anssi Reponen <anssi.reponen@fmi.fi> - 21.10.27-1.fmi
- GetCapabilities expiration time may be defined in configuration file, default value 60s (BRAINSTORM-2172)

* Mon Oct 25 2021 Anssi Reponen <anssi.reponen@fmi.fi> - 21.10.25-1.fmi
- Minimum distance and priority for Symbol-,Arrow-,NumberLayer (BRAINSTORM-2182)

* Tue Oct 19 2021 Anssi Reponen <anssi.reponen@fmi.fi> - 21.10.19-1.fmi
- Use resources directory for common resources (BRAINSTORM-2164)

* Wed Oct 13 2021 Anssi Reponen <anssi.reponen@fmi.fi> - 21.10.13-1.fmi
- Fixed missing keyword in GetCapabilities response when layout is not flat (BRAINSTORM-2165)

* Mon Oct 11 2021 Anssi Reponen <anssi.reponen@fmi.fi> - 21.10.11-1.fmi
- Simplified grid storage structures
- Support for finnish road observations (BRAINSTORM-2155)

* Mon Oct  4 2021 Mika Heiskanen <mika.heiskanen@fmi.fi> - 21.10.4-1.fmi
- Repackaged due to grid-files ABI changes

* Thu Sep 23 2021 Andris Pavēnis <andris.pavenis@fmi.fi> 21.9.23-1.fmi
- Repackage to prepare for moving libconfig to different directory

* Wed Sep 22 2021 Anssi Reponen <anssi.reponen@fmi.fi> - 21.9.22-1.fmi
- Must be possible for IsolineLayer to define isolines by defining startvalue, endvalue, interval (BRAINSTORM-2157)

* Wed Sep 15 2021 Mika Heiskanen <mika.heiskanen@fmi.fi> - 21.9.15-1.fmi
- Repackaged due to NetCDF related ABI changes in base libraries

* Tue Sep  7 2021 Andris Pavēnis <andris.pavenis@fmi.fi> - 21.9.7-1.fmi
- Repackaged due to dependency changes (libconfig -> libconfig17)

* Wed Sep  1 2021 Mika Heiskanen <mika.heiskanen@fmi.fi> - 21.9.1-1.fmi
- Fixed image caching to work again

* Mon Aug 30 2021 Anssi Reponen <anssi.reponen@fmi.fi> - 21.8.30-1.fmi
- Cache counters added (BRAINSTORM-1005)

* Sat Aug 21 2021 Mika Heiskanen <mika.heiskanen@fmi.fi> - 21.8.21-1.fmi
- Repackaged due to LocalTimePool ABI changes

* Thu Aug 19 2021 Mika Heiskanen <mika.heiskanen@fmi.fi> - 21.8.19-1.fmi
- Start using local time pool to avoid unnecessary allocations of local_date_time objects (BRAINSTORM-2122)

* Tue Aug 17 2021 Mika Heiskanen <mika.heiskanen@fmi.fi> - 21.8.17-1.fmi
- Use the new shutdown API

* Tue Aug  3 2021 Mika Heiskanen <mika.heiskanen@fmi.fi> - 21.8.3-1.fmi
- Use boost::atomic_shared_ptr instead of atomic_store/load

* Mon Aug  2 2021 Mika Heiskanen <mika.heiskanen@fmi.fi> - 21.8.2-1.fmi
- Repackaged since GeoEngine ABI changed by switching to boost::atomic_shared_ptr

* Tue Jul 27 2021 Mika Heiskanen <mika.heiskanen@fmi.fi> - 21.7.27-1.fmi
- Repackaged due to GIS-library changes

* Mon Jul  5 2021 Andris Pavēnis <andris.pavenis@fmi.fi> 21.7.5-1.fmi
- Rebuild after moving DataFilter from obsengine to spine

* Tue Jun 29 2021 Mika Heiskanen <mika.heiskanen@fmi.fi> - 21.6.29-2.fmi
- Repackaged since Observation::Engine::Settings ABI changed

* Thu Jun 17 2021 Mika Heiskanen <mika.heiskanen@fmi.fi> - 21.6.17-2.fmi
- Fixed GetCapabilities not to return a layer which contains no valid times in the given starttime/endtime interval

* Thu Jun 17 2021 Mika Heiskanen <mika.heiskanen@fmi.fi> - 21.6.17-1.fmi
- Fixed endtime handling in GetCapabilities for data with fixed timesteps

* Mon Jun 14 2021 Mika Heiskanen <mika.heiskanen@fmi.fi> - 21.6.14-2.fmi
- Fixed GetCapabilities LegendURL to have width and height attributes

* Mon Jun 14 2021 Anssi Reponen <anssi.reponen@fmi.fi> - 21.6.14-1.fmi
- Fixed LegendGraphic related bugs (BRAINSTORM-2083)
- Added width,height parameters to GetLegendGraphic URL

* Tue Jun  8 2021 Mika Heiskanen <mika.heiskanen@fmi.fi> - 21.6.8-2.fmi
- Repackaged due to memory saving ABI changes in base libraries

* Tue Jun 8 2021 Anssi Reponen <anssi.reponen@fmi.fi> - 21.6.8-1.fmi
- List of intervals in GetCapabilities reponse is made optional (BRAINSTORM-2090)

* Thu Jun  3 2021 Mika Heiskanen <mika.heiskanen@fmi.fi> - 21.6.3-1.fmi
- Improved mindistance handling in graticulefill layouts

* Wed Jun 2 2021 Anssi Reponen <anssi.reponen@fmi.fi> - 21.6.2-1.fmi
- Added support for list of multiple intervals (BRAINSTORM-2079)

* Tue Jun  1 2021 Mika Heiskanen <mika.heiskanen@fmi.fi> - 21.6.1-1.fmi
- Repackaged due to grid library ABI changes

* Mon May 31 2021 Anssi Reponen <anssi.reponen@fmi.fi> - 21.5.31-1.fmi
- Added layout configuration parameter (BRAINSTORM-2076)

* Fri May 28 2021 Mika Heiskanen <mika.heiskanen@fmi.fi> - 21.5.28-2.fmi
- Fixed WMS parameter name to be dim_reference_time instead of plain reference_time in query strings

* Tue May 25 2021 Mika Heiskanen <mika.heiskanen@fmi.fi> - 21.5.25-1.fmi
- Repackaged due to grid-files ABI changes

* Mon May 24 2021 Mika Heiskanen <mika.heiskanen@fmi.fi> - 21.5.24-1.fmi
- Use Roboto as default font for some layers

* Fri May 21 2021 Mika Heiskanen <mika.heiskanen@fmi.fi> - 21.5.21-1.fmi
- Repackaged due to a QEngine API change

* Wed May 19 2021 Mika Heiskanen <mika.heiskanen@fmi.fi> - 21.5.19-1.fmi
- Use FMI hash functions, boost::hash_combine produces too many collisions

* Mon May 17 2021 Mika Heiskanen <mika.heiskanen@fmi.fi> - 21.5.17-2.fmi
- Fixed ArrowLayer exception handling not to dereference uninitialized optional values

* Mon May 17 2021 Mika Heiskanen <mika.heiskanen@fmi.fi> - 21.5.17-1.fmi
- Fixed SymbolLayer to handle lightning coordinates correctly for non geographic CRS queries

* Wed May 12 2021 Anssi Reponen <anssi.reponen@fmi.fi> - 21.5.12-1.fmi
- Implemented styles-option for symbol,arrow,number,isolabel layers (BRAINSTORM-2057)

* Thu May  6 2021 Mika Heiskanen <mika.heiskanen@fmi.fi> - 21.5.6-1.fmi
- Repackaged due to ABI changes in NFmiAzimuthalArea

* Wed May 5 2021 Anssi Reponen <anssi.reponen@fmi.fi> - 21.5.5-1.fmi
- Fixed manual setting of legend width (BRAINSTORM-1522)
- Now it is also possible to configure fixed width per language

* Tue Apr 27 2021 Anssi Reponen <anssi.reponen@fmi.fi> - 21.4.27-1.fmi
- Set unique name for reference time layers (BRAINSTORM-1836)

* Thu Apr 15 2021 Mika Heiskanen <mika.heiskanen@fmi.fi> - 21.4.15-1.fmi
- Fixed bounding box generation for latlon projections

* Tue Apr 13 2021 Mika Heiskanen <mika.heiskanen@fmi.fi> - 21.4.13-1.fmi
- Fixed inheritance of "level" setting in the Properties class

* Thu Apr  1 2021 Pertti Kinnia <pertti.kinnia@fmi.fi> - 21.4.1-1.fmi
- Repackaged due to grid-files API changes

* Mon Mar 22 2021 Mika Heiskanen <mika.heiskanen@fmi.fi> - 21.3.22-1.fmi
- Handle invalid coordinates for ice map components, times, tags etc

* Fri Mar 12 2021 Mika Heiskanen <mika.heiskanen@fmi.fi> - 21.3.12-1.fmi
- Print apikey on for errorneous requests

* Fri Mar  5 2021 Mika Heiskanen <mika.heiskanen@fmi.fi> - 21.3.5-1.fmi
- Small fix to layer handling

* Thu Mar  4 2021 Mika Heiskanen <mika.heiskanen@fmi.fi> - 21.3.4-1.fmi
- Merged grid and querydata code and tests

* Wed Mar  3 2021 Mika Heiskanen <mika.heiskanen@fmi.fi> - 21.3.3-2.fmi
- Grid-engine may now be disabled

* Wed Mar  3 2021 Mika Heiskanen <mika.heiskanen@fmi.fi> - 21.3.3-1.fmi
- Clip IceMapLayer polygons to the image size to prevent problems in high zoom levels

* Fri Feb 26 2021 Mika Heiskanen <mika.heiskanen@fmi.fi> - 21.2.26-1.fmi
- Fmi::CoordinateTransformation API changed

* Thu Feb 25 2021 Mika Heiskanen <mika.heiskanen@fmi.fi> - 21.2.25-1.fmi
- Added lon_wrap support for data using 0...360 longitudes

* Wed Feb 24 2021 Mika Heiskanen <mika.heiskanen@fmi.fi> - 21.2.24-1.fmi
- Fixed to handle missing size settings

* Sat Feb 20 2021 Mika Heiskanen <mika.heiskanen@fmi.fi> - 21.2.20-1.fmi
- Fixed undefined behaviour in FrameLayer

* Fri Feb 19 2021 Mika Heiskanen <mika.heiskanen@fmi.fi> - 21.2.19-1.fmi
- Enabled GridLayer

* Thu Feb 18 2021 Mika Heiskanen <mika.heiskanen@fmi.fi> - 21.2.18-1.fmi
- Repackaged due to newbase ABI changes

* Tue Feb 16 2021 Mika Heiskanen <mika.heiskanen@fmi.fi> - 21.2.16-1.fmi
- Fixed GRIB mode GetCapabilities response to handle all analysis times

* Thu Feb 11 2021 Anssi Reponen <anssi.reponen@fmi.fi> - 21.2.11-1.fmi
- Support for layer hierarchy, reference_time, elevation in 
GetCapabilities response (BRAINSTORM-1836,BRAINSTORM-1413,BRAINSTORM-1414),
to see this feature 'newfeature=1' or 'newfearure=2' option must be used in GetCapabilities request
- Fixed attribute name nearestValues to nearestValue in GetCapbilities response

* Wed Jan 27 2021 Mika Heiskanen <mika.heiskanen@fmi.fi> - 21.1.27-1.fmi
- Repackaged due to base library ABI changes

* Tue Jan 19 2021 Mika Heiskanen <mika.heiskanen@fmi.fi> - 21.1.19-1.fmi
- Repackaged due to base library ABI changes

* Thu Jan 14 2021 Mika Heiskanen <mika.heiskanen@fmi.fi> - 21.1.14-1.fmi
- Repackaged smartmet to resolve debuginfo issues

* Tue Jan 12 2021 Mika Heiskanen <mika.heiskanen@fmi.fi> - 21.1.12-1.fmi
- Upgraded jsoncpp

* Mon Jan 11 2021 Mika Heiskanen <mika.heiskanen@fmi.fi> - 21.1.11-1.fmi
- Repackaged due to grid-files API changes

* Tue Jan  5 2021 Mika Heiskanen <mika.heiskanen@fmi.fi> - 21.1.5-1.fmi
- GDAL32 and FMT 7.1.3 upgrades

* Mon Jan  4 2021 Mika Heiskanen <mika.heiskanen@fmi.fi> - 21.1.4-1.fmi
- Upgrade to GDAL 3.2

* Tue Dec 15 2020 Mika Heiskanen <mika.heiskanen@fmi.fi> - 20.12.15-1.fmi
- Upgrade to pgdg12

* Thu Dec  3 2020 Mika Heiskanen <mika.heiskanen@fmi.fi> - 20.12.3-1.fmi
- Repackaged due to library ABI changes

* Tue Dec  1 2020 Mika Heiskanen <mika.heiskanen@fmi.fi> - 20.12.1-1.fmi
- Fixed observation layers not to abort if there are no nearby layers

* Mon Nov 30 2020 Mika Heiskanen <mika.heiskanen@fmi.fi> - 20.11.30-1.fmi
- Repackaged due to grid-content library API changes

* Tue Nov 24 2020 Mika Heiskanen <mika.heiskanen@fmi.fi> - 20.11.24-1.fmi
- Repackaged due to library ABI changes

* Fri Oct 30 2020 Mika Heiskanen <mika.heiskanen@fmi.fi> - 20.10.30-1.fmi
- Upgrade to FMT 7.1

* Wed Oct 28 2020 Andris Pavenis <andris.pavenis@fmi.fi> - 20.10.28-1.fmi
- Rebuild due to fmt upgrade

* Fri Oct 23 2020 Mika Heiskanen <mika.heiskanen@fmi.fi> - 20.10.23-1.fmi
- Use new TemplateFormatter API

* Thu Oct 22 2020 Mika Heiskanen <mika.heiskanen@fmi.fi> - 20.10.22-1.fmi
- Updated libconfig requirement

* Thu Oct 15 2020 Mika Heiskanen <mika.heiskanen@fmi.fi> - 20.10.15-1.fmi
- Fixed LocationLayer coordinate clipping to work for metric spatial references

* Fri Oct  9 2020 Mika Heiskanen <mika.heiskanen@fmi.fi> - 20.10.9-1.fmi
- Use a cache for reading all JSON files

* Tue Oct  6 2020 Mika Heiskanen <mika.heiskanen@fmi.fi> - 20.10.6-1.fmi
- Enable sensible relative libconfig include paths

* Thu Oct  1 2020 Mika Heiskanen <mika.heiskanen@fmi.fi> - 20.10.1-1.fmi
- Repackaged due to library ABI changes

* Wed Sep 23 2020 Mika Heiskanen <mika.heiskanen@fmi.fi> - 20.9.23-1.fmi
- Use Fmi::Exception instead of Spine::Exception

* Fri Sep 18 2020 Mika Heiskanen <mika.heiskanen@fmi.fi> - 20.9.18-1.fmi
- Repackaged due to library ABI changes

* Tue Sep 15 2020 Mika Heiskanen <mika.heiskanen@fmi.fi> - 20.9.15-1.fmi
- Repackaged due to library ABI changes

* Mon Sep 14 2020 Mika Heiskanen <mika.heiskanen@fmi.fi> - 20.9.14-1.fmi
- Repackaged due to library ABI changes

* Mon Sep  7 2020 Mika Heiskanen <mika.heiskanen@fmi.fi> - 20.9.7-1.fmi
- Repackaged due to library ABI changes

* Wed Sep  2 2020 Mika Heiskanen <mika.heiskanen@fmi.fi> - 20.9.1-1.fmi
- Repackaged since Observation::Settings size changed

* Mon Aug 31 2020 Mika Heiskanen <mika.heiskanen@fmi.fi> - 20.8.31-1.fmi
- Repackaged due to library ABI changes

* Fri Aug 21 2020 Mika Heiskanen <mika.heiskanen@fmi.fi> - 20.8.21-1.fmi
- Upgrade to fmt 6.2

* Tue Aug 18 2020 Mika Heiskanen <mika.heiskanen@fmi.fi> - 20.8.18-1.fmi
- Repackaged due to grid library ABI changes

* Fri Aug 14 2020 Mika Heiskanen <mika.heiskanen@fmi.fi> - 20.8.14-1.fmi
- Repackaged due to grid library ABI changes

* Tue Aug 11 2020 Mika Heiskanen <mika.heiskanen@fmi.fi> - 20.8.11-1.fmi
- Speed improvements

* Fri Jul 24 2020 Mika Heiskanen <mika.heiskanen@fmi.fi> - 20.7.24-1.fmi
- System wide known spatial references can now be disabled by default
- Layers can now disable or enable spatial references listed in the main configuration file

* Thu Jul 23 2020 Mika Heiskanen <mika.heiskanen@fmi.fi> - 20.7.23-1.fmi
- Precalculate WMS layer projected bboxes for GetCapabilities speedup

* Wed Jul 22 2020 Mika Heiskanen <mika.heiskanen@fmi.fi> - 20.7.22-2.fmi
- Avoid unnecessary OGRCoordinateTransformation creation for speed

* Wed Jul 22 2020 Mika Heiskanen <mika.heiskanen@fmi.fi> - 20.7.22-1.fmi
- Use GIS-engine for creating coordinate transformations faster

* Tue Jul 21 2020 Mika Heiskanen <mika.heiskanen@fmi.fi> - 20.7.21-2.fmi
- Use GIS-engine for creating spatial references faster

* Tue Jul 21 2020 Mika Heiskanen <mika.heiskanen@fmi.fi> - 20.7.21-1.fmi
- GetCapabilities speed improvements
- Repackaged due to ObsEngine ABI changes for station searches

* Thu Jul  2 2020 Mika Heiskanen <mika.heiskanen@fmi.fi> - 20.7.2-2.fmi
- Fixed PNG settings quality and errorfactor to be of type double instead of int

* Thu Jul  2 2020 Mika Heiskanen <mika.heiskanen@fmi.fi> - 20.7.2-1.fmi
- Fixed GetCapabilities to list times with "," separator without a space after the comma

* Mon Jun 29 2020 Mika Heiskanen <mika.heiskanen@fmi.fi> - 20.6.29-1.fmi
- Do not draw SymbolLayer symbols if the data value is missing

* Mon Jun 22 2020 Mika Heiskanen <mika.heiskanen@fmi.fi> - 20.6.22-1.fmi
- Removed debugging code

* Mon Jun 15 2020 Mika Heiskanen <mika.heiskanen@fmi.fi> - 20.6.15-1.fmi
- Renamed .so to enable simultaneous installation of wms and gribwms

* Wed Jun 10 2020 Andris Pavenis <andris.pavenis@fmi.fi> - 20.6.10-1.fmi
- Rebuilt due to obsengine API change

* Mon Jun  8 2020 Mika Heiskanen <mika.heiskanen@fmi.fi> - 20.6.8-1.fmi
- Fixed ArrowLayer not to fetch clipping bbox observations when wanted stations are listed
- Repackaged due to base library changes

* Fri May 15 2020 Mika Heiskanen <mika.heiskanen@fmi.fi> - 20.5.15-1.fmi
- Repackaged due to base library changes

* Tue May 12 2020 Anssi Reponen <anssi.reponen@fmi.fi> - 20.5.12-1.fmi
- Observation-engine API changed (BRAINSTORM-1678)

* Thu Apr 30 2020 Mika Heiskanen <mika.heiskanen@fmi.fi> - 20.4.30-1.fmi
- Repackaged due to base library API changes

* Sat Apr 18 2020 Mika Heiskanen <mika.heiskanen@fmi.fi> - 20.4.18-1.fmi
- Upgraded to Boost 1.69

* Fri Apr  3 2020 Mika Heiskanen <mika.heiskanen@fmi.fi> - 20.4.3-1.fmi
- Repackaged due to library API changes
- Avoid recursion in WMS exception handling

* Fri Mar 20 2020 Mika Heiskanen <mika.heiskanen@fmi.fi> - 20.3.20-1.fmi
- Do not return 200 OK except for error responses in image format

* Thu Mar  5 2020 Andris Pavenis <andris.pavenis@fmi.fi> - 20.3.5-1.fmi
- Use SmartMet::Spine::makeParameter

* Wed Feb 26 2020 Mika Heiskanen <mika.heiskanen@fmi.fi> - 20.2.26-1.fmi
- Fixed IsolabelLayer type to be a querydata-layer for WMS requests

* Tue Feb 25 2020 Mika Heiskanen <mika.heiskanen@fmi.fi> - 20.2.25-1.fmi
- Repackaged due to base library API changes
- Fixed level-setting to work for isoline/isoband layers

* Fri Feb 21 2020 Mika Heiskanen <mika.heiskanen@fmi.fi> - 20.2.21-1.fmi
- Upgrade to GDAL 3.0

* Thu Feb 20 2020 Mika Heiskanen <mika.heiskanen@fmi.fi> - 20.2.20-1.fmi
- GRIB GetCapabilities response now depends on the used parameters
- Added print_params query option

* Wed Feb 19 2020 Mika Heiskanen <mika.heiskanen@fmi.fi> - 20.2.19-1.fmi
- Improved GetCapabilities responses in GRIB mode

* Sun Feb  9 2020 Mika Heiskanen <mika.heiskanen@fmi.fi> - 20.2.9-1.fmi
- Repackaged due to delfoi/obsengine changes

* Fri Feb  7 2020 Mika Heiskanen <mika.heiskanen@fmi.fi> - 20.2.7-1.fmi
- Repackaged since Spine::Station API changed due to POD member initializations

* Tue Feb  4 2020 Mika Heiskanen <mika.heiskanen@fmi.fi> - 20.2.4-1.fmi
- Added IsolabelLayer

* Wed Jan 29 2020 Mika Heiskanen <mika.heiskanen@fmi.fi> - 20.1.29-1.fmi
- Repackaged due to base library API changes

* Tue Jan 21 2020 Mika Heiskanen <mika.heiskanen@fmi.fi> - 20.1.21-1.fmi
- Repackaged due to grid-content and grid-engine API changes

* Thu Jan 16 2020 Mika Heiskanen <mika.heiskanen@fmi.fi> - 20.1.16-1.fmi
- Repackaged due to base library API changes

* Tue Jan 14 2020 Anssi Reponen <anssi.reponen@fmi.fi> - 20.01.14-1.fmi
- Support added for starttime/endtime parameters in GetCapabilities-request 
in order to restrict valid time period in output document (BRAINSTORM-1744)

* Fri Dec 27 2019 Mika Heiskanen <mika.heiskanen@fmi.fi> - 19.12.27-1.fmi
- Prevent crashes if sampling is requested for observations in isoband/isoline layers

* Fri Dec 13 2019 Mika Heiskanen <mika.heiskanen@fmi.fi> - 19.12.13-1.fmi
- Upgrade to GDAL 3.0

* Wed Dec 11 2019 Mika Heiskanen <mika.heiskanen@fmi.fi> - 19.12.11-1.fmi
- Fixed handling of "{name}.raw" parameters

* Wed Dec  4 2019 Mika Heiskanen <mika.heiskanen@fmi.fi> - 19.12.4-1.fmi
- Added more error checks

* Fri Nov 22 2019 Mika Heiskanen <mika.heiskanen@fmi.fi> - 19.11.22-1.fmi
- Repackaged due to API changes in grid-content library

* Wed Nov 20 2019 Mika Heiskanen <mika.heiskanen@fmi.fi> - 19.11.20-1.fmi
- Repackaged due to newbase/spine ABI changes

* Thu Nov  7 2019 Mika Heiskanen <mika.heiskanen@fmi.fi> - 19.11.7-1.fmi
- Minor fixes

* Thu Oct 31 2019 Mika Heiskanen <mika.heiskanen@fmi.fi> - 19.10.31-1.fmi
- Rebuilt due to newbase API/ABI changes

* Wed Oct 30 2019 Mika Heiskanen <mika.heiskanen@fmi.fi> - 19.10.30-1.fmi
- Full recompile of GRIB server components

* Wed Oct 23 2019 Anssi Reponen <anssi.reponen@fmi.fi> - 19.10.23-1.fmi
- If multiple layers is given in WMS LAYERS-option they are combined together (BRAINSTORM-1059)

* Tue Oct  8 2019 Mika Heiskanen <mika.heiskanen@fmi.fi> - 19.10.8-1.fmi
- Fixed arrow layer not to correct U/V components anymore, qengine handles it

* Tue Oct  1 2019 Mika Heiskanen <mika.heiskanen@fmi.fi> - 19.10.1-1.fmi
- Repackaged due to SmartMet library ABI changes

* Thu Sep 26 2019 Mika Heiskanen <mika.heiskanen@fmi.fi> - 19.9.26-1.fmi
- Repackaged due to ABI changes

* Tue Sep 17 2019  Anssi Reponen <anssi.reponen@fmi.fi> - 19.9.17-1.fmi
- NetAtmo and RoadCloud test cases updated because mid-parameter is no more supported,
but parameter name must be used instead (Related to BRAINSTORM-1673)

* Thu Sep 12 2019 Mika Heiskanen <mika.heiskanen@fmi.fi> - 19.9.12-1.fmi
- Fixed WMSLayer destructor to be virtual to avoid memory problems

* Wed Aug 28 2019 Mika Heiskanen <mika.heiskanen@fmi.fi> - 19.8.28-1.fmi
- Repackaged since Spine::Location ABI changed

* Fri Jun 14 2019 Mika Heiskanen <mika.heiskanen@fmi.fi> - 19.6.14-1.fmi
- Fixed intersection code to check for empty output

* Wed Jun  5 2019 Mika Heiskanen <mika.heiskanen@fmi.fi> - 19.6.5-1.fmi
- Do not print a stack trace for invalid time requests to reduce log sizes

* Tue Jun  4 2019 Mika Heiskanen <mika.heiskanen@fmi.fi> - 19.6.4-1.fmi
- Added minvalues setting to symbol, number and arrow layers to require a sufficient number of valid values

* Wed May 29 2019 Mika Heiskanen <mika.heiskanen@fmi.fi> - 19.5.29-1.fmi
- Changed to handle altered MetaData class from Gis-engine

* Mon May 6 2019 Anssi Reponen <anssi.reponen@fmi.fi> - 19.5.6-1.fmi
- Added a proper error message for missing legend template files (BRAINSTORM-1526)

* Tue Apr 30 2019 Mika Heiskanen <mika.heiskanen@fmi.fi> - 19.4.30-2.fmi
- Remove display=none views and layers from SVG output if optimizesize=1 is set

* Tue Apr 30 2019 Mika Heiskanen <mika.heiskanen@fmi.fi> - 19.4.30-1.fmi
- Option quiet=1|true disables stack trace printing
- Modified illegal input tests to use quiet=1 to keep test output simple

* Tue Apr 23 2019 Anssi Reponen <anssi.reponen@fmi.fi> - 19.4.23-1.fmi
- Language support for automatically generated legends (BRAINSTORM-1523)
- Support for mobile and external observations (BRAINSTORM-1420)

* Fri Apr 12 2019 Mika Heiskanen <mika.heiskanen@fmi.fi> - 19.4.12-1.fmi
- Fixed MapLayer hash calculation to include querydata hash value if styles are used

* Fri Mar 29 2019 Mika Heiskanen <mika.heiskanen@fmi.fi> - 19.3.29-1.fmi
- Fixed WMS exceptions not to return 304/200 responses which might be cached

* Thu Feb 21 2019 Mika Heiskanen <mika.heiskanen@fmi.fi> - 19.2.22-1.fmi
- Fixed ArrowLayer southflop setting to work
- Added ArrowLayer flip and northflop settings
- Added unit_conversion settings

* Thu Feb 21 2019 Mika Heiskanen <mika.heiskanen@fmi.fi> - 19.2.21-1.fmi
- Added minarea setting for IsobandLayer and IsolineLayer

* Wed Feb 20 2019 Mika Heiskanen <mika.heiskanen@fmi.fi> - 19.2.20-1.fmi
- Added direct translation support for isoband labels

* Tue Feb 19 2019 Mika Heiskanen <mika.heiskanen@fmi.fi> - 19.2.19-1.fmi
- Always return ETag unless it is invalid

* Mon Feb 18 2019 Mika Heiskanen <mika.heiskanen@fmi.fi> - 19.2.18-1.fmi
- Print URI and client IP on WMS exceptions to the console

* Fri Feb 15 2019 Mika Heiskanen <mika.heiskanen@fmi.fi> - 19.2.15-1.fmi
- Print stack trace to console for WMS exceptions too

* Thu Feb 14 2019 Mika Heiskanen <mika.heiskanen@fmi.fi> - 19.2.14-1.fmi
- Added client IP to exception reports

* Tue Feb 12 2019 Mika Heiskanen <mika.heiskanen@fmi.fi> - 19.2.12-1.fmi
- Added extrapolation-setting for IsoLineLayer and IsoBandLayer

* Thu Feb  7 2019 Mika Heiskanen <mika.heiskanen@fmi.fi> - 19.2.7-1.fmi
- Fixed etag-based caching

* Thu Jan 31 2019 Mika Heiskanen <mika.heiskanen@fmi.fi> - 19.1.31-1.fmi
- Added possibility to style map layers based on forecast values

* Mon Jan 14 2019 Mika Heiskanen <mika.heiskanen@fmi.fi> - 19.1.14-1.fmi
- Fixed ArrowLayer to handle missing values properly

* Thu Jan 10 2019 Mika Heiskanen <mika.heiskanen@fmi.fi> - 19.1.10-1.fmi
- Fixed GetLegendGraphic not to crash if the style option is not given

* Thu Dec 13 2018 Mika Heiskanen <mika.heiskanen@fmi.fi> - 18.12.13-1.fmi
- Continue GetCapabilities generation even if bbox info is not available for some configured EPSG

* Fri Nov 23 2018 Mika Heiskanen <mika.heiskanen@fmi.fi> - 18.11.23-1.fmi
- Fixed handling of observations

* Wed Nov 21 2018 Mika Heiskanen <mika.heiskanen@fmi.fi> - 18.11.21-1.fmi
- Minor const correctness fix

* Fri Nov 16 2018 Mika Heiskanen <mika.heiskanen@fmi.fi> - 18.11.16-1.fmi
- Fixed intersections to inherit the producer name instead of the data so that landscaped parameters can be handled too

* Mon Nov 12 2018 Mika Heiskanen <mika.heiskanen@fmi.fi> - 18.11.12-2.fmi
- Added tz setting for all layers, which affects how "time" (not origintime) is parsed

* Mon Nov 12 2018 Mika Heiskanen <mika.heiskanen@fmi.fi> - 18.11.12-1.fmi
- Refactored TemplateFactory into macgyver library

* Fri Nov  9 2018 Mika Heiskanen <mika.heiskanen@fmi.fi> - 18.11.9-1.fmi
- GetCapabilities update loop will now warn only once per file to avoid flooding the logs

* Sat Sep 29 2018 Mika Heiskanen <mika.heiskanen@fmi.fi> - 18.9.29-1.fmi
- Upgrade to latest fmt

* Thu Sep 27 2018 Anssi Reponen <anssi.reponen@fmi.fi> - 18.9.27-1.fmi
- WIDTH- and HEIGHT-parameters, when present, determine the size of 
Exception-picture (when EXCEPTIONS=INIMAGE)

* Wed Sep 26 2018 Anssi Reponen <anssi.reponen@fmi.fi> - 18.9.26-1.fmi
- Handling of WMS's optional EXCEPTIONS-parameter added (BRAINSTORM-1344)
- In addition to xml-, and json-formats, it is now possible to get all exceptions also in picture formats (svg,png,pdf)

* Thu Sep 20 2018 Anssi Reponen <anssi.reponen@fmi.fi> - 18.9.20-1.fmi
- Added handling of new optional product attribute 'disable_wms_time_dimension'

* Tue Sep 11 2018 Mika Heiskanen <mika.heiskanen@fmi.fi> - 18.9.11-1.fmi
- Fixed IceMapLayer hash_value calculations
- Silenced some CodeChecker warnings

* Mon Sep 10 2018 Mika Heiskanen <mika.heiskanen@fmi.fi> - 18.9.10-1.fmi
- Enabled JSON output for GetCapabilities and exceptions

* Sun Sep  9 2018 Mika Heiskanen <mika.heiskanen@fmi.fi> - 18.9.9-1.fmi
- Fixed derived class destructors to be virtual

* Thu Aug 30 2018 Mika Heiskanen <mika.heiskanen@fmi.fi> - 18.8.30-1.fmi
- Silenced CodeChecker warnings

* Tue Aug 28 2018 Anssi Reponen <anssi.reponen@fmi.fi> - 18.8.28-1.fmi
- Oracle parameter names in test/cnf/observation.conf file made uppercase (BRAINSTORM-1156)

* Wed Aug 22 2018 Anssi Reponen <anssi.reponen@fmi.fi> - 18.8.22-2.fmi
- Fixed handling of symbols and symbol groups in GetLegendGraphic response (BRAINSTORM-1279)
- New symbols taken in use for precipitation form

* Thu Aug 16 2018 Anssi Reponen <anssi.reponen@fmi.fi> - 18.8.16-1.fmi
- Improved iceegg creation algorithm (BRAINSTORM-1266)
- Fixed (potential) memory leak in FrameLayer

* Wed Aug 15 2018 Mika Heiskanen <mika.heiskanen@fmi.fi> - 18.8.15-2.fmi
- Use only one TemplateFactory object, WMSGetCapabilities is now plain namespace instead of an object

* Wed Aug 15 2018 Mika Heiskanen <mika.heiskanen@fmi.fi> - 18.8.15-1.fmi
- Refactored code

* Wed Aug  8 2018 Mika Heiskanen <mika.heiskanen@fmi.fi> - 18.8.8-1.fmi
- Silenced several CodeChecker warnings
- Fixed CTTP2 template cache, it did not cache anything

* Fri Aug  3 2018 Mika Heiskanen <mika.heiskanen@fmi.fi> - 18.8.3-1.fmi
- The SVG precision of isoband, map etc layers is now configurable

* Thu Aug  2 2018 Mika Heiskanen <mika.heiskanen@fmi.fi> - 18.8.2-2.fmi
- Changed default resolution to 0.3 decimals (was 1)

* Thu Aug  2 2018 Mika Heiskanen <mika.heiskanen@fmi.fi> - 18.8.2-1.fmi
- Fixed a potential crash if authentication engine is not available

* Wed Aug  1 2018 Mika Heiskanen <mika.heiskanen@fmi.fi> - 18.8.1-1.fmi
- Use C++11 for-loops instead of BOOST_FOREACH

* Thu Jul 26 2018 Mika Heiskanen <mika.heiskanen@fmi.fi> - 18.7.26-1.fmi
- Use Spine::JsonCache to avoid parsing WMS layer files repeatedly

* Wed Jul 18 2018 Mika Heiskanen <mika.heiskanen@fmi.fi> - 18.7.18-1.fmi
- Fixed observation layers not to be cached

* Wed Jul  4 2018 Mika Heiskanen <mika.heiskanen@fmi.fi> - 18.7.4-1.fmi
- Fixed a memory leak in WMS legend generation

* Wed Jun 13 2018 Anssi Reponen <anssi.reponen@fmi.fi> - 18.6.13-1.fmi
- Support for WMS STYLES added

* Mon Jun 11 2018 Mika Heiskanen <mika.heiskanen@fmi.fi> - 18.6.11-1.fmi
- Added a safety check against requests with sub minute intervals, which are not supported yet

* Wed Jun  6 2018 Mika Heiskanen <mika.heiskanen@fmi.fi> - 18.6.6-2.fmi
- Added a safety check to layer namespace generation

* Wed Jun  6 2018 Mika Heiskanen <mika.heiskanen@fmi.fi> - 18.6.6-1.fmi
- Reduced size of GetCapabilities by placing xlink schema in the document namespace

* Sun Jun  3 2018 Mika Heiskanen <mika.heiskanen@fmi.fi> - 18.6.3-1.fmi
- Fixed GetCapabilities not to abort if POST online_resource is undefined and a protocol change is required

* Thu May 31 2018 Mika Heiskanen <mika.heiskanen@fmi.fi> - 18.5.31-3.fmi
- Added origintime option

* Thu May 31 2018 Mika Heiskanen <mika.heiskanen@fmi.fi> - 18.5.31-2.fmi
- Absolute CSS paths are now relative to WMS root directory

* Thu May 31 2018 Mika Heiskanen <mika.heiskanen@fmi.fi> - 18.5.31-1.fmi
- Added setting wms.disable_updates to disable capability updates
- Added setting wms.update_interval with default value 5 seconds

* Mon May 28 2018 Mika Heiskanen <mika.heiskanen@fmi.fi> - 18.5.28-1.fmi
- XMLESCAPE cannot handle undefined strings, added if's to the GetCapabilities template

* Mon May 14 2018 Mika Heiskanen <mika.heiskanen@fmi.fi> - 18.5.14-2.fmi
- Added a default margin setting for WMS layers

* Mon May 14 2018 Mika Heiskanen <mika.heiskanen@fmi.fi> - 18.5.14-1.fmi
- Added Layer margins to Positions to fix clipping of arrows, symbols and layers

* Fri May 11 2018 Mika Heiskanen <mika.heiskanen@fmi.fi> - 18.5.11-1.fmi
- Isolines and isobands will now be assigned qid:s automatically if not set

* Wed May  9 2018 Mika Heiskanen <mika.heiskanen@fmi.fi> - 18.5.9-1.fmi
- Fixed heatmaps to generate, the point querydata test added earlier broke them

* Thu May  3 2018 Mika Heiskanen <mika.heiskanen@fmi.fi> - 18.5.3-2.fmi
- Error if isobands or isolines are attempted from point querydata
- Added X-WMS-Exception and X-WMS-Error headers to WMS error responses

* Thu May  3 2018 Mika Heiskanen <mika.heiskanen@fmi.fi> - 18.5.3-1.fmi
- Fixed WMS reponse codes for errors not to be 200 OK to prevent caching

* Thu May  3 2018 Anssi Reponen <anssi.reponen@fmi.fi> - 18.5.3-1.fmi
- Moved common legend template-directory to wms-root directory (from <customer>-directory)
- Fixed LegendGraphics bugs: BRAINSTORM-1129, BRAINSTORM-1134

* Wed May  2 2018 Mika Heiskanen <mika.heiskanen@fmi.fi> - 18.5.2-1.fmi
- Added png settings for controlling color reduction

* Wed Apr 25 2018 Mika Heiskanen <mika.heiskanen@fmi.fi> - 18.4.25-1.fmi
- Added possibility to pass CSS via query string

* Wed Apr 18 2018 Mika Heiskanen <mika.heiskanen@fmi.fi> - 18.4.18-1.fmi
- Added XMLESCAPE calls for GetCapabilities titles, abstracts etc

* Fri Apr 13 2018 Mika Heiskanen <mika.heiskanen@fmi.fi> - 18.4.13-1.fmi
- New query string overrides for filters, patterns, markers and gradients

* Wed Apr 11 2018 Mika Heiskanen <mika.heiskanen@fmi.fi> - 18.4.11-1.fmi
- Added handling of WindUMS and WindVMS as meta parameters

* Tue Apr 10 2018 Mika Heiskanen <mika.heiskanen@fmi.fi> - 18.4.10-1.fmi
- Check whether LAYERS is set before authenticating to prevent crashes

* Mon Apr  9 2018 Pertti Kinnia <pertti.kinnia@fmi.fi> - 18.4.9-1.fmi
- Fixed crash with heatmap when no flashes were found

* Sat Apr  7 2018 Mika Heiskanen <mika.heiskanen@fmi.fi> - 18.4.7-2.fmi
- Upgrade to boost 1.66

* Sat Apr  7 2018 Mika Heiskanen <mika.heiskanen@fmi.fi> - 18.4.7-1.fmi
- Added possibility to define symbols to be used via the query string

* Fri Apr  6 2018 Mika Heiskanen <mika.heiskanen@fmi.fi> - 18.4.6-1.fmi
- Fixed wind direction handling in ArrowLayer to use output CRS instead of data CRS
- ArrowLayer now supports relative_uv setting if drawn from U/V components

* Tue Apr  3 2018 Mika Heiskanen <mika.heiskanen@fmi.fi> - 18.4.3-1.fmi
- Added ArrowLayer setting minrotationspeed to disable rotation of variable wind symbols

* Wed Mar 21 2018 Mika Heiskanen <mika.heiskanen@fmi.fi> - 18.3.21-1.fmi
- SmartMetCache ABI changed

* Tue Mar 20 2018 Mika Heiskanen <mika.heiskanen@fmi.fi> - 18.3.20-1.fmi
- Full recompile of all server plugins

* Mon Mar 19 2018 Mika Heiskanen <mika.heiskanen@fmi.fi> - 18.3.19-1.fmi
- Removed obsolete call to Observation::Engine::setGeonames

* Sat Mar 17 2018 Anssi Reponen <anssi.reponen@fmi.fi> - 18.3.17-1.fmi
- Fixed text layout inside iceegg
- Fixed LegendGraphics parsing when there is no reference to external json/css files in product file
- Added heatmap support for lightning data

* Sat Mar 10 2018 Mika Heiskanen <mika.heiskanen@fmi.fi> - 18.3.10-1.fmi
- Added support for formatting times in TimeLayer by libfmt

* Fri Mar  9 2018 Mika Heiskanen <mika.heiskanen@fmi.fi> - 18.3.9-1.fmi
- Use macgyver time to string conversions to avoid locale locks

* Thu Mar  1 2018 Mika Heiskanen <mika.heiskanen@fmi.fi> - 18.3.1-3.fmi
- TimeLayer formatter can now be either boost or strftime

* Thu Mar  1 2018 Mika Heiskanen <mika.heiskanen@fmi.fi> - 18.3.1-2.fmi
- Fixed station layout to work for forecasts too by setting feature_code to SYNOP

* Thu Mar  1 2018 Mika Heiskanen <mika.heiskanen@fmi.fi> - 18.3.1-1.fmi
- GetLegend expiration time is now configurable

* Wed Feb 28 2018 Mika Heiskanen <mika.heiskanen@fmi.fi> - 18.2.28-1.fmi
- Added station layout
- Modified Positions to return dx,dy adjustments to objects attached to individual coordinates
- Support station layout for numbers, symbols and arrows

* Tue Feb 27 2018 Mika Heiskanen <mika.heiskanen@fmi.fi> - 18.2.27-2.fmi
- Individual latlon locations can now be shifted with dx/dy attributes

* Tue Feb 27 2018 Mika Heiskanen <mika.heiskanen@fmi.fi> - 18.2.27-1.fmi
- Added support for meta parameters in isoband, isoline, symbol and number layers

* Mon Feb 26 2018 Mika Heiskanen <mika.heiskanen@fmi.fi> - 18.2.26-1.fmi
- Fixed fill attribute IRIs to work

* Mon Feb 19 2018 Mika Heiskanen <mika.heiskanen@fmi.fi> - 18.2.19-1.fmi
- shutdown is now much faster

* Mon Feb 12 2018 Mika Heiskanen <mika.heiskanen@fmi.fi> - 18.2.12-1.fmi
- Restored validtime as the default value for TimeLayer timestamp

* Fri Feb  9 2018 Mika Heiskanen <mika.heiskanen@fmi.fi> - 18.2.9-1.fmi
- Repackaged due to TimeZones API change

* Wed Jan 31 2018 Mika Heiskanen <mika.heiskanen@fmi.fi> - 18.1.31-1.fmi
- Fixed wms.quiet option to work

* Tue Jan 23 2018 Mika Heiskanen <mika.heiskanen@fmi.fi> - 18.1.23-1.fmi
- Added new time layer formatting options

* Thu Jan 18 2018 Mika Heiskanen <mika.heiskanen@fmi.fi> - 18.1.18-1.fmi
- Allow plain map layers in WMS requests

* Wed Dec 13 2017 Mika Heiskanen <mika.heiskanen@fmi.fi> - 17.12.13-1.fmi
- Removed forgotten debugging code from NumberLayer

* Tue Dec 12 2017 Mika Heiskanen <mika.heiskanen@fmi.fi> - 17.12.12-1.fmi
- Fixed code to allow both double and string fmisids

* Fri Dec  1 2017 Mika Heiskanen <mika.heiskanen@fmi.fi> - 17.12.1-1.fmi
- Return updated expiration times for etag responses (BRAINSTORM-1000)

* Wed Nov 29 2017 Mika Heiskanen <mika.heiskanen@fmi.fi> - 17.11.29-1.fmi
- Improved expiration time estimates for layers using querydata

* Mon Nov 27 2017 Anssi Reponen <anssi.reponen@fmi.fi> - 17.11.27-1.fmi
- Ice egg layer functionality added
- Symbol layer for 'strips and patches' added into product files
- Typos corrected, legend layout fine-tuned

* Wed Nov 22 2017 Mika Heiskanen <mika.heiskanen@fmi.fi> - 17.11.22-1.fmi
- Fixed GeoJSON winding rule to be CCW for shells and CW for holes

* Fri Nov 17 2017 Anssi Reponen <anssi.reponen@fmi.fi> - 17.11.17-1.fmi
- New 'wms.get_legend_graphic.symbols_to_ignore' parameter added to configuration file: you can define 
list of symbols that are not shown in GetLegendGraphic-response (e.g. fmi_logo)
- New and modified product files, legend layers, patterns, symbols. Some product and layer files renamed

* Tue Nov 14 2017 Anssi Reponen <anssi.reponen@fmi.fi> - 17.11.14-1.fmi
- BRAINSTORM-959: GetLegendGraphic doesnt use ctpp2-templates any more
- BRAINSTORM-980: WMS-plugin reports to standard output when it notices that product-file has been modified
- Product files, symbols, filters, patterns updated
- PostGIS metadata query interval can now be schema-specific: 'postgis-layer' entry in configuration file can be a list
- Handling of text-field added to IceMapLayer
- Added map number to icemap

* Thu Nov 9 2017 Anssi Reponen <anssi.reponen@fmi.fi> - 17.11.9-1.fmi
- Fixed metadata update interval bug

* Wed Nov  1 2017 Mika Heiskanen <mika.heiskanen@fmi.fi> - 17.11.1-1.fmi
- Rebuilt due to dependency updates

* Tue Oct 31 2017 Anssi Reponen <anssi.reponen@fmi.fi> - 17.10.31-1.fmi
- icemap product files updated
- traffic restrictions table implemented
- BRAINSTORM-976: metadata query interval made configurable. Additionally 
if PostGISLayer is of type icemap, the existence of new icemaps can be checked 
from database before metadata is updated

* Mon Oct 23 2017 Mika Heiskanen <mika.heiskanen@fmi.fi> - 17.10.23-1.fmi
- Allow placing more layer data into the defs-section to enable more sharing

* Thu Oct 19 2017 Mika Heiskanen <mika.heiskanen@fmi.fi> - 17.10.19-1.fmi
- Added checks against duplicate qid-values.

* Tue Oct 17 2017 Mika Heiskanen <mika.heiskanen@fmi.fi> - 17.10.16-2.fmi
- Allow application/pdf requests

* Mon Oct 16 2017 Anssi Reponen <anssi.reponen@fmi.fi> - 17.10.16-1.fmi
- product files updated
- handling of sublayers of PostGISLayer corrected
- GetCapabilities geographic bounding box longitudes are now forced to range -180...180

* Thu Oct 12 2017 Anssi Reponen <anssi.reponen@fmi.fi> - 17.10.12-1.fmi
- Icemap-related changes:
- changes are based on two Agile Jira-issues: VANADIS-376,COICESERV-36 
- new layer, FrameLayer, added for a frame (and scale) around the map
- WMS now supports application/pdf-documents
- longitude, latitude attribute added to TagLayer, TimeLayer to express location on map
- new icemap-products, patterns, symbols, filters added

* Wed Sep 27 2017 Mika Heiskanen <mika.heiskanen@fmi.fi> - 17.9.27-2.fmi
- Fixed GetLegendGraphic to use unique IDs in case there are two or more isoband layers

* Wed Sep 27 2017 Mika Heiskanen <mika.heiskanen@fmi.fi> - 17.9.27-1.fmi
- Changed variable name obsengine_disable to observation_disabled as in Timeseries-plugin

* Mon Sep 25 2017 Mika Heiskanen <mika.heiskanen@fmi.fi> - 17.9.25-2.fmi
- Allow any time in WMS requests inside the range of times listed in GetCapabilities

* Mon Sep 25 2017 Anssi Reponen <anssi.reponen@fmi.fi> - 17.9.25-1.fmi
- Encode lolimit and hilimit with null in GeoJSON, infinities are not valid in JSON
- Added configurability for GetLegendGraphic-response: Parameter name, unit and layout of output document can be configured (BRAINSTORM-922)

* Wed Sep 20 2017 Mika Heiskanen <mika.heiskanen@fmi.fi> - 17.9.20-1.fmi
- Output lolimit and hilimit to geojson even if +-inf

* Thu Sep 14 2017 Anssi Reponen <anssi.reponen@fmi.fi> - 17.9.14-1.fmi
- Added configurability for GetLegendGraphic-response:
Parameter name, unit and layout of output document can be configured (see. BRAINSTORM-922)

* Tue Sep 12 2017 Mika Heiskanen <mika.heiskanen@fmi.fi> - 17.9.12-1.fmi
- Using new contouring API which does not care if crs=data is used.

* Fri Sep  8 2017 Mika Heiskanen <mika.heiskanen@fmi.fi> - 17.9.8-1.fmi
- Allow projection settings to be missing in WMS product configuration files
- Improved query string handling via fixes to Spine

* Thu Sep  7 2017 Mika Heiskanen <mika.heiskanen@fmi.fi> - 17.9.7-1.fmi
- Fixed polygon intersections to use the requested spatial references

* Mon Sep  4 2017 Mika Heiskanen <mika.heiskanen@fmi.fi> - 17.9.4-1.fmi
- Using request's host and apikey when generating online resource urls for GetCapabilities response

* Thu Aug 31 2017 Mika Heiskanen <mika.heiskanen@fmi.fi> - 17.8.31-1.fmi
- Fixed handling of invalid CRS requests to return the correct WMS exception report

* Tue Aug 29 2017 Anssi Reponen <anssi.reponen@fmi.fi> - 17.8.29-1.fmi
- Size of returned map for GetLegendGraphic request is calculated automatically (fixed size was used before).
  When WIDTH, HEIGHT request parameters are present they override automatically calculated values. 

* Mon Aug 28 2017 Mika Heiskanen <mika.heiskanen@fmi.fi> - 17.8.28-1.fmi
- Upgrade to boost 1.65

* Mon Aug 21 2017 Mika Heiskanen <mika.heiskanen@fmi.fi> - 17.8.21-1.fmi
- Fixed observation arrows and symbols to work for non geographic references

* Fri Aug 18 2017 Mika Heiskanen <mika.heiskanen@fmi.fi> - 17.8.18-1.fmi
- Plain ETag response code to frontend is now 204 no content
- Supported spatial references are now listed in the configuration file
- Added CRS:84, CRS:27, CRS:83 support
- Added local references CRS::SmartMetScandinavia and CRS:SmartMetEurope

* Mon Aug  7 2017 Mika Heiskanen <mika.heiskanen@fmi.fi> - 17.8.7-1.fmi
- WMS exceptions are now more detailed if the debug option is set
- Rewrote WMS error messages to be more detailed

* Thu Aug  3 2017 Mika Heiskanen <mika.heiskanen@fmi.fi> - 17.8.3-2.fmi
- urlencode layer names. In particular ':' should be encoded.

* Thu Aug  3 2017 Mika Heiskanen <mika.heiskanen@fmi.fi> - 17.8.3-1.fmi
- Do not cache CTPP::CDT objects at all, it is not thread safe

* Wed Aug  2 2017 Mika Heiskanen <mika.heiskanen@fmi.fi> - 17.8.1-2.fmi
- Fixed hostname generation to include the http protocol

* Tue Aug  1 2017 Mika Heiskanen <mika.heiskanen@fmi.fi> - 17.8.1-1.fmi
- CTPP2 downgrade forced recompile
- Changed to using a shared pointer instead of optional for CTPP::CDT objects

* Mon Jul 31 2017 Mika Heiskanen <mika.heiskanen@fmi.fi> - 17.7.31-1.fmi
- Rewrote GetCapabilities template and respective code to cover the full XML schema with matching names
- Added namespace attribute to WMS GetCapabilities queries

* Mon Jul 17 2017 Mika Heiskanen <mika.heiskanen@fmi.fi> - 17.7.17-2.fmi
- Fixed error messages for partial projection descriptions

* Mon Jul 17 2017 Mika Heiskanen <mika.heiskanen@fmi.fi> - 17.7.17-1.fmi
- Added electronic_mail_address GetCapabilities configuration variable
- Fixed GetCapabilities Style section to validate - name and title are obligatory

* Tue Jun 20 2017 Anssi Reponen <anssi.reponen@fmi.fi> - 17.6.20-1.fmi
- Use layer customer instead of default customer in wms-query

* Mon Jun 19 2017 Anssi Reponen <anssi.reponen@fmi.fi> - 17.6.19-2.fmi
- Fixed GetCapabilities-response

* Mon Jun 19 2017 Anssi Reponen <anssi.reponen@fmi.fi> - 17.6.19-1.fmi
- Handling of GetLegendGraphic message added (BRAINSTORM-895)
- testcases updated

* Wed May 31 2017 Mika Heiskanen <mika.heiskanen@fmi.fi> - 17.5.31-1.fmi
- JSON references and includes can now be replaced from query strings

* Mon May  29 2017 Anssi Reponen <anssi.reponen@fmi.fi> - 17.5.29-1.fmi
- LegendURL support added to GetCapabilities response (BRAINSTORM-895)
- GetCapabilities response message made more configurable (BRAINSTORM-870)

* Fri May  5 2017 Mika Heiskanen <mika.heiskanen@fmi.fi> - 17.5.5-1.fmi
- http/https scheme selection based on X-Forwarded-Proto header; STU-5084
- GetMap and GetCapabilities keywords are now case insensitive

* Fri Apr 28 2017 Mika Heiskanen <mika.heiskanen@fmi.fi> - 17.4.28-1.fmi
- Avoid reprojections once sampling has been done
- Prevent crash if TimeLayer origintime is desired when no querydata has been specified

* Mon Apr 24 2017 Mika Heiskanen <mika.heiskanen@fmi.fi> - 17.4.24-1.fmi
- Fixed GeoJSON templates to omit quotes around the coordinates

* Thu Apr 20 2017 Anssi Reponen <anssi.reponen@fmi.fi> - 17.4.20-1.fmi
- WMS acceps now observation-queries (BRAINSTORM-865)
- Some fields in GetCapabilities-response is made optional (BRAINSTORM-869)

* Wed Apr 12 2017 Mika Heiskanen <mika.heiskanen@fmi.fi> - 17.4.12-1.fmi
- Bug fix: if crs=data, use geographic bounding box for latlon projections

* Tue Apr 11 2017 Anssi Reponen <anssi.reponen@fmi.fi> - 17.4.11-1.fmi
- Variable name in template file corrected

* Mon Apr 10 2017 Anssi Reponen <anssi.reponen@fmi.fi> - 17.4.10-3.fmi
- Hardcoded values in GetCapabilities-response template file removed and moved into configuration file

* Mon Apr 10 2017 Mika Heiskanen <mika.heiskanen@fmi.fi> - 17.4.10-2.fmi
- Added rawkml and rawgeojson templates which omit presentation attributes

* Mon Apr 10 2017 Mika Heiskanen <mika.heiskanen@fmi.fi> - 17.4.10-1.fmi
- Added detection of global data that needs wraparound when contouring

* Sat Apr  8 2017 Mika Heiskanen <mika.heiskanen@fmi.fi> - 17.4.8-1.fmi
- Simplified error handling

* Fri Apr  7 2017 Mika Heiskanen <mika.heiskanen@fmi.fi> - 17.4.7-1.fmi
- Bug fix to symbol layer, required obs. parameter names was counted incorrectly

* Mon Apr  3 2017 Mika Heiskanen <mika.heiskanen@fmi.fi> - 17.4.3-1.fmi
- Added CORS headers to all responses
- Modifications due to observation engine API changes:
  redundant parameter in values-function removed,
  redundant Engine's Interface base class removed

* Wed Mar 29 2017 Mika Heiskanen <mika.heiskanen@fmi.fi> - 17.3.29-3.fmi
- Added a lines-setting to PostGISLayer to enable polyline-type clipping

* Wed Mar 29 2017 Mika Heiskanen <mika.heiskanen@fmi.fi> - 17.3.29-2.fmi
- scale attribute is now appended into transform attributes in number, symbol and arrow layers

* Wed Mar 29 2017 Mika Heiskanen <mika.heiskanen@fmi.fi> - 17.3.29-1.fmi
- KML and GeoJSON output now includes presentation attributes

* Thu Mar 16 2017 Mika Heiskanen <mika.heiskanen@fmi.fi> - 17.3.16-1.fmi
- Added WKTLayer

* Wed Mar 15 2017 Mika Heiskanen <mika.heiskanen@fmi.fi> - 17.3.15-3.fmi
- Fixed ArrowLayer not to require a speed parameter

* Wed Mar 15 2017 Mika Heiskanen <mika.heiskanen@fmi.fi> - 17.3.15-2.fmi
- Recompiled since Spine::Exception changed

* Wed Mar 15 2017 Mika Heiskanen <mika.heiskanen@fmi.fi> - 17.3.15-1.fmi
- Crash fix: added anonymous namespaces to protect similarly named structs

* Tue Mar 14 2017 Mika Heiskanen <mika.heiskanen@fmi.fi> - 17.3.14-1.fmi
- Switched to using macgyver StringConversion tools

* Mon Mar 13 2017 Mika Heiskanen <mika.heiskanen@fmi.fi> - 17.3.13-1.fmi
- Added GeoJSON support
- Added KML support

* Thu Mar  9 2017 Mika Heiskanen <mika.heiskanen@fmi.fi> - 17.3.9-1.fmi
- Added support for observations
- Added support for margins
- Added support for adding a clipping path to layers
- Fixed isoline clipping by shapes
- Added support for filtering observations by other observations

* Sun Feb 12 2017 Mika Heiskanen <mika.heiskanen@fmi.fi> - 17.2.12-1.fmi
- Added obsengine_disabled option with default = false
- Added possibility to package the plugin without the observation engine

* Sat Feb 11 2017 Mika Heiskanen <mika.heiskanen@fmi.fi> - 17.2.11-1.fmi
- Repackaged due to newbase API change

* Sat Feb  4 2017 Mika Heiskanen <mika.heiskanen@fmi.fi> - 17.2.4-1.fmi
- root and wms.root are now required settings

* Wed Feb  1 2017 Mika Heiskanen <mika.heiskanen@fmi.fi> - 17.2.1-1.fmi
- Updated apikey handling

* Sat Jan 28 2017 Mika Heiskanen <mika.heiskanen@fmi.fi> - 17.1.28-1.fmi
- Switched to using the new type of NFmiQueryData lonlon-cache

* Wed Jan 18 2017 Mika Heiskanen <mika.heiskanen@fmi.fi> - 17.1.18-1.fmi
- Upgrade from cppformat-library to fmt

* Thu Jan  5 2017 Mika Heiskanen <mika.heiskanen@fmi.fi> - 17.1.5-1.fmi
- Fixed WMS plugin to report that STYLES parameter is missing, not STYLE

* Wed Jan  4 2017 Mika Heiskanen <mika.heiskanen@fmi.fi> - 17.1.4-1.fmi
- Changed to use renamed SmartMet base libraries

* Wed Nov 30 2016 Mika Heiskanen <mika.heiskanen@fmi.fi> - 16.11.30-1.fmi
- Using test databases in test configuration
- No installation for configuration

* Tue Nov 29 2016 Mika Heiskanen <mika.heiskanen@fmi.fi> - 16.11.29-1.fmi
- Recompiled due to spine API changes

* Tue Nov  1 2016 Mika Heiskanen <mika.heiskanen@fmi.fi> - 16.11.1-1.fmi
- Namespace changed
- Authentication can now be disabled by setting authenticate=false

* Wed Sep 28 2016 Mika Heiskanen <mika.heiskanen@fmi.fi> - 16.9.28-1.fmi
- Disabled the Inspire extension until the XML validates
- Initialize WMSLayer coordinates properly in the constructor

* Tue Sep 27 2016 Mika Heiskanen <mika.heiskanen@fmi.fi> - 16.9.27-1.fmi
- Fixed handling of supported WMS versions

* Fri Sep 23 2016 Mika Heiskanen <mika.heiskanen@fmi.fi> - 16.9.23-1.fmi
- Setting a zero or negative resolution now disables sampling, this enables disabling sampling via a query string

* Wed Sep 21 2016 Mika Heiskanen <mika.heiskanen@fmi.fi> - 16.9.21-1.fmi
- IceMapLayer refactored: IceMapLayerHandler class removed and functionality moved to IceMapLayer class. Layer properties modified/unified and configuration files updated accordingly (JSON Reference document updated as well).

* Tue Sep 13 2016 Mika Heiskanen <mika.heiskanen@fmi.fi> - 16.9.13-1.fmi
- Code modified bacause of Contour-engine API changes: vector of isolines/isobands queried at once instead of only one isoline/isoband

* Tue Sep 13 2016 Mika Heiskanen <mika.heiskanen@fmi.fi> - 16.9.13-1.fmi
- Added parameter value checkings for "type","width" and "height".

* Tue Sep  6 2016 Mika Heiskanen <mika.heiskanen@fmi.fi> - 16.9.6-1.fmi
- New exception handler
- dali configuration file in test directory corrected dali/test/dali.conf
- 'true' replaced with 1 when assigning into CTPP::CDT map
- Support for Inspire extended capabilities added (BRAINSTORM-700)
- Refactoring: wms-related stuff in Config.cpp moved to WMSConfig.cpp, naming and structure of wms-parameters in configuration file changed

* Tue Aug 30 2016 Mika Heiskanen <mika.heiskanen@fmi.fi> - 16.8.30-1.fmi
- Base class API change
- Use response code 400 instead of 503

* Mon Aug 15 2016 Markku Koskela <markku.koskela@fmi.fi> - 16.8.15-1.fmi
- The init(),shutdown() and requestHandler() methods are now protected methods
- The requestHandler() method is called from the callRequestHandler() method

* Wed Jun 29 2016 Mika Heiskanen <mika.heiskanen@fmi.fi> - 16.6.29-1.fmi
- QEngine API changed

* Tue Jun 14 2016 Mika Heiskanen <mika.heiskanen@fmi.fi> - 16.6.14-1.fmi
- Full recompile

* Thu Jun  2 2016 Mika Heiskanen <mika.heiskanen@fmi.fi> - 16.6.2-1.fmi
- Full recompile

* Wed Jun  1 2016 Mika Heiskanen <mika.heiskanen@fmi.fi> - 16.6.1-1.fmi
- Added graceful shutdown

* Tue May 17 2016 Tuomo Lauri <tuomo.lauri@fmi.fi> - 16.5.17-1.fmi
- Fixed unhelpful accessors
- No longer doing double GetCapabilities - update

* Mon May 16 2016 Mika Heiskanen <mika.heiskanen@fmi.fi> - 16.5.16-1.fmi
- Replaced TimeZoneFactory with TimeZones

* Wed May 11 2016 Mika Heiskanen <mika.heiskanen@fmi.fi> - 16.5.11-1.fmi
- Avoid string streams for speed
- TagLayer cdata now supports translations

* Wed Apr 20 2016 Tuomo Lauri <tuomo.lauri@fmi.fi> - 16.4.20-1.fmi
- Added "quiet" konfiguration option to be able to silence warnings during tests. Default = false.
- Built against new Contour-Engine
- AuthEngine support

* Tue Apr 19 2016 Mika Heiskanen <mika.heiskanen@fmi.fi> - 16.4.19-1.fmi
- Allow a missing time setting if time is not needed in the result

* Mon Apr 18 2016 Tuomo Lauri <tuomo.lauri@fmi.fi> - 16.4.18-3.fmi
- Added catch-guard to GIS engine metadata retrieval

* Mon Apr 18 2016 Mika Heiskanen <mika.heiskanen@fmi.fi> - 16.4.18-2.fmi
- Upgraded to the latest jsoncpp with UInt64 changes

* Mon Apr 18 2016 Mika Heiskanen <mika.heiskanen@fmi.fi> - 16.4.18-1.fmi
- Upgraded to cppformat 2.0

* Thu Mar 31 2016 Tuomo Lauri <tuomo.lauri@fmi.fi> - 16.3.31-1.fmi
- Fixed segfault issue in shape handling

* Mon Mar  7 2016 Mika Heiskanen <mika.heiskanen@fmi.fi> - 16.3.7-2.fmi
- Permit negative dx,dy offsets for most layout algorithms

* Mon Mar  7 2016 Mika Heiskanen <mika.heiskanen@fmi.fi> - 16.3.7-1.fmi
- Added dx,dy offsetting support for all label/symbol layout algorithms

* Fri Mar  4 2016 Tuomo Lauri <tuomo.lauri@fmi.fi> - 16.3.4-1.fmi
- Added cppformat dependencies
- Added layout=keyword option to position generation
- Added layout=latlon option to position generation

* Thu Feb 11 2016 Mika Heiskanen <mika.heiskanen@fmi.fi> - 16.2.11-1.fmi
- Fixed WindRoseLayer not to crash if a station has no observations, the station is silently skipped

* Tue Feb  9 2016 Tuomo Lauri <tuomo.lauri@fmi.fi> - 16.2.9-1.fmi
- Rebuilt against the new TimeSeries::Value definition

* Mon Feb  8 2016 Tuomo Lauri <tuomo.lauri@fmi.fi> - 16.2.8-2.fmi
- Better fix for segfault issue

* Mon Feb  8 2016 Tuomo Lauri <tuomo.lauri@fmi.fi> - 16.2.8-1.fmi
- Fixed segfault issue in WindRoseLayer

* Thu Feb  4 2016 Mika Heiskanen <mika.heiskanen@fmi.fi> - 16.2.4-1.fmi
- Fixed parameter setting in NumberLayer to be done after the positions are generated

* Tue Feb  2 2016 Tuomo Lauri <tuomo.lauri@fmi.fi> - 16.2.2-1.fmi
- Missingvalue is now deprecated in Q-Engine calls

* Fri Jan 29 2016 Mika Heiskanen <mika.heiskanen@fmi.fi> - 16.1.29-1.fmi
- Added possibility to move numbers and symbols based on a direction parameter
- Added graticulefill layout for positions

* Tue Jan 26 2016 Mika Heiskanen <mika.heiskanen@fmi.fi> - 16.1.26-1.fmi
- Fixed pixel to latlon conversion in Positions calculations

* Sat Jan 23 2016 Mika Heiskanen <mika.heiskanen@fmi.fi> - 16.1.23-1.fmi
- Fmi::TimeZoneFactory API changed

* Wed Jan 20 2016 Mika Heiskanen <mika.heiskanen@fmi.fi> - 16.1.20-1.fmi
- Added graticule support for position generation, mostly indended for symbols

* Tue Jan 19 2016 Mika Heiskanen <mika.heiskanen@fmi.fi> - 16.1.19-1.fmi
- Added support for U- and V-components to ArrowLayer
- Explicit infinity checking no longer required, it is done by macgyver parsers

* Mon Jan 18 2016 Mika Heiskanen <mika.heiskanen@fmi.fi> - 16.1.18-2.fmi
- Throw if bbox contains infinities

* Mon Jan 18 2016 Mika Heiskanen <mika.heiskanen@fmi.fi> - 16.1.18-1.fmi
- newbase API changed, full recompile

* Thu Jan 14 2016 Mika Heiskanen <mika.heiskanen@fmi.fi> - 16.1.14-1.fmi
- Draw coordinate grid fully without clipping it, clip it using SVG for better speed

* Mon Dec 21 2015 Tuomo Lauri <tuomo.lauri@fmi.fi> - 15.12.21-1.fmi
- WMS GetCapablities update loop was missing exception handling

* Mon Dec 14 2015 Tuomo Lauri <tuomo.lauri@fmi.fi> - 15.12.14-1.fmi
- Added multiplier and offset to ArrowLayer to enable knots in speed selection
- Added southflop option to enable flopping wind barbs in the southern hemisphere
- Enabled aviation chart numbers by adding plusprefix and minusprefix attributes for labels
- Symbol, filter, marker etc modification time is now included in the ETag.
- Symbols, numbers and arrows can now be placed at querydata points
- WMS refactoring: time_column no longer required in PostGIS - layers
- Icemap is now its own dedicated layer

* Thu Dec  3 2015 Tuomo Lauri <tuomo.lauri@fmi.fi> - 15.12.3-1.fmi
- New Icemap functionality in PostGisLayer

* Wed Nov 18 2015 Tuomo Lauri <tuomo.lauri@fmi.fi> - 15.11.18-1.fmi
- SmartMetPlugin now receives a const HTTP Request

* Tue Nov 10 2015 Mika Heiskanen <mika.heiskanen@fmi.fi> - 15.11.10-2.fmi
- Avoid timezone locks by avoiding unnecessary conversions from ptime to NFmiMetTime in loops

* Tue Nov 10 2015 Mika Heiskanen <mika.heiskanen@fmi.fi> - 15.11.10-1.fmi
- Avoid string streams to avoid global std::locale locks

* Fri Nov  6 2015 Mika Heiskanen <mika.heiskanen@fmi.fi> - 15.11.6-1.fmi
- Removed IceLayer, same functionality can now be achieved using PostGISLayer
- Added optional time truncation to PostGISLayer

* Wed Nov  4 2015 Mika Heiskanen <mika.heiskanen@fmi.fi> - 15.11.4-1.fmi
- Using Fmi::to_string instead of WMS::to_string to avoid std::locale locks

* Wed Oct 28 2015 Mika Heiskanen <mika.heiskanen@fmi.fi> - 15.10.28-1.fmi
- Added safety checks against deleted files/dirs when scanning WMS directories

* Mon Oct 26 2015 Mika Heiskanen <mika.heiskanen@fmi.fi> - 15.10.26-1.fmi
- Added proper debuginfo packaging
- Removed printouts when WMS layer is not available in certain projections

* Mon Oct 12 2015 Tuomo Lauri <tuomo.lauri@fmi.fi> - 15.10.12-1.fmi
- Now setting CORS headers to succesful responses
- Fix segfault by checking symbol is defined before dereferencing it

* Tue Sep 29 2015 Tuomo Lauri <tuomo.lauri@fmi.fi> - 15.9.29-1.fmi
- Samping improvements
- Fixed WMS GetCapabilities times

* Mon Sep 28 2015 Mika Heiskanen <mika.heiskanen@fmi.fi> - 15.9.28-1.fmi
- Resampling now uses the projection bounding box instead of corner coordinates

* Thu Sep 24 2015 Mika Heiskanen <mika.heiskanen@fmi.fi> - 15.9.24-1.fmi
- Improved WMS bounding box calculations

* Fri Aug 28 2015 Mika Heiskanen <mika.heiskanen@fmi.fi> - 15.8.28-1.fmi
- Allow parameter not to be set in intersections, and just do nothing

* Mon Aug 24 2015 Mika Heiskanen <mika.heiskanen@fmi.fi> - 15.8.24-1.fmi
- Recompiled due to Convenience.h API changes

* Fri Aug 21 2015 Tuomo Lauri <tuomo.lauri@fmi.fi> - 15.8.21-1.fmi
- Fixed segfault issue in WMSGetMap

* Thu Aug 20 2015 Tuomo Lauri <tuomo.lauri@fmi.fi> - 15.8.20-1.fmi
- Implemented PostGIS WMS layer

* Tue Aug 18 2015 Mika Heiskanen <mika.heiskanen@fmi.fi> - 15.8.18-1.fmi
- Use time formatters from macgyver to avoid global locks from sstreams

* Mon Aug 17 2015 Mika Heiskanen <mika.heiskanen@fmi.fi> - 15.8.17-1.fmi
- Use -fno-omit-frame-pointer to improve perf use

* Fri Aug 14 2015 Mika Heiskanen <mika.heiskanen@fmi.fi> - 15.8.14-1.fmi
- Recompiled due to string formatting changes

* Thu Jul 23 2015 Mika Heiskanen <mika.heiskanen@fmi.fi> - 15.7.23-1.fmi
- Improved handling of arrows, symbols and numbers for geographic references

* Wed Jul 22 2015 Mika Heiskanen <mika.heiskanen@fmi.fi> - 15.7.22-1.fmi
- Added intersections with isobands for arrows, symbols and numbers

* Tue Jul 21 2015 Mika Heiskanen <mika.heiskanen@fmi.fi> - 15.7.21-1.fmi
- Fixed ArrowLayer, SymbolLayer and NumberLayer to work for geographic projections

* Fri Jun 26 2015 Mika Heiskanen <mika.heiskanen@fmi.fi> - 15.6.26-1.fmi
- Recompiled to get case insensitive JSON expansion from query strings
- SymbolLayer now supports symbol scaling
- SymbolLayer now supports metaparameters such as weathersymbol

* Tue Jun 23 2015 Mika Heiskanen <mika.heiskanen@fmi.fi> - 15.6.23-1.fmi
- Location API changed and forced a recompile

* Tue May 12 2015 Mika Heiskanen <mika.heiskanen@fmi.fi> - 15.5.12-1.fmi
- Updated to use shared dem & land cover data from geoengine

* Wed Apr 29 2015 Mika Heiskanen <mika.heiskanen@fmi.fi> - 15.4.29-1.fmi
- Added server thread pool deduction
- Fixed WindRoseLayer data validity checks
- Added lake corrections to landscape interpolation

* Fri Apr 24 2015 Mika Heiskanen <mika.heiskanen@fmi.fi> - 15.4.24-1.fmi
- Pass the set timezone from WindRoseLayer to obsengine

* Tue Apr 14 2015 Santeri Oksman <santeri.oksman@fmi.fi> - 15.4.14-1.fmi
- Rebuild

* Mon Apr 13 2015 Tuomo Lauri <tuomo.lauri@fmi.fi> - 15.4.13-1.fmi
- No supporting frontend cache also in dali queries

* Thu Apr  9 2015 Mika Heiskanen <mika.heiskanen@fmi.fi> - 15.4.9-1.fmi
- newbase API changed

* Wed Apr  8 2015 Mika Heiskanen <mika.heiskanen@fmi.fi> - 15.4.8-1.fmi
- Implemented frontend cache support for WMS queries

* Fri Mar  6 2015 Tuomo Lauri <tuomo.lauri@fmi.fi> - 15.3.6-2.fmi
- Reverted getCapabilities axis ordering

* Fri Mar  6 2015 Tuomo Lauri <tuomo.lauri@fmi.fi> - 15.3.6-1.fmi
- Fixed getCapabilities Content-Type and simplified MIME handling

* Tue Mar  3 2015 Tuomo Lauri <tuomo.lauri@fmi.fi> - 15.3.3-2.fmi
- Fixed bug in GetCapabilities coordinates generation

* Tue Mar  3 2015 Tuomo Lauri <tuomo.lauri@fmi.fi> - 15.3.3-1.fmi
- Now automatically updating GetCapabilities info from WMS directory

* Thu Feb 26 2015 Tuomo Lauri <tuomo.lauri@fmi.fi> - 15.2.26-1.fmi
- Fixed GetCapabilities schema

* Wed Feb 25 2015 Tuomo Lauri <tuomo.lauri@fmi.fi> - 15.2.25-1.fmi
- Fixed WMS GetCapabilities GetMap-URI
- WMS product definition directory structure is now recursive (BRAINSTORM-426)
- Added intersect property for isolines and isobands to enable clipping them by isobands of other parameters
- Added isoband.inside, isoband.outside, isoline.inside and isoline.outside to clip contours by maps

* Tue Feb 24 2015 Mika Heiskanen <mika.heiskanen@fmi.fi> - 15.2.24-1.fmi
- Recompiled due to changes in newbase linkage

* Mon Feb 23 2015 Tuomo Lauri <tuomo.lauri@fmi.fi> - 15.2.23-1.fmi
- Fixed bug in projection axis ordering
- Fixed GetCapabilities BoundingBox attributes
- Added development configuration file
- Added more supported EPSGs for WMS

* Fri Feb 20 2015 Tuomo Lauri <tuomo.lauri@fmi.fi> - 15.2.20-1.fmi
- WMS::GetCapabilities response corrected

* Mon Feb 16 2015 Tuomo Lauri <tuomo.lauri@fmi.fi> - 15.2.16-1.fmi
- Now using memory-filesystem cache
- allow overriding everything in the product JSON from query string
- disable_format and enable_format are now named disable and enable
- image format is now selected with "type" instead of format (except for WMS)
- changed how crs, bboxcrs, xsize, ysize and bbox are passed from WMS to Dali

* Wed Jan 28 2015 Tuomo Lauri <tuomo.lauri@fmi.fi> - 15.1.28-1.fmi
- Fixed error in GetCapabilities message generation

* Mon Jan 26 2015 Mika Heiskanen <mika.heiskanen@fmi.fi> - 15.1.26-1.fmi
- Round symbol coordinates in LocationLayer to integers, full precision is unnecessary
- Added caching of rendered images

* Tue Jan 20 2015 Tuomo Lauri <tuomo.lauri@fmi.fi> - 15.1.20-1.fmi
- WMS file scanner now skips failed product definitions

* Thu Dec 18 2014 Mika Heiskanen <mika.heiskanen@fmi.fi> - 14.12.18-2.fmi
- Fixed WMS filename validator

* Thu Dec 18 2014 Mika Heiskanen <mika.heiskanen@fmi.fi> - 14.12.18-1.fmi
- WMS will no longer read backup files, files not ending with ".json" etc

* Wed Dec 17 2014 Mika Heiskanen <mika.heiskanen@fmi.fi> - 14.12.17-1.fmi
- Added WindRoseLayer

* Wed Dec 10 2014 Mika Heiskanen <mika.heiskanen@fmi.fi> - 14.12.10-1.fmi
- Disable SVG size limits in librsvg

* Mon Dec  8 2014 Mika Heiskanen <mika.heiskanen@fmi.fi> - 14.12.8-1.fmi
- Added IceLayer for rendering ice maps
- Added support for PDF and PS image formats
- Added enable_format and disable_format variables

* Mon Nov 24 2014 Mika Heiskanen <mika.heiskanen@fmi.fi> - 14.11.24-1.fmi
- RHEL7 no longed needs a global lock for rendering PNG images

* Fri Oct 24 2014 Tuomo Lauri <tuomo.lauri@fmi.fi> - 14.10.24-1.fmi
- Prevent crashes if the given CRS is not valid
- WMS implementation modified: dali products handled as WMS-layers

* Wed Sep 17 2014 Mika Heiskanen <mika.heiskanen@fmi.fi> - 14.9.17-1.fmi
- Added support for minresolution and maxresolution requirements
- WMS support

* Mon Sep  8 2014 Mika Heiskanen <mika.heiskanen@fmi.fi> - 14.9.8-1.fmi
- Recompiled due to geoengine API changes

* Fri Sep  5 2014 Mika Heiskanen <mika.heiskanen@fmi.fi> - 14.9.5-1.fmi
- Added LocationLayer

* Wed Sep  3 2014 Mika Heiskanen <mika.heiskanen@fmi.fi> - 14.9.3-1.fmi
- Added settings for label: locale, precision, prefix, suffix

* Tue Sep  2 2014 Mika Heiskanen <mika.heiskanen@fmi.fi> - 14.9.2-1.fmi
- Lock the SVG renderer until system libraries (fontconfig, pango, cairo) are thread safe

* Fri Aug 29 2014 Mika Heiskanen <mika.heiskanen@fmi.fi> - 14.8.29-2.fmi
- Added multiplier and offset to NumberLayer

* Fri Aug 29 2014 Mika Heiskanen <mika.heiskanen@fmi.fi> - 14.8.29-1.fmi
- Fixed behaviour of query string 'time' option for relative offsets

* Tue Aug 26 2014 Mika Heiskanen <mika.heiskanen@fmi.fi> - 14.8.26-1.fmi
- Added 'marker' as a valid attribute

* Fri Aug 22 2014 Tuomo Lauri <tuomo.lauri@fmi.fi> - 14.8.22-1.fmi
- Fixed memory leaks in layer generation

* Fri Aug  8 2014 Mika Heiskanen <mika.heiskanen@fmi.fi> - 14.8.8-3.fmi
- Relative times are now rounded up to the next hour

* Fri Aug  8 2014 Mika Heiskanen <mika.heiskanen@fmi.fi> - 14.8.8-2.fmi
- Rewritten GisEngine API

* Fri Aug  8 2014 Mika Heiskanen <mika.heiskanen@fmi.fi> - 14.8.8-1.fmi
- Changed map.simplification to map.mindistance for consistency

* Thu Aug  7 2014 Mika Heiskanen <mika.heiskanen@fmi.fi> - 14.8.7-4.fmi
- Do not draw arrows when data is missing

* Thu Aug  7 2014 Mika Heiskanen <mika.heiskanen@fmi.fi> - 14.8.7-3.fmi
- Added safety checks against empty maps and contours

* Thu Aug  7 2014 Mika Heiskanen <mika.heiskanen@fmi.fi> - 14.8.7-2.fmi
- Added support for removing too small polygons from maps

* Thu Aug  7 2014 Mika Heiskanen <mika.heiskanen@fmi.fi> - 14.8.7-1.fmi
- Added support for simplification of the map data

* Wed Aug  6 2014 Mika Heiskanen <mika.heiskanen@fmi.fi> - 14.8.6-2.fmi
- Improved definition for the resolution setting for geographic coordinate systems

* Wed Aug  6 2014 Mika Heiskanen <mika.heiskanen@fmi.fi> - 14.8.6-1.fmi
- WKT for latlon and rotated latlon is fixed not to include PROJCS

* Fri Jul 25 2014 Mika Heiskanen <mika.heiskanen@fmi.fi> - 14.7.25-1.fmi
- Rebuilt with the latest GDAL

* Wed Jul  2 2014 Mika Heiskanen <mika.heiskanen@fmi.fi> - 14.7.2-1.fmi
- JSON files must now give an explicit .css suffix to style files (consistency)
- inside/outside requirements for arrows, numbers etc can now use where-clauses
- overriding SQL related variables is no longer allowed for safety reasons
- isobands now allow specifying the interpolation method, previously "linear" was assumed

* Mon Jun 30 2014 Mika Heiskanen <mika.heiskanen@fmi.fi> - 14.6.30-1.fmi
- New release with layers for arrows, numbers, legends, symbols, background

* Wed Jun 11 2014 Mika Heiskanen <mika.heiskanen@fmi.fi> - 14.6.11-1.fmi
- New release with refactored style features. Added option style=name.

* Wed Jun  4 2014 Mika Heiskanen <mika.heiskanen@fmi.fi> - 14.6.4-1.fmi
- Beta version

* Wed Feb 26 2014 Mika Heiskanen <mika.heiskanen@fmi.fi> - 14.2.26-1.fmi
- Alpha version
<|MERGE_RESOLUTION|>--- conflicted
+++ resolved
@@ -4,13 +4,8 @@
 %define SPECNAME smartmet-plugin-%{DIRNAME}
 Summary: SmartMet WMS/Dali plugin
 Name: %{SPECNAME}
-<<<<<<< HEAD
-Version: 22.3.21
-Release: 2%{?dist}.fmi
-=======
 Version: 22.3.31
 Release: 1%{?dist}.fmi
->>>>>>> 9cfffe9f
 License: MIT
 Group: SmartMet/Plugins
 URL: https://github.com/fmidev/smartmet-plugin-wms
@@ -140,8 +135,6 @@
 %{_sysconfdir}/smartmet/plugins/wms/tmpl/*.c2t
 
 %changelog
-<<<<<<< HEAD
-=======
 * Thu Mar 31 2022 Andris Pavēnis <andris.pavenis@fmi.fi> 22.3.31-1.fmi
 - Fix uninitialized variable
 
@@ -154,7 +147,6 @@
 * Mon Mar 21 2022 Mika Heiskanen <mika.heiskanen@fmi.fi> - 22.3.21-3.fmi
 - Disable stack traces for trivial user errors such as missing obligatory query parameters
 
->>>>>>> 9cfffe9f
 * Mon Mar 21 2022 Anssi Reponen <anssi.reponen@fmi.fi> - 22.3.21-2.fmi
 - Possible to have custom legends for alternative styles (BRAINSTORM-2275)
 - Fix default language bug of legends, config file->product file->url parameter (BRAINSTORM-2266)
