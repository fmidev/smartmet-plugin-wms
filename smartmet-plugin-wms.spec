%bcond_without authentication
%bcond_without observation
%define DIRNAME wms
%define SPECNAME smartmet-plugin-%{DIRNAME}
Summary: SmartMet WMS/Dali plugin
Name: %{SPECNAME}
<<<<<<< HEAD
Version: 18.3.15
=======
Version: 18.3.10
>>>>>>> 45d40fd1
Release: 1%{?dist}.fmi
License: MIT
Group: SmartMet/Plugins
URL: https://github.com/fmidev/smartmet-plugin-wms
Source0: %{name}.tar.gz
BuildRoot: %{_tmppath}/%{name}-%{version}-%{release}-root-%(%{__id_u} -n)
BuildRequires: gcc-c++
BuildRequires: make
BuildRequires: boost-devel
BuildRequires: libconfig >= 1.4.9
BuildRequires: smartmet-library-giza-devel >= 18.2.12
BuildRequires: smartmet-library-macgyver-devel >= 18.2.12
BuildRequires: smartmet-library-spine-devel >= 18.2.27
BuildRequires: smartmet-library-giza-devel
%if %{with authentication}
BuildRequires: smartmet-engine-authentication-devel >= 18.2.9
%endif
%if %{with observation}
BuildRequires: smartmet-engine-observation-devel >= 18.2.27
%endif
BuildRequires: smartmet-engine-gis-devel >= 18.2.20
BuildRequires: smartmet-engine-geonames-devel >= 18.2.9
BuildRequires: smartmet-engine-querydata-devel >= 18.2.27
BuildRequires: smartmet-engine-contour-devel >= 18.2.9
BuildRequires: smartmet-library-gis-devel >= 18.2.8
BuildRequires: fmt-devel
BuildRequires: ctpp2 >= 2.8.5
BuildRequires: jsoncpp-devel
# BuildRequires: flex-devel
BuildRequires: cairo-devel
BuildRequires: bzip2-devel
Requires: cairo
Requires: fmt
Requires: jsoncpp
Requires: ctpp2 >= 2.8.5
Requires: libconfig
Requires: smartmet-library-gis >= 18.2.8
Requires: smartmet-library-macgyver >= 18.2.12
Requires: smartmet-library-giza >= 18.2.12
%if %{with authentication}
Requires: smartmet-engine-authentication >= 18.2.9
%endif
Requires: smartmet-engine-querydata >= 18.2.27
Requires: smartmet-engine-contour >= 18.2.9
Requires: smartmet-engine-gis >= 18.2.20
Requires: smartmet-engine-geonames >= 18.2.9
Requires: smartmet-server >= 17.11.10
Requires: smartmet-library-spine >= 18.2.27
Requires: boost-date-time
Requires: boost-filesystem
Requires: boost-iostreams
Requires: boost-regex
Requires: boost-system
Requires: boost-thread
Provides: %{SPECNAME}
Obsoletes: smartmet-brainstorm-dali < 16.11.1
Obsoletes: smartmet-brainstorm-dali-debuginfo < 16.11.1

%description
SmartMet WMS/Dali plugin

%prep
rm -rf $RPM_BUILD_ROOT

%setup -q -n %{SPECNAME}
 
%build -q -n %{SPECNAME}
make %{_smp_mflags} \
     %{?!with_authentication:CFLAGS=-DWITHOUT_AUTHENTICATION} \
     %{?!with_observation:CFLAGS=-DWITHOUT_OBSERVATION}

%install
%makeinstall

%clean
rm -rf $RPM_BUILD_ROOT

%Files
%defattr(0775,root,root,0775)
%{_datadir}/smartmet/plugins/%{DIRNAME}.so
%defattr(0664,root,root,0775)
%{_sysconfdir}/smartmet/plugins/%{DIRNAME}/tmpl/*.c2t

%changelog
<<<<<<< HEAD
* Thu Mar 15 2018 Anssi Reponen <anssi.reponen@fmi.fi> - 18.3.15-1.fmi
- Fixed text layout inside iceegg
- Fixed LegendGraphics parsing when there is no reference to external json/css files in product file
=======
* Sat Mar 10 2018 Mika Heiskanen <mika.heiskanen@fmi.fi> - 18.3.10-1.fmi
- Added support for formatting times in TimeLayer by libfmt
>>>>>>> 45d40fd1

* Fri Mar  9 2018 Mika Heiskanen <mika.heiskanen@fmi.fi> - 18.3.9-1.fmi
- Use macgyver time to string conversions to avoid locale locks

* Thu Mar  1 2018 Mika Heiskanen <mika.heiskanen@fmi.fi> - 18.3.1-3.fmi
- TimeLayer formatter can now be either boost or strftime

* Thu Mar  1 2018 Mika Heiskanen <mika.heiskanen@fmi.fi> - 18.3.1-2.fmi
- Fixed station layout to work for forecasts too by setting feature_code to SYNOP

* Thu Mar  1 2018 Mika Heiskanen <mika.heiskanen@fmi.fi> - 18.3.1-1.fmi
- GetLegend expiration time is now configurable

* Wed Feb 28 2018 Mika Heiskanen <mika.heiskanen@fmi.fi> - 18.2.28-1.fmi
- Added station layout
- Modified Positions to return dx,dy adjustments to objects attached to individual coordinates
- Support station layout for numbers, symbols and arrows

* Tue Feb 27 2018 Mika Heiskanen <mika.heiskanen@fmi.fi> - 18.2.27-2.fmi
- Individual latlon locations can now be shifted with dx/dy attributes

* Tue Feb 27 2018 Mika Heiskanen <mika.heiskanen@fmi.fi> - 18.2.27-1.fmi
- Added support for meta parameters in isoband, isoline, symbol and number layers

* Mon Feb 26 2018 Mika Heiskanen <mika.heiskanen@fmi.fi> - 18.2.26-1.fmi
- Fixed fill attribute IRIs to work

* Mon Feb 19 2018 Mika Heiskanen <mika.heiskanen@fmi.fi> - 18.2.19-1.fmi
- shutdown is now much faster

* Mon Feb 12 2018 Mika Heiskanen <mika.heiskanen@fmi.fi> - 18.2.12-1.fmi
- Restored validtime as the default value for TimeLayer timestamp

* Fri Feb  9 2018 Mika Heiskanen <mika.heiskanen@fmi.fi> - 18.2.9-1.fmi
- Repackaged due to TimeZones API change

* Wed Jan 31 2018 Mika Heiskanen <mika.heiskanen@fmi.fi> - 18.1.31-1.fmi
- Fixed wms.quiet option to work

* Tue Jan 23 2018 Mika Heiskanen <mika.heiskanen@fmi.fi> - 18.1.23-1.fmi
- Added new time layer formatting options

* Thu Jan 18 2018 Mika Heiskanen <mika.heiskanen@fmi.fi> - 18.1.18-1.fmi
- Allow plain map layers in WMS requests

* Wed Dec 13 2017 Mika Heiskanen <mika.heiskanen@fmi.fi> - 17.12.13-1.fmi
- Removed forgotten debugging code from NumberLayer

* Tue Dec 12 2017 Mika Heiskanen <mika.heiskanen@fmi.fi> - 17.12.12-1.fmi
- Fixed code to allow both double and string fmisids

* Fri Dec  1 2017 Mika Heiskanen <mika.heiskanen@fmi.fi> - 17.12.1-1.fmi
- Return updated expiration times for etag responses (BRAINSTORM-1000)

* Wed Nov 29 2017 Mika Heiskanen <mika.heiskanen@fmi.fi> - 17.11.29-1.fmi
- Improved expiration time estimates for layers using querydata

* Mon Nov 27 2017 Anssi Reponen <anssi.reponen@fmi.fi> - 17.11.27-1.fmi
- Ice egg layer functionality added
- Symbol layer for 'strips and patches' added into product files
- Typos corrected, legend layout fine-tuned

* Wed Nov 22 2017 Mika Heiskanen <mika.heiskanen@fmi.fi> - 17.11.22-1.fmi
- Fixed GeoJSON winding rule to be CCW for shells and CW for holes

* Fri Nov 17 2017 Anssi Reponen <anssi.reponen@fmi.fi> - 17.11.17-1.fmi
- New 'wms.get_legend_graphic.symbols_to_ignore' parameter added to configuration file: you can define 
list of symbols that are not shown in GetLegendGraphic-response (e.g. fmi_logo)
- New and modified product files, legend layers, patterns, symbols. Some product and layer files renamed

* Tue Nov 14 2017 Anssi Reponen <anssi.reponen@fmi.fi> - 17.11.14-1.fmi
- BRAINSTORM-959: GetLegendGraphic doesnt use ctpp2-templates any more
- BRAINSTORM-980: WMS-plugin reports to standard output when it notices that product-file has been modified
- Product files, symbols, filters, patterns updated
- PostGIS metadata query interval can now be schema-specific: 'postgis-layer' entry in configuration file can be a list
- Handling of text-field added to IceMapLayer
- Added map number to icemap

* Thu Nov 9 2017 Anssi Reponen <anssi.reponen@fmi.fi> - 17.11.9-1.fmi
- Fixed metadata update interval bug

* Wed Nov  1 2017 Mika Heiskanen <mika.heiskanen@fmi.fi> - 17.11.1-1.fmi
- Rebuilt due to dependency updates

* Tue Oct 31 2017 Anssi Reponen <anssi.reponen@fmi.fi> - 17.10.31-1.fmi
- icemap product files updated
- traffic restrictions table implemented
- BRAINSTORM-976: metadata query interval made configurable. Additionally 
if PostGISLayer is of type icemap, the existence of new icemaps can be checked 
from database before metadata is updated

* Mon Oct 23 2017 Mika Heiskanen <mika.heiskanen@fmi.fi> - 17.10.23-1.fmi
- Allow placing more layer data into the defs-section to enable more sharing

* Thu Oct 19 2017 Mika Heiskanen <mika.heiskanen@fmi.fi> - 17.10.19-1.fmi
- Added checks against duplicate qid-values.

* Tue Oct 17 2017 Mika Heiskanen <mika.heiskanen@fmi.fi> - 17.10.16-2.fmi
- Allow application/pdf requests

* Mon Oct 16 2017 Anssi Reponen <anssi.reponen@fmi.fi> - 17.10.16-1.fmi
- product files updated
- handling of sublayers of PostGISLayer corrected
- GetCapabilities geographic bounding box longitudes are now forced to range -180...180

* Thu Oct 12 2017 Anssi Reponen <anssi.reponen@fmi.fi> - 17.10.12-1.fmi
- Icemap-related changes:
- changes are based on two Agile Jira-issues: VANADIS-376,COICESERV-36 
- new layer, FrameLayer, added for a frame (and scale) around the map
- WMS now supports application/pdf-documents
- longitude, latitude attribute added to TagLayer, TimeLayer to express location on map
- new icemap-products, patterns, symbols, filters added

* Wed Sep 27 2017 Mika Heiskanen <mika.heiskanen@fmi.fi> - 17.9.27-2.fmi
- Fixed GetLegendGraphic to use unique IDs in case there are two or more isoband layers

* Wed Sep 27 2017 Mika Heiskanen <mika.heiskanen@fmi.fi> - 17.9.27-1.fmi
- Changed variable name obsengine_disable to observation_disabled as in Timeseries-plugin

* Mon Sep 25 2017 Mika Heiskanen <mika.heiskanen@fmi.fi> - 17.9.25-2.fmi
- Allow any time in WMS requests inside the range of times listed in GetCapabilities

* Mon Sep 25 2017 Anssi Reponen <anssi.reponen@fmi.fi> - 17.9.25-1.fmi
- Encode lolimit and hilimit with null in GeoJSON, infinities are not valid in JSON
- Added configurability for GetLegendGraphic-response: Parameter name, unit and layout of output document can be configured (BRAINSTORM-922)

* Wed Sep 20 2017 Mika Heiskanen <mika.heiskanen@fmi.fi> - 17.9.20-1.fmi
- Output lolimit and hilimit to geojson even if +-inf

* Thu Sep 14 2017 Anssi Reponen <anssi.reponen@fmi.fi> - 17.9.14-1.fmi
- Added configurability for GetLegendGraphic-response:
Parameter name, unit and layout of output document can be configured (see. BRAINSTORM-922)

* Tue Sep 12 2017 Mika Heiskanen <mika.heiskanen@fmi.fi> - 17.9.12-1.fmi
- Using new contouring API which does not care if crs=data is used.

* Fri Sep  8 2017 Mika Heiskanen <mika.heiskanen@fmi.fi> - 17.9.8-1.fmi
- Allow projection settings to be missing in WMS product configuration files
- Improved query string handling via fixes to Spine

* Thu Sep  7 2017 Mika Heiskanen <mika.heiskanen@fmi.fi> - 17.9.7-1.fmi
- Fixed polygon intersections to use the requested spatial references

* Mon Sep  4 2017 Mika Heiskanen <mika.heiskanen@fmi.fi> - 17.9.4-1.fmi
- Using request's host and apikey when generating online resource urls for GetCapabilities response

* Thu Aug 31 2017 Mika Heiskanen <mika.heiskanen@fmi.fi> - 17.8.31-1.fmi
- Fixed handling of invalid CRS requests to return the correct WMS exception report

* Tue Aug 29 2017 Anssi Reponen <anssi.reponen@fmi.fi> - 17.8.29-1.fmi
- Size of returned map for GetLegendGraphic request is calculated automatically (fixed size was used before).
  When WIDTH, HEIGHT request parameters are present they override automatically calculated values. 

* Mon Aug 28 2017 Mika Heiskanen <mika.heiskanen@fmi.fi> - 17.8.28-1.fmi
- Upgrade to boost 1.65

* Mon Aug 21 2017 Mika Heiskanen <mika.heiskanen@fmi.fi> - 17.8.21-1.fmi
- Fixed observation arrows and symbols to work for non geographic references

* Fri Aug 18 2017 Mika Heiskanen <mika.heiskanen@fmi.fi> - 17.8.18-1.fmi
- Plain ETag response code to frontend is now 204 no content
- Supported spatial references are now listed in the configuration file
- Added CRS:84, CRS:27, CRS:83 support
- Added local references CRS::SmartMetScandinavia and CRS:SmartMetEurope

* Mon Aug  7 2017 Mika Heiskanen <mika.heiskanen@fmi.fi> - 17.8.7-1.fmi
- WMS exceptions are now more detailed if the debug option is set
- Rewrote WMS error messages to be more detailed

* Thu Aug  3 2017 Mika Heiskanen <mika.heiskanen@fmi.fi> - 17.8.3-2.fmi
- urlencode layer names. In particular ':' should be encoded.

* Thu Aug  3 2017 Mika Heiskanen <mika.heiskanen@fmi.fi> - 17.8.3-1.fmi
- Do not cache CTPP::CDT objects at all, it is not thread safe

* Wed Aug  2 2017 Mika Heiskanen <mika.heiskanen@fmi.fi> - 17.8.1-2.fmi
- Fixed hostname generation to include the http protocol

* Tue Aug  1 2017 Mika Heiskanen <mika.heiskanen@fmi.fi> - 17.8.1-1.fmi
- CTPP2 downgrade forced recompile
- Changed to using a shared pointer instead of optional for CTPP::CDT objects

* Mon Jul 31 2017 Mika Heiskanen <mika.heiskanen@fmi.fi> - 17.7.31-1.fmi
- Rewrote GetCapabilities template and respective code to cover the full XML schema with matching names
- Added namespace attribute to WMS GetCapabilities queries

* Mon Jul 17 2017 Mika Heiskanen <mika.heiskanen@fmi.fi> - 17.7.17-2.fmi
- Fixed error messages for partial projection descriptions

* Mon Jul 17 2017 Mika Heiskanen <mika.heiskanen@fmi.fi> - 17.7.17-1.fmi
- Added electronic_mail_address GetCapabilities configuration variable
- Fixed GetCapabilities Style section to validate - name and title are obligatory

* Tue Jun 20 2017 Anssi Reponen <anssi.reponen@fmi.fi> - 17.6.20-1.fmi
- Use layer customer instead of default customer in wms-query

* Mon Jun 19 2017 Anssi Reponen <anssi.reponen@fmi.fi> - 17.6.19-2.fmi
- Fixed GetCapabilities-response

* Mon Jun 19 2017 Anssi Reponen <anssi.reponen@fmi.fi> - 17.6.19-1.fmi
- Handling of GetLegendGraphic message added (BRAINSTORM-895)
- testcases updated

* Wed May 31 2017 Mika Heiskanen <mika.heiskanen@fmi.fi> - 17.5.31-1.fmi
- JSON references and includes can now be replaced from query strings

* Mon May  29 2017 Anssi Reponen <anssi.reponen@fmi.fi> - 17.5.29-1.fmi
- LegendURL support added to GetCapabilities response (BRAINSTORM-895)
- GetCapabilities response message made more configurable (BRAINSTORM-870)

* Fri May  5 2017 Mika Heiskanen <mika.heiskanen@fmi.fi> - 17.5.5-1.fmi
- http/https scheme selection based on X-Forwarded-Proto header; STU-5084
- GetMap and GetCapabilities keywords are now case insensitive

* Fri Apr 28 2017 Mika Heiskanen <mika.heiskanen@fmi.fi> - 17.4.28-1.fmi
- Avoid reprojections once sampling has been done
- Prevent crash if TimeLayer origintime is desired when no querydata has been specified

* Mon Apr 24 2017 Mika Heiskanen <mika.heiskanen@fmi.fi> - 17.4.24-1.fmi
- Fixed GeoJSON templates to omit quotes around the coordinates

* Thu Apr 20 2017 Anssi Reponen <anssi.reponen@fmi.fi> - 17.4.20-1.fmi
- WMS acceps now observation-queries (BRAINSTORM-865)
- Some fields in GetCapabilities-response is made optional (BRAINSTORM-869)

* Wed Apr 12 2017 Mika Heiskanen <mika.heiskanen@fmi.fi> - 17.4.12-1.fmi
- Bug fix: if crs=data, use geographic bounding box for latlon projections

* Tue Apr 11 2017 Anssi Reponen <anssi.reponen@fmi.fi> - 17.4.11-1.fmi
- Variable name in template file corrected

* Mon Apr 10 2017 Anssi Reponen <anssi.reponen@fmi.fi> - 17.4.10-3.fmi
- Hardcoded values in GetCapabilities-response template file removed and moved into configuration file

* Mon Apr 10 2017 Mika Heiskanen <mika.heiskanen@fmi.fi> - 17.4.10-2.fmi
- Added rawkml and rawgeojson templates which omit presentation attributes

* Mon Apr 10 2017 Mika Heiskanen <mika.heiskanen@fmi.fi> - 17.4.10-1.fmi
- Added detection of global data that needs wraparound when contouring

* Sat Apr  8 2017 Mika Heiskanen <mika.heiskanen@fmi.fi> - 17.4.8-1.fmi
- Simplified error handling

* Fri Apr  7 2017 Mika Heiskanen <mika.heiskanen@fmi.fi> - 17.4.7-1.fmi
- Bug fix to symbol layer, required obs. parameter names was counted incorrectly

* Mon Apr  3 2017 Mika Heiskanen <mika.heiskanen@fmi.fi> - 17.4.3-1.fmi
- Added CORS headers to all responses
- Modifications due to observation engine API changes:
  redundant parameter in values-function removed,
  redundant Engine's Interface base class removed

* Wed Mar 29 2017 Mika Heiskanen <mika.heiskanen@fmi.fi> - 17.3.29-3.fmi
- Added a lines-setting to PostGISLayer to enable polyline-type clipping

* Wed Mar 29 2017 Mika Heiskanen <mika.heiskanen@fmi.fi> - 17.3.29-2.fmi
- scale attribute is now appended into transform attributes in number, symbol and arrow layers

* Wed Mar 29 2017 Mika Heiskanen <mika.heiskanen@fmi.fi> - 17.3.29-1.fmi
- KML and GeoJSON output now includes presentation attributes

* Thu Mar 16 2017 Mika Heiskanen <mika.heiskanen@fmi.fi> - 17.3.16-1.fmi
- Added WKTLayer

* Wed Mar 15 2017 Mika Heiskanen <mika.heiskanen@fmi.fi> - 17.3.15-3.fmi
- Fixed ArrowLayer not to require a speed parameter

* Wed Mar 15 2017 Mika Heiskanen <mika.heiskanen@fmi.fi> - 17.3.15-2.fmi
- Recompiled since Spine::Exception changed

* Wed Mar 15 2017 Mika Heiskanen <mika.heiskanen@fmi.fi> - 17.3.15-1.fmi
- Crash fix: added anonymous namespaces to protect similarly named structs

* Tue Mar 14 2017 Mika Heiskanen <mika.heiskanen@fmi.fi> - 17.3.14-1.fmi
- Switched to using macgyver StringConversion tools

* Mon Mar 13 2017 Mika Heiskanen <mika.heiskanen@fmi.fi> - 17.3.13-1.fmi
- Added GeoJSON support
- Added KML support

* Thu Mar  9 2017 Mika Heiskanen <mika.heiskanen@fmi.fi> - 17.3.9-1.fmi
- Added support for observations
- Added support for margins
- Added support for adding a clipping path to layers
- Fixed isoline clipping by shapes
- Added support for filtering observations by other observations

* Sun Feb 12 2017 Mika Heiskanen <mika.heiskanen@fmi.fi> - 17.2.12-1.fmi
- Added obsengine_disabled option with default = false
- Added possibility to package the plugin without the observation engine

* Sat Feb 11 2017 Mika Heiskanen <mika.heiskanen@fmi.fi> - 17.2.11-1.fmi
- Repackaged due to newbase API change

* Sat Feb  4 2017 Mika Heiskanen <mika.heiskanen@fmi.fi> - 17.2.4-1.fmi
- root and wms.root are now required settings

* Wed Feb  1 2017 Mika Heiskanen <mika.heiskanen@fmi.fi> - 17.2.1-1.fmi
- Updated apikey handling

* Sat Jan 28 2017 Mika Heiskanen <mika.heiskanen@fmi.fi> - 17.1.28-1.fmi
- Switched to using the new type of NFmiQueryData lonlon-cache

* Wed Jan 18 2017 Mika Heiskanen <mika.heiskanen@fmi.fi> - 17.1.18-1.fmi
- Upgrade from cppformat-library to fmt

* Thu Jan  5 2017 Mika Heiskanen <mika.heiskanen@fmi.fi> - 17.1.5-1.fmi
- Fixed WMS plugin to report that STYLES parameter is missing, not STYLE

* Wed Jan  4 2017 Mika Heiskanen <mika.heiskanen@fmi.fi> - 17.1.4-1.fmi
- Changed to use renamed SmartMet base libraries

* Wed Nov 30 2016 Mika Heiskanen <mika.heiskanen@fmi.fi> - 16.11.30-1.fmi
- Using test databases in test configuration
- No installation for configuration

* Tue Nov 29 2016 Mika Heiskanen <mika.heiskanen@fmi.fi> - 16.11.29-1.fmi
- Recompiled due to spine API changes

* Tue Nov  1 2016 Mika Heiskanen <mika.heiskanen@fmi.fi> - 16.11.1-1.fmi
- Namespace changed
- Authentication can now be disabled by setting authenticate=false

* Wed Sep 28 2016 Mika Heiskanen <mika.heiskanen@fmi.fi> - 16.9.28-1.fmi
- Disabled the Inspire extension until the XML validates
- Initialize WMSLayer coordinates properly in the constructor

* Tue Sep 27 2016 Mika Heiskanen <mika.heiskanen@fmi.fi> - 16.9.27-1.fmi
- Fixed handling of supported WMS versions

* Fri Sep 23 2016 Mika Heiskanen <mika.heiskanen@fmi.fi> - 16.9.23-1.fmi
- Setting a zero or negative resolution now disables sampling, this enables disabling sampling via a query string

* Wed Sep 21 2016 Mika Heiskanen <mika.heiskanen@fmi.fi> - 16.9.21-1.fmi
- IceMapLayer refactored: IceMapLayerHandler class removed and functionality moved to IceMapLayer class. Layer properties modified/unified and configuration files updated accordingly (JSON Reference document updated as well).

* Tue Sep 13 2016 Mika Heiskanen <mika.heiskanen@fmi.fi> - 16.9.13-1.fmi
- Code modified bacause of Contour-engine API changes: vector of isolines/isobands queried at once instead of only one isoline/isoband

* Tue Sep 13 2016 Mika Heiskanen <mika.heiskanen@fmi.fi> - 16.9.13-1.fmi
- Added parameter value checkings for "type","width" and "height".

* Tue Sep  6 2016 Mika Heiskanen <mika.heiskanen@fmi.fi> - 16.9.6-1.fmi
- New exception handler
- dali configuration file in test directory corrected dali/test/dali.conf
- 'true' replaced with 1 when assigning into CTPP::CDT map
- Support for Inspire extended capabilities added (BRAINSTORM-700)
- Refactoring: wms-related stuff in Config.cpp moved to WMSConfig.cpp, naming and structure of wms-parameters in configuration file changed

* Tue Aug 30 2016 Mika Heiskanen <mika.heiskanen@fmi.fi> - 16.8.30-1.fmi
- Base class API change
- Use response code 400 instead of 503

* Mon Aug 15 2016 Markku Koskela <markku.koskela@fmi.fi> - 16.8.15-1.fmi
- The init(),shutdown() and requestHandler() methods are now protected methods
- The requestHandler() method is called from the callRequestHandler() method

* Wed Jun 29 2016 Mika Heiskanen <mika.heiskanen@fmi.fi> - 16.6.29-1.fmi
- QEngine API changed

* Tue Jun 14 2016 Mika Heiskanen <mika.heiskanen@fmi.fi> - 16.6.14-1.fmi
- Full recompile

* Thu Jun  2 2016 Mika Heiskanen <mika.heiskanen@fmi.fi> - 16.6.2-1.fmi
- Full recompile

* Wed Jun  1 2016 Mika Heiskanen <mika.heiskanen@fmi.fi> - 16.6.1-1.fmi
- Added graceful shutdown

* Tue May 17 2016 Tuomo Lauri <tuomo.lauri@fmi.fi> - 16.5.17-1.fmi
- Fixed unhelpful accessors
- No longer doing double GetCapabilities - update

* Mon May 16 2016 Mika Heiskanen <mika.heiskanen@fmi.fi> - 16.5.16-1.fmi
- Replaced TimeZoneFactory with TimeZones

* Wed May 11 2016 Mika Heiskanen <mika.heiskanen@fmi.fi> - 16.5.11-1.fmi
- Avoid string streams for speed
- TagLayer cdata now supports translations

* Wed Apr 20 2016 Tuomo Lauri <tuomo.lauri@fmi.fi> - 16.4.20-1.fmi
- Added "quiet" konfiguration option to be able to silence warnings during tests. Default = false.
- Built against new Contour-Engine
- AuthEngine support

* Tue Apr 19 2016 Mika Heiskanen <mika.heiskanen@fmi.fi> - 16.4.19-1.fmi
- Allow a missing time setting if time is not needed in the result

* Mon Apr 18 2016 Tuomo Lauri <tuomo.lauri@fmi.fi> - 16.4.18-3.fmi
- Added catch-guard to GIS engine metadata retrieval

* Mon Apr 18 2016 Mika Heiskanen <mika.heiskanen@fmi.fi> - 16.4.18-2.fmi
- Upgraded to the latest jsoncpp with UInt64 changes

* Mon Apr 18 2016 Mika Heiskanen <mika.heiskanen@fmi.fi> - 16.4.18-1.fmi
- Upgraded to cppformat 2.0

* Thu Mar 31 2016 Tuomo Lauri <tuomo.lauri@fmi.fi> - 16.3.31-1.fmi
- Fixed segfault issue in shape handling

* Mon Mar  7 2016 Mika Heiskanen <mika.heiskanen@fmi.fi> - 16.3.7-2.fmi
- Permit negative dx,dy offsets for most layout algorithms

* Mon Mar  7 2016 Mika Heiskanen <mika.heiskanen@fmi.fi> - 16.3.7-1.fmi
- Added dx,dy offsetting support for all label/symbol layout algorithms

* Fri Mar  4 2016 Tuomo Lauri <tuomo.lauri@fmi.fi> - 16.3.4-1.fmi
- Added cppformat dependencies
- Added layout=keyword option to position generation
- Added layout=latlon option to position generation

* Thu Feb 11 2016 Mika Heiskanen <mika.heiskanen@fmi.fi> - 16.2.11-1.fmi
- Fixed WindRoseLayer not to crash if a station has no observations, the station is silently skipped

* Tue Feb  9 2016 Tuomo Lauri <tuomo.lauri@fmi.fi> - 16.2.9-1.fmi
- Rebuilt against the new TimeSeries::Value definition

* Mon Feb  8 2016 Tuomo Lauri <tuomo.lauri@fmi.fi> - 16.2.8-2.fmi
- Better fix for segfault issue

* Mon Feb  8 2016 Tuomo Lauri <tuomo.lauri@fmi.fi> - 16.2.8-1.fmi
- Fixed segfault issue in WindRoseLayer

* Thu Feb  4 2016 Mika Heiskanen <mika.heiskanen@fmi.fi> - 16.2.4-1.fmi
- Fixed parameter setting in NumberLayer to be done after the positions are generated

* Tue Feb  2 2016 Tuomo Lauri <tuomo.lauri@fmi.fi> - 16.2.2-1.fmi
- Missingvalue is now deprecated in Q-Engine calls

* Fri Jan 29 2016 Mika Heiskanen <mika.heiskanen@fmi.fi> - 16.1.29-1.fmi
- Added possibility to move numbers and symbols based on a direction parameter
- Added graticulefill layout for positions

* Tue Jan 26 2016 Mika Heiskanen <mika.heiskanen@fmi.fi> - 16.1.26-1.fmi
- Fixed pixel to latlon conversion in Positions calculations

* Sat Jan 23 2016 Mika Heiskanen <mika.heiskanen@fmi.fi> - 16.1.23-1.fmi
- Fmi::TimeZoneFactory API changed

* Wed Jan 20 2016 Mika Heiskanen <mika.heiskanen@fmi.fi> - 16.1.20-1.fmi
- Added graticule support for position generation, mostly indended for symbols

* Tue Jan 19 2016 Mika Heiskanen <mika.heiskanen@fmi.fi> - 16.1.19-1.fmi
- Added support for U- and V-components to ArrowLayer
- Explicit infinity checking no longer required, it is done by macgyver parsers

* Mon Jan 18 2016 Mika Heiskanen <mika.heiskanen@fmi.fi> - 16.1.18-2.fmi
- Throw if bbox contains infinities

* Mon Jan 18 2016 Mika Heiskanen <mika.heiskanen@fmi.fi> - 16.1.18-1.fmi
- newbase API changed, full recompile

* Thu Jan 14 2016 Mika Heiskanen <mika.heiskanen@fmi.fi> - 16.1.14-1.fmi
- Draw coordinate grid fully without clipping it, clip it using SVG for better speed

* Mon Dec 21 2015 Tuomo Lauri <tuomo.lauri@fmi.fi> - 15.12.21-1.fmi
- WMS GetCapablities update loop was missing exception handling

* Mon Dec 14 2015 Tuomo Lauri <tuomo.lauri@fmi.fi> - 15.12.14-1.fmi
- Added multiplier and offset to ArrowLayer to enable knots in speed selection
- Added southflop option to enable flopping wind barbs in the southern hemisphere
- Enabled aviation chart numbers by adding plusprefix and minusprefix attributes for labels
- Symbol, filter, marker etc modification time is now included in the ETag.
- Symbols, numbers and arrows can now be placed at querydata points
- WMS refactoring: time_column no longer required in PostGIS - layers
- Icemap is now its own dedicated layer

* Thu Dec  3 2015 Tuomo Lauri <tuomo.lauri@fmi.fi> - 15.12.3-1.fmi
- New Icemap functionality in PostGisLayer

* Wed Nov 18 2015 Tuomo Lauri <tuomo.lauri@fmi.fi> - 15.11.18-1.fmi
- SmartMetPlugin now receives a const HTTP Request

* Tue Nov 10 2015 Mika Heiskanen <mika.heiskanen@fmi.fi> - 15.11.10-2.fmi
- Avoid timezone locks by avoiding unnecessary conversions from ptime to NFmiMetTime in loops

* Tue Nov 10 2015 Mika Heiskanen <mika.heiskanen@fmi.fi> - 15.11.10-1.fmi
- Avoid string streams to avoid global std::locale locks

* Fri Nov  6 2015 Mika Heiskanen <mika.heiskanen@fmi.fi> - 15.11.6-1.fmi
- Removed IceLayer, same functionality can now be achieved using PostGISLayer
- Added optional time truncation to PostGISLayer

* Wed Nov  4 2015 Mika Heiskanen <mika.heiskanen@fmi.fi> - 15.11.4-1.fmi
- Using Fmi::to_string instead of WMS::to_string to avoid std::locale locks

* Wed Oct 28 2015 Mika Heiskanen <mika.heiskanen@fmi.fi> - 15.10.28-1.fmi
- Added safety checks against deleted files/dirs when scanning WMS directories

* Mon Oct 26 2015 Mika Heiskanen <mika.heiskanen@fmi.fi> - 15.10.26-1.fmi
- Added proper debuginfo packaging
- Removed printouts when WMS layer is not available in certain projections

* Mon Oct 12 2015 Tuomo Lauri <tuomo.lauri@fmi.fi> - 15.10.12-1.fmi
- Now setting CORS headers to succesful responses
- Fix segfault by checking symbol is defined before dereferencing it

* Tue Sep 29 2015 Tuomo Lauri <tuomo.lauri@fmi.fi> - 15.9.29-1.fmi
- Samping improvements
- Fixed WMS GetCapabilities times

* Mon Sep 28 2015 Mika Heiskanen <mika.heiskanen@fmi.fi> - 15.9.28-1.fmi
- Resampling now uses the projection bounding box instead of corner coordinates

* Thu Sep 24 2015 Mika Heiskanen <mika.heiskanen@fmi.fi> - 15.9.24-1.fmi
- Improved WMS bounding box calculations

* Fri Aug 28 2015 Mika Heiskanen <mika.heiskanen@fmi.fi> - 15.8.28-1.fmi
- Allow parameter not to be set in intersections, and just do nothing

* Mon Aug 24 2015 Mika Heiskanen <mika.heiskanen@fmi.fi> - 15.8.24-1.fmi
- Recompiled due to Convenience.h API changes

* Fri Aug 21 2015 Tuomo Lauri <tuomo.lauri@fmi.fi> - 15.8.21-1.fmi
- Fixed segfault issue in WMSGetMap

* Thu Aug 20 2015 Tuomo Lauri <tuomo.lauri@fmi.fi> - 15.8.20-1.fmi
- Implemented PostGIS WMS layer

* Tue Aug 18 2015 Mika Heiskanen <mika.heiskanen@fmi.fi> - 15.8.18-1.fmi
- Use time formatters from macgyver to avoid global locks from sstreams

* Mon Aug 17 2015 Mika Heiskanen <mika.heiskanen@fmi.fi> - 15.8.17-1.fmi
- Use -fno-omit-frame-pointer to improve perf use

* Fri Aug 14 2015 Mika Heiskanen <mika.heiskanen@fmi.fi> - 15.8.14-1.fmi
- Recompiled due to string formatting changes

* Thu Jul 23 2015 Mika Heiskanen <mika.heiskanen@fmi.fi> - 15.7.23-1.fmi
- Improved handling of arrows, symbols and numbers for geographic references

* Wed Jul 22 2015 Mika Heiskanen <mika.heiskanen@fmi.fi> - 15.7.22-1.fmi
- Added intersections with isobands for arrows, symbols and numbers

* Tue Jul 21 2015 Mika Heiskanen <mika.heiskanen@fmi.fi> - 15.7.21-1.fmi
- Fixed ArrowLayer, SymbolLayer and NumberLayer to work for geographic projections

* Fri Jun 26 2015 Mika Heiskanen <mika.heiskanen@fmi.fi> - 15.6.26-1.fmi
- Recompiled to get case insensitive JSON expansion from query strings
- SymbolLayer now supports symbol scaling
- SymbolLayer now supports metaparameters such as weathersymbol

* Tue Jun 23 2015 Mika Heiskanen <mika.heiskanen@fmi.fi> - 15.6.23-1.fmi
- Location API changed and forced a recompile

* Tue May 12 2015 Mika Heiskanen <mika.heiskanen@fmi.fi> - 15.5.12-1.fmi
- Updated to use shared dem & land cover data from geoengine

* Wed Apr 29 2015 Mika Heiskanen <mika.heiskanen@fmi.fi> - 15.4.29-1.fmi
- Added server thread pool deduction
- Fixed WindRoseLayer data validity checks
- Added lake corrections to landscape interpolation

* Fri Apr 24 2015 Mika Heiskanen <mika.heiskanen@fmi.fi> - 15.4.24-1.fmi
- Pass the set timezone from WindRoseLayer to obsengine

* Tue Apr 14 2015 Santeri Oksman <santeri.oksman@fmi.fi> - 15.4.14-1.fmi
- Rebuild

* Mon Apr 13 2015 Tuomo Lauri <tuomo.lauri@fmi.fi> - 15.4.13-1.fmi
- No supporting frontend cache also in dali queries

* Thu Apr  9 2015 Mika Heiskanen <mika.heiskanen@fmi.fi> - 15.4.9-1.fmi
- newbase API changed

* Wed Apr  8 2015 Mika Heiskanen <mika.heiskanen@fmi.fi> - 15.4.8-1.fmi
- Implemented frontend cache support for WMS queries

* Fri Mar  6 2015 Tuomo Lauri <tuomo.lauri@fmi.fi> - 15.3.6-2.fmi
- Reverted getCapabilities axis ordering

* Fri Mar  6 2015 Tuomo Lauri <tuomo.lauri@fmi.fi> - 15.3.6-1.fmi
- Fixed getCapabilities Content-Type and simplified MIME handling

* Tue Mar  3 2015 Tuomo Lauri <tuomo.lauri@fmi.fi> - 15.3.3-2.fmi
- Fixed bug in GetCapabilities coordinates generation

* Tue Mar  3 2015 Tuomo Lauri <tuomo.lauri@fmi.fi> - 15.3.3-1.fmi
- Now automatically updating GetCapabilities info from WMS directory

* Thu Feb 26 2015 Tuomo Lauri <tuomo.lauri@fmi.fi> - 15.2.26-1.fmi
- Fixed GetCapabilities schema

* Wed Feb 25 2015 Tuomo Lauri <tuomo.lauri@fmi.fi> - 15.2.25-1.fmi
- Fixed WMS GetCapabilities GetMap-URI
- WMS product definition directory structure is now recursive (BRAINSTORM-426)
- Added intersect property for isolines and isobands to enable clipping them by isobands of other parameters
- Added isoband.inside, isoband.outside, isoline.inside and isoline.outside to clip contours by maps

* Tue Feb 24 2015 Mika Heiskanen <mika.heiskanen@fmi.fi> - 15.2.24-1.fmi
- Recompiled due to changes in newbase linkage

* Mon Feb 23 2015 Tuomo Lauri <tuomo.lauri@fmi.fi> - 15.2.23-1.fmi
- Fixed bug in projection axis ordering
- Fixed GetCapabilities BoundingBox attributes
- Added development configuration file
- Added more supported EPSGs for WMS

* Fri Feb 20 2015 Tuomo Lauri <tuomo.lauri@fmi.fi> - 15.2.20-1.fmi
- WMS::GetCapabilities response corrected

* Mon Feb 16 2015 Tuomo Lauri <tuomo.lauri@fmi.fi> - 15.2.16-1.fmi
- Now using memory-filesystem cache
- allow overriding everything in the product JSON from query string
- disable_format and enable_format are now named disable and enable
- image format is now selected with "type" instead of format (except for WMS)
- changed how crs, bboxcrs, xsize, ysize and bbox are passed from WMS to Dali

* Wed Jan 28 2015 Tuomo Lauri <tuomo.lauri@fmi.fi> - 15.1.28-1.fmi
- Fixed error in GetCapabilities message generation

* Mon Jan 26 2015 Mika Heiskanen <mika.heiskanen@fmi.fi> - 15.1.26-1.fmi
- Round symbol coordinates in LocationLayer to integers, full precision is unnecessary
- Added caching of rendered images

* Tue Jan 20 2015 Tuomo Lauri <tuomo.lauri@fmi.fi> - 15.1.20-1.fmi
- WMS file scanner now skips failed product definitions

* Thu Dec 18 2014 Mika Heiskanen <mika.heiskanen@fmi.fi> - 14.12.18-2.fmi
- Fixed WMS filename validator

* Thu Dec 18 2014 Mika Heiskanen <mika.heiskanen@fmi.fi> - 14.12.18-1.fmi
- WMS will no longer read backup files, files not ending with ".json" etc

* Wed Dec 17 2014 Mika Heiskanen <mika.heiskanen@fmi.fi> - 14.12.17-1.fmi
- Added WindRoseLayer

* Wed Dec 10 2014 Mika Heiskanen <mika.heiskanen@fmi.fi> - 14.12.10-1.fmi
- Disable SVG size limits in librsvg

* Mon Dec  8 2014 Mika Heiskanen <mika.heiskanen@fmi.fi> - 14.12.8-1.fmi
- Added IceLayer for rendering ice maps
- Added support for PDF and PS image formats
- Added enable_format and disable_format variables

* Mon Nov 24 2014 Mika Heiskanen <mika.heiskanen@fmi.fi> - 14.11.24-1.fmi
- RHEL7 no longed needs a global lock for rendering PNG images

* Fri Oct 24 2014 Tuomo Lauri <tuomo.lauri@fmi.fi> - 14.10.24-1.fmi
- Prevent crashes if the given CRS is not valid
- WMS implementation modified: dali products handled as WMS-layers

* Wed Sep 17 2014 Mika Heiskanen <mika.heiskanen@fmi.fi> - 14.9.17-1.fmi
- Added support for minresolution and maxresolution requirements
- WMS support

* Mon Sep  8 2014 Mika Heiskanen <mika.heiskanen@fmi.fi> - 14.9.8-1.fmi
- Recompiled due to geoengine API changes

* Fri Sep  5 2014 Mika Heiskanen <mika.heiskanen@fmi.fi> - 14.9.5-1.fmi
- Added LocationLayer

* Wed Sep  3 2014 Mika Heiskanen <mika.heiskanen@fmi.fi> - 14.9.3-1.fmi
- Added settings for label: locale, precision, prefix, suffix

* Tue Sep  2 2014 Mika Heiskanen <mika.heiskanen@fmi.fi> - 14.9.2-1.fmi
- Lock the SVG renderer until system libraries (fontconfig, pango, cairo) are thread safe

* Fri Aug 29 2014 Mika Heiskanen <mika.heiskanen@fmi.fi> - 14.8.29-2.fmi
- Added multiplier and offset to NumberLayer

* Fri Aug 29 2014 Mika Heiskanen <mika.heiskanen@fmi.fi> - 14.8.29-1.fmi
- Fixed behaviour of query string 'time' option for relative offsets

* Tue Aug 26 2014 Mika Heiskanen <mika.heiskanen@fmi.fi> - 14.8.26-1.fmi
- Added 'marker' as a valid attribute

* Fri Aug 22 2014 Tuomo Lauri <tuomo.lauri@fmi.fi> - 14.8.22-1.fmi
- Fixed memory leaks in layer generation

* Fri Aug  8 2014 Mika Heiskanen <mika.heiskanen@fmi.fi> - 14.8.8-3.fmi
- Relative times are now rounded up to the next hour

* Fri Aug  8 2014 Mika Heiskanen <mika.heiskanen@fmi.fi> - 14.8.8-2.fmi
- Rewritten GisEngine API

* Fri Aug  8 2014 Mika Heiskanen <mika.heiskanen@fmi.fi> - 14.8.8-1.fmi
- Changed map.simplification to map.mindistance for consistency

* Thu Aug  7 2014 Mika Heiskanen <mika.heiskanen@fmi.fi> - 14.8.7-4.fmi
- Do not draw arrows when data is missing

* Thu Aug  7 2014 Mika Heiskanen <mika.heiskanen@fmi.fi> - 14.8.7-3.fmi
- Added safety checks against empty maps and contours

* Thu Aug  7 2014 Mika Heiskanen <mika.heiskanen@fmi.fi> - 14.8.7-2.fmi
- Added support for removing too small polygons from maps

* Thu Aug  7 2014 Mika Heiskanen <mika.heiskanen@fmi.fi> - 14.8.7-1.fmi
- Added support for simplification of the map data

* Wed Aug  6 2014 Mika Heiskanen <mika.heiskanen@fmi.fi> - 14.8.6-2.fmi
- Improved definition for the resolution setting for geographic coordinate systems

* Wed Aug  6 2014 Mika Heiskanen <mika.heiskanen@fmi.fi> - 14.8.6-1.fmi
- WKT for latlon and rotated latlon is fixed not to include PROJCS

* Fri Jul 25 2014 Mika Heiskanen <mika.heiskanen@fmi.fi> - 14.7.25-1.fmi
- Rebuilt with the latest GDAL

* Wed Jul  2 2014 Mika Heiskanen <mika.heiskanen@fmi.fi> - 14.7.2-1.fmi
- JSON files must now give an explicit .css suffix to style files (consistency)
- inside/outside requirements for arrows, numbers etc can now use where-clauses
- overriding SQL related variables is no longer allowed for safety reasons
- isobands now allow specifying the interpolation method, previously "linear" was assumed

* Mon Jun 30 2014 Mika Heiskanen <mika.heiskanen@fmi.fi> - 14.6.30-1.fmi
- New release with layers for arrows, numbers, legends, symbols, background

* Wed Jun 11 2014 Mika Heiskanen <mika.heiskanen@fmi.fi> - 14.6.11-1.fmi
- New release with refactored style features. Added option style=name.

* Wed Jun  4 2014 Mika Heiskanen <mika.heiskanen@fmi.fi> - 14.6.4-1.fmi
- Beta version

* Wed Feb 26 2014 Mika Heiskanen <mika.heiskanen@fmi.fi> - 14.2.26-1.fmi
- Alpha version
<|MERGE_RESOLUTION|>--- conflicted
+++ resolved
@@ -4,11 +4,7 @@
 %define SPECNAME smartmet-plugin-%{DIRNAME}
 Summary: SmartMet WMS/Dali plugin
 Name: %{SPECNAME}
-<<<<<<< HEAD
-Version: 18.3.15
-=======
-Version: 18.3.10
->>>>>>> 45d40fd1
+Version: 18.3.17
 Release: 1%{?dist}.fmi
 License: MIT
 Group: SmartMet/Plugins
@@ -93,14 +89,13 @@
 %{_sysconfdir}/smartmet/plugins/%{DIRNAME}/tmpl/*.c2t
 
 %changelog
-<<<<<<< HEAD
-* Thu Mar 15 2018 Anssi Reponen <anssi.reponen@fmi.fi> - 18.3.15-1.fmi
+* Sat Mar 17 2018 Anssi Reponen <anssi.reponen@fmi.fi> - 18.3.17-1.fmi
 - Fixed text layout inside iceegg
 - Fixed LegendGraphics parsing when there is no reference to external json/css files in product file
-=======
+- Added heatmap support for lightning data
+
 * Sat Mar 10 2018 Mika Heiskanen <mika.heiskanen@fmi.fi> - 18.3.10-1.fmi
 - Added support for formatting times in TimeLayer by libfmt
->>>>>>> 45d40fd1
 
 * Fri Mar  9 2018 Mika Heiskanen <mika.heiskanen@fmi.fi> - 18.3.9-1.fmi
 - Use macgyver time to string conversions to avoid locale locks
