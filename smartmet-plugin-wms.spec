--- conflicted
+++ resolved
@@ -4,11 +4,7 @@
 %define SPECNAME smartmet-plugin-%{DIRNAME}
 Summary: SmartMet WMS/Dali plugin
 Name: %{SPECNAME}
-<<<<<<< HEAD
 Version: 21.6.2
-=======
-Version: 21.6.1
->>>>>>> 536ee405
 Release: 1%{?dist}.fmi
 License: MIT
 Group: SmartMet/Plugins
@@ -139,13 +135,11 @@
 %{_sysconfdir}/smartmet/plugins/wms/tmpl/*.c2t
 
 %changelog
-<<<<<<< HEAD
 * Wed Jun 2 2021 Anssi Reponen <anssi.reponen@fmi.fi> - 21.6.2-1.fmi
 - Added support for list of multiple intervals (BRAINSTORM-2079)
-=======
+
 * Tue Jun  1 2021 Mika Heiskanen <mika.heiskanen@fmi.fi> - 21.6.1-1.fmi
 - Repackaged due to grid library ABI changes
->>>>>>> 536ee405
 
 * Mon May 31 2021 Anssi Reponen <anssi.reponen@fmi.fi> - 21.5.31-1.fmi
 - Added layout configuration parameter (BRAINSTORM-2076)
