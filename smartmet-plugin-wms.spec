--- conflicted
+++ resolved
@@ -4,11 +4,7 @@
 %define SPECNAME smartmet-plugin-%{DIRNAME}
 Summary: SmartMet WMS/Dali plugin
 Name: %{SPECNAME}
-<<<<<<< HEAD
 Version: 21.10.11
-=======
-Version: 21.10.4
->>>>>>> b2a9a2b8
 Release: 1%{?dist}.fmi
 License: MIT
 Group: SmartMet/Plugins
@@ -137,16 +133,15 @@
 %{_sysconfdir}/smartmet/plugins/wms/tmpl/*.c2t
 
 %changelog
-<<<<<<< HEAD
+
 * Mon Oct 11 2021 Anssi Reponen <anssi.reponen@fmi.fi> - 21.10.11-1.fmi
 - Support for finnish road observations (BRAINSTORM-2155)
-=======
+
 * Mon Oct  4 2021 Mika Heiskanen <mika.heiskanen@fmi.fi> - 21.10.4-1.fmi
 - Repackaged due to grid-files ABI changes
 
 * Thu Sep 23 2021 Andris Pavēnis <andris.pavenis@fmi.fi> 21.9.23-1.fmi
 - Repackage to prepare for moving libconfig to different directory
->>>>>>> b2a9a2b8
 
 * Wed Sep 22 2021 Anssi Reponen <anssi.reponen@fmi.fi> - 21.9.22-1.fmi
 - Must be possible for IsolineLayer to define isolines by defining startvalue, endvalue, interval (BRAINSTORM-2157)
