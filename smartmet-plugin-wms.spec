--- conflicted
+++ resolved
@@ -5,11 +5,7 @@
 Summary: SmartMet WMS/Dali plugin
 Name: %{SPECNAME}
 
-<<<<<<< HEAD
 Version: 17.8.31
-=======
-Version: 17.8.29
->>>>>>> b48fd853
 Release: 1%{?dist}.fmi
 License: MIT
 Group: SmartMet/Plugins
@@ -94,14 +90,12 @@
 %{_sysconfdir}/smartmet/plugins/%{DIRNAME}/tmpl/*.c2t
 
 %changelog
-<<<<<<< HEAD
 * Thu Aug 31 2017 Mika Heiskanen <mika.heiskanen@fmi.fi> - 17.8.31-1.fmi
 - Fixed handling of invalid CRS requests to return the correct WMS exception report
-=======
+
 * Tue Aug 29 2017 Anssi Reponen <anssi.reponen@fmi.fi> - 17.8.29-1.fmi
 - Size of returned map for GetLegendGraphic request is calculated automatically (fixed size was used before).
   When WIDTH, HEIGHT request parameters are present they override automatically calculated values. 
->>>>>>> b48fd853
 
 * Mon Aug 28 2017 Mika Heiskanen <mika.heiskanen@fmi.fi> - 17.8.28-1.fmi
 - Upgrade to boost 1.65
