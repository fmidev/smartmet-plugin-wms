--- conflicted
+++ resolved
@@ -4,11 +4,7 @@
 %define SPECNAME smartmet-plugin-%{DIRNAME}
 Summary: SmartMet WMS/Dali plugin
 Name: %{SPECNAME}
-<<<<<<< HEAD
-Version: 19.12.13
-=======
 Version: 19.12.27
->>>>>>> 067b2dfe
 Release: 1%{?dist}.fmi
 License: MIT
 Group: SmartMet/Plugins
@@ -96,13 +92,11 @@
 %{_sysconfdir}/smartmet/plugins/%{DIRNAME}/tmpl/*.c2t
 
 %changelog
-<<<<<<< HEAD
+* Fri Dec 27 2019 Mika Heiskanen <mika.heiskanen@fmi.fi> - 19.12.27-1.fmi
+- Prevent crashes if sampling is requested for observations in isoband/isoline layers
+
 * Fri Dec 13 2019 Mika Heiskanen <mika.heiskanen@fmi.fi> - 19.12.13-1.fmi
 - Upgrade to GDAL 3.0
-=======
-* Fri Dec 27 2019 Mika Heiskanen <mika.heiskanen@fmi.fi> - 19.12.27-1.fmi
-- Prevent crashes if sampling is requested for observations in isoband/isoline layers
->>>>>>> 067b2dfe
 
 * Wed Nov 20 2019 Mika Heiskanen <mika.heiskanen@fmi.fi> - 19.11.20-1.fmi
 - Repackaged since Spine::Parameter size changed
