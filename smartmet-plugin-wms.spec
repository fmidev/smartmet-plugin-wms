--- conflicted
+++ resolved
@@ -132,14 +132,11 @@
 %{_sysconfdir}/smartmet/plugins/wms/tmpl/*.c2t
 
 %changelog
-<<<<<<< HEAD
-=======
 * Wed Dec  8 2021 Mika Heiskanen <mika.heiskanen@fmi.fi> - 21.12.8-1.fmi
 - Added unit conversion support for SymbolLayer
 
 * Tue Dec  7 2021 Andris Pavēnis <andris.pavenis@fmi.fi> 21.12.7-1.fmi
 - Update to postgresql 13 and gdal 3.3
->>>>>>> 0b334851
 
 * Mon Nov 15 2021 Mika Heiskanen <mika.heiskanen@fmi.fi> - 21.11.15-2.fmi
 - Repackaged due to ABI changes in base grid libraries
