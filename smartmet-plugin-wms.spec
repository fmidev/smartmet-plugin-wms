%bcond_without authentication
%bcond_without observation
%define DIRNAME wms
%define SPECNAME smartmet-plugin-%{DIRNAME}
Summary: SmartMet WMS/Dali plugin
Name: %{SPECNAME}
<<<<<<< HEAD
Version: 17.11.17
=======
Version: 17.11.14
>>>>>>> a8b927f5
Release: 1%{?dist}.fmi
License: MIT
Group: SmartMet/Plugins
URL: https://github.com/fmidev/smartmet-plugin-wms
Source0: %{name}.tar.gz
BuildRoot: %{_tmppath}/%{name}-%{version}-%{release}-root-%(%{__id_u} -n)
BuildRequires: gcc-c++
BuildRequires: make
BuildRequires: boost-devel
BuildRequires: libconfig >= 1.4.9
BuildRequires: smartmet-library-giza-devel >= 17.10.12
BuildRequires: smartmet-library-macgyver-devel >= 17.8.28
BuildRequires: smartmet-library-spine-devel >= 17.11.2
BuildRequires: smartmet-library-giza-devel
%if %{with authentication}
BuildRequires: smartmet-engine-authentication-devel >= 17.9.13
%endif
%if %{with observation}
BuildRequires: smartmet-engine-observation-devel >= 17.10.23
%endif
BuildRequires: smartmet-engine-gis-devel >= 17.11.1
BuildRequires: smartmet-engine-geonames-devel >= 17.11.1
BuildRequires: smartmet-engine-querydata-devel >= 17.10.24
BuildRequires: smartmet-engine-contour-devel >= 17.11.1
BuildRequires: smartmet-library-gis-devel >= 17.10.31
BuildRequires: fmt-devel
BuildRequires: ctpp2 >= 2.8.5
BuildRequires: jsoncpp-devel
# BuildRequires: flex-devel
BuildRequires: cairo-devel
BuildRequires: bzip2-devel
Requires: cairo
Requires: fmt
Requires: jsoncpp
Requires: ctpp2 >= 2.8.5
Requires: libconfig
Requires: smartmet-library-gis >= 17.10.31
Requires: smartmet-library-macgyver >= 17.8.28
Requires: smartmet-library-giza >= 17.10.12
%if %{with authentication}
Requires: smartmet-engine-authentication >= 17.9.13
%endif
Requires: smartmet-engine-querydata >= 17.10.24
Requires: smartmet-engine-contour >= 17.11.1
Requires: smartmet-engine-gis >= 17.11.1
Requires: smartmet-engine-geonames >= 17.11.1
Requires: smartmet-server >= 17.8.28
Requires: smartmet-library-spine >= 17.11.2
Requires: boost-date-time
Requires: boost-filesystem
Requires: boost-iostreams
Requires: boost-regex
Requires: boost-system
Requires: boost-thread
Provides: %{SPECNAME}
Obsoletes: smartmet-brainstorm-dali < 16.11.1
Obsoletes: smartmet-brainstorm-dali-debuginfo < 16.11.1

%description
SmartMet WMS/Dali plugin

%prep
rm -rf $RPM_BUILD_ROOT

%setup -q -n %{SPECNAME}
 
%build -q -n %{SPECNAME}
make %{_smp_mflags} \
     %{?!with_authentication:CFLAGS=-DWITHOUT_AUTHENTICATION} \
     %{?!with_observation:CFLAGS=-DWITHOUT_OBSERVATION}

%install
%makeinstall

%clean
rm -rf $RPM_BUILD_ROOT

%Files
%defattr(0775,root,root,0775)
%{_datadir}/smartmet/plugins/%{DIRNAME}.so
%defattr(0664,root,root,0775)
%{_sysconfdir}/smartmet/plugins/%{DIRNAME}/tmpl/*.c2t

%changelog
<<<<<<< HEAD
* Fri Nov 17 2017 Anssi Reponen <anssi.reponen@fmi.fi> - 17.11.17-1.fmi
- New 'wms.get_legend_graphic.symbols_to_ignore' parameter added to configuration file: you can define 
list of symbols that are not shown in GetLegendGraphic-response (e.g. fmi_logo)
- New and modified product files, legend layers, patterns, symbols. Some product and layer files renamed

* Thu Nov 13 2017 Anssi Reponen <anssi.reponen@fmi.fi> - 17.11.13-1.fmi
=======
* Tue Nov 14 2017 Anssi Reponen <anssi.reponen@fmi.fi> - 17.11.14-1.fmi
>>>>>>> a8b927f5
- BRAINSTORM-959: GetLegendGraphic doesnt use ctpp2-templates any more
- BRAINSTORM-980: WMS-plugin reports to standard output when it notices that product-file has been modified
- Product files, symbols, filters, patterns updated
- PostGIS metadata query interval can now be schema-specific: 'postgis-layer' entry in configuration file can be a list
- Handling of text-field added to IceMapLayer
- Added map number to icemap

* Thu Nov 9 2017 Anssi Reponen <anssi.reponen@fmi.fi> - 17.11.9-1.fmi
- Fixed metadata update interval bug

* Wed Nov  1 2017 Mika Heiskanen <mika.heiskanen@fmi.fi> - 17.11.1-1.fmi
- Rebuilt due to dependency updates

* Tue Oct 31 2017 Anssi Reponen <anssi.reponen@fmi.fi> - 17.10.31-1.fmi
- icemap product files updated
- traffic restrictions table implemented
- BRAINSTORM-976: metadata query interval made configurable. Additionally 
if PostGISLayer is of type icemap, the existence of new icemaps can be checked 
from database before metadata is updated

* Mon Oct 23 2017 Mika Heiskanen <mika.heiskanen@fmi.fi> - 17.10.23-1.fmi
- Allow placing more layer data into the defs-section to enable more sharing

* Thu Oct 19 2017 Mika Heiskanen <mika.heiskanen@fmi.fi> - 17.10.19-1.fmi
- Added checks against duplicate qid-values.

* Tue Oct 17 2017 Mika Heiskanen <mika.heiskanen@fmi.fi> - 17.10.16-2.fmi
- Allow application/pdf requests

* Mon Oct 16 2017 Anssi Reponen <anssi.reponen@fmi.fi> - 17.10.16-1.fmi
- product files updated
- handling of sublayers of PostGISLayer corrected
- GetCapabilities geographic bounding box longitudes are now forced to range -180...180

* Thu Oct 12 2017 Anssi Reponen <anssi.reponen@fmi.fi> - 17.10.12-1.fmi
- Icemap-related changes:
- changes are based on two Agile Jira-issues: VANADIS-376,COICESERV-36 
- new layer, FrameLayer, added for a frame (and scale) around the map
- WMS now supports application/pdf-documents
- longitude, latitude attribute added to TagLayer, TimeLayer to express location on map
- new icemap-products, patterns, symbols, filters added

* Wed Sep 27 2017 Mika Heiskanen <mika.heiskanen@fmi.fi> - 17.9.27-2.fmi
- Fixed GetLegendGraphic to use unique IDs in case there are two or more isoband layers

* Wed Sep 27 2017 Mika Heiskanen <mika.heiskanen@fmi.fi> - 17.9.27-1.fmi
- Changed variable name obsengine_disable to observation_disabled as in Timeseries-plugin

* Mon Sep 25 2017 Mika Heiskanen <mika.heiskanen@fmi.fi> - 17.9.25-2.fmi
- Allow any time in WMS requests inside the range of times listed in GetCapabilities

* Mon Sep 25 2017 Anssi Reponen <anssi.reponen@fmi.fi> - 17.9.25-1.fmi
- Encode lolimit and hilimit with null in GeoJSON, infinities are not valid in JSON
- Added configurability for GetLegendGraphic-response: Parameter name, unit and layout of output document can be configured (BRAINSTORM-922)

* Wed Sep 20 2017 Mika Heiskanen <mika.heiskanen@fmi.fi> - 17.9.20-1.fmi
- Output lolimit and hilimit to geojson even if +-inf

* Thu Sep 14 2017 Anssi Reponen <anssi.reponen@fmi.fi> - 17.9.14-1.fmi
- Added configurability for GetLegendGraphic-response:
Parameter name, unit and layout of output document can be configured (see. BRAINSTORM-922)

* Tue Sep 12 2017 Mika Heiskanen <mika.heiskanen@fmi.fi> - 17.9.12-1.fmi
- Using new contouring API which does not care if crs=data is used.

* Fri Sep  8 2017 Mika Heiskanen <mika.heiskanen@fmi.fi> - 17.9.8-1.fmi
- Allow projection settings to be missing in WMS product configuration files
- Improved query string handling via fixes to Spine

* Thu Sep  7 2017 Mika Heiskanen <mika.heiskanen@fmi.fi> - 17.9.7-1.fmi
- Fixed polygon intersections to use the requested spatial references

* Mon Sep  4 2017 Mika Heiskanen <mika.heiskanen@fmi.fi> - 17.9.4-1.fmi
- Using request's host and apikey when generating online resource urls for GetCapabilities response

* Thu Aug 31 2017 Mika Heiskanen <mika.heiskanen@fmi.fi> - 17.8.31-1.fmi
- Fixed handling of invalid CRS requests to return the correct WMS exception report

* Tue Aug 29 2017 Anssi Reponen <anssi.reponen@fmi.fi> - 17.8.29-1.fmi
- Size of returned map for GetLegendGraphic request is calculated automatically (fixed size was used before).
  When WIDTH, HEIGHT request parameters are present they override automatically calculated values. 

* Mon Aug 28 2017 Mika Heiskanen <mika.heiskanen@fmi.fi> - 17.8.28-1.fmi
- Upgrade to boost 1.65

* Mon Aug 21 2017 Mika Heiskanen <mika.heiskanen@fmi.fi> - 17.8.21-1.fmi
- Fixed observation arrows and symbols to work for non geographic references

* Fri Aug 18 2017 Mika Heiskanen <mika.heiskanen@fmi.fi> - 17.8.18-1.fmi
- Plain ETag response code to frontend is now 204 no content
- Supported spatial references are now listed in the configuration file
- Added CRS:84, CRS:27, CRS:83 support
- Added local references CRS::SmartMetScandinavia and CRS:SmartMetEurope

* Mon Aug  7 2017 Mika Heiskanen <mika.heiskanen@fmi.fi> - 17.8.7-1.fmi
- WMS exceptions are now more detailed if the debug option is set
- Rewrote WMS error messages to be more detailed

* Thu Aug  3 2017 Mika Heiskanen <mika.heiskanen@fmi.fi> - 17.8.3-2.fmi
- urlencode layer names. In particular ':' should be encoded.

* Thu Aug  3 2017 Mika Heiskanen <mika.heiskanen@fmi.fi> - 17.8.3-1.fmi
- Do not cache CTPP::CDT objects at all, it is not thread safe

* Wed Aug  2 2017 Mika Heiskanen <mika.heiskanen@fmi.fi> - 17.8.1-2.fmi
- Fixed hostname generation to include the http protocol

* Tue Aug  1 2017 Mika Heiskanen <mika.heiskanen@fmi.fi> - 17.8.1-1.fmi
- CTPP2 downgrade forced recompile
- Changed to using a shared pointer instead of optional for CTPP::CDT objects

* Mon Jul 31 2017 Mika Heiskanen <mika.heiskanen@fmi.fi> - 17.7.31-1.fmi
- Rewrote GetCapabilities template and respective code to cover the full XML schema with matching names
- Added namespace attribute to WMS GetCapabilities queries

* Mon Jul 17 2017 Mika Heiskanen <mika.heiskanen@fmi.fi> - 17.7.17-2.fmi
- Fixed error messages for partial projection descriptions

* Mon Jul 17 2017 Mika Heiskanen <mika.heiskanen@fmi.fi> - 17.7.17-1.fmi
- Added electronic_mail_address GetCapabilities configuration variable
- Fixed GetCapabilities Style section to validate - name and title are obligatory

* Tue Jun 20 2017 Anssi Reponen <anssi.reponen@fmi.fi> - 17.6.20-1.fmi
- Use layer customer instead of default customer in wms-query

* Mon Jun 19 2017 Anssi Reponen <anssi.reponen@fmi.fi> - 17.6.19-2.fmi
- Fixed GetCapabilities-response

* Mon Jun 19 2017 Anssi Reponen <anssi.reponen@fmi.fi> - 17.6.19-1.fmi
- Handling of GetLegendGraphic message added (BRAINSTORM-895)
- testcases updated

* Wed May 31 2017 Mika Heiskanen <mika.heiskanen@fmi.fi> - 17.5.31-1.fmi
- JSON references and includes can now be replaced from query strings

* Mon May  29 2017 Anssi Reponen <anssi.reponen@fmi.fi> - 17.5.29-1.fmi
- LegendURL support added to GetCapabilities response (BRAINSTORM-895)
- GetCapabilities response message made more configurable (BRAINSTORM-870)

* Fri May  5 2017 Mika Heiskanen <mika.heiskanen@fmi.fi> - 17.5.5-1.fmi
- http/https scheme selection based on X-Forwarded-Proto header; STU-5084
- GetMap and GetCapabilities keywords are now case insensitive

* Fri Apr 28 2017 Mika Heiskanen <mika.heiskanen@fmi.fi> - 17.4.28-1.fmi
- Avoid reprojections once sampling has been done
- Prevent crash if TimeLayer origintime is desired when no querydata has been specified

* Mon Apr 24 2017 Mika Heiskanen <mika.heiskanen@fmi.fi> - 17.4.24-1.fmi
- Fixed GeoJSON templates to omit quotes around the coordinates

* Thu Apr 20 2017 Anssi Reponen <anssi.reponen@fmi.fi> - 17.4.20-1.fmi
- WMS acceps now observation-queries (BRAINSTORM-865)
- Some fields in GetCapabilities-response is made optional (BRAINSTORM-869)

* Wed Apr 12 2017 Mika Heiskanen <mika.heiskanen@fmi.fi> - 17.4.12-1.fmi
- Bug fix: if crs=data, use geographic bounding box for latlon projections

* Tue Apr 11 2017 Anssi Reponen <anssi.reponen@fmi.fi> - 17.4.11-1.fmi
- Variable name in template file corrected

* Mon Apr 10 2017 Anssi Reponen <anssi.reponen@fmi.fi> - 17.4.10-3.fmi
- Hardcoded values in GetCapabilities-response template file removed and moved into configuration file

* Mon Apr 10 2017 Mika Heiskanen <mika.heiskanen@fmi.fi> - 17.4.10-2.fmi
- Added rawkml and rawgeojson templates which omit presentation attributes

* Mon Apr 10 2017 Mika Heiskanen <mika.heiskanen@fmi.fi> - 17.4.10-1.fmi
- Added detection of global data that needs wraparound when contouring

* Sat Apr  8 2017 Mika Heiskanen <mika.heiskanen@fmi.fi> - 17.4.8-1.fmi
- Simplified error handling

* Fri Apr  7 2017 Mika Heiskanen <mika.heiskanen@fmi.fi> - 17.4.7-1.fmi
- Bug fix to symbol layer, required obs. parameter names was counted incorrectly

* Mon Apr  3 2017 Mika Heiskanen <mika.heiskanen@fmi.fi> - 17.4.3-1.fmi
- Added CORS headers to all responses
- Modifications due to observation engine API changes:
  redundant parameter in values-function removed,
  redundant Engine's Interface base class removed

* Wed Mar 29 2017 Mika Heiskanen <mika.heiskanen@fmi.fi> - 17.3.29-3.fmi
- Added a lines-setting to PostGISLayer to enable polyline-type clipping

* Wed Mar 29 2017 Mika Heiskanen <mika.heiskanen@fmi.fi> - 17.3.29-2.fmi
- scale attribute is now appended into transform attributes in number, symbol and arrow layers

* Wed Mar 29 2017 Mika Heiskanen <mika.heiskanen@fmi.fi> - 17.3.29-1.fmi
- KML and GeoJSON output now includes presentation attributes

* Thu Mar 16 2017 Mika Heiskanen <mika.heiskanen@fmi.fi> - 17.3.16-1.fmi
- Added WKTLayer

* Wed Mar 15 2017 Mika Heiskanen <mika.heiskanen@fmi.fi> - 17.3.15-3.fmi
- Fixed ArrowLayer not to require a speed parameter

* Wed Mar 15 2017 Mika Heiskanen <mika.heiskanen@fmi.fi> - 17.3.15-2.fmi
- Recompiled since Spine::Exception changed

* Wed Mar 15 2017 Mika Heiskanen <mika.heiskanen@fmi.fi> - 17.3.15-1.fmi
- Crash fix: added anonymous namespaces to protect similarly named structs

* Tue Mar 14 2017 Mika Heiskanen <mika.heiskanen@fmi.fi> - 17.3.14-1.fmi
- Switched to using macgyver StringConversion tools

* Mon Mar 13 2017 Mika Heiskanen <mika.heiskanen@fmi.fi> - 17.3.13-1.fmi
- Added GeoJSON support
- Added KML support

* Thu Mar  9 2017 Mika Heiskanen <mika.heiskanen@fmi.fi> - 17.3.9-1.fmi
- Added support for observations
- Added support for margins
- Added support for adding a clipping path to layers
- Fixed isoline clipping by shapes
- Added support for filtering observations by other observations

* Sun Feb 12 2017 Mika Heiskanen <mika.heiskanen@fmi.fi> - 17.2.12-1.fmi
- Added obsengine_disabled option with default = false
- Added possibility to package the plugin without the observation engine

* Sat Feb 11 2017 Mika Heiskanen <mika.heiskanen@fmi.fi> - 17.2.11-1.fmi
- Repackaged due to newbase API change

* Sat Feb  4 2017 Mika Heiskanen <mika.heiskanen@fmi.fi> - 17.2.4-1.fmi
- root and wms.root are now required settings

* Wed Feb  1 2017 Mika Heiskanen <mika.heiskanen@fmi.fi> - 17.2.1-1.fmi
- Updated apikey handling

* Sat Jan 28 2017 Mika Heiskanen <mika.heiskanen@fmi.fi> - 17.1.28-1.fmi
- Switched to using the new type of NFmiQueryData lonlon-cache

* Wed Jan 18 2017 Mika Heiskanen <mika.heiskanen@fmi.fi> - 17.1.18-1.fmi
- Upgrade from cppformat-library to fmt

* Thu Jan  5 2017 Mika Heiskanen <mika.heiskanen@fmi.fi> - 17.1.5-1.fmi
- Fixed WMS plugin to report that STYLES parameter is missing, not STYLE

* Wed Jan  4 2017 Mika Heiskanen <mika.heiskanen@fmi.fi> - 17.1.4-1.fmi
- Changed to use renamed SmartMet base libraries

* Wed Nov 30 2016 Mika Heiskanen <mika.heiskanen@fmi.fi> - 16.11.30-1.fmi
- Using test databases in test configuration
- No installation for configuration

* Tue Nov 29 2016 Mika Heiskanen <mika.heiskanen@fmi.fi> - 16.11.29-1.fmi
- Recompiled due to spine API changes

* Tue Nov  1 2016 Mika Heiskanen <mika.heiskanen@fmi.fi> - 16.11.1-1.fmi
- Namespace changed
- Authentication can now be disabled by setting authenticate=false

* Wed Sep 28 2016 Mika Heiskanen <mika.heiskanen@fmi.fi> - 16.9.28-1.fmi
- Disabled the Inspire extension until the XML validates
- Initialize WMSLayer coordinates properly in the constructor

* Tue Sep 27 2016 Mika Heiskanen <mika.heiskanen@fmi.fi> - 16.9.27-1.fmi
- Fixed handling of supported WMS versions

* Fri Sep 23 2016 Mika Heiskanen <mika.heiskanen@fmi.fi> - 16.9.23-1.fmi
- Setting a zero or negative resolution now disables sampling, this enables disabling sampling via a query string

* Wed Sep 21 2016 Mika Heiskanen <mika.heiskanen@fmi.fi> - 16.9.21-1.fmi
- IceMapLayer refactored: IceMapLayerHandler class removed and functionality moved to IceMapLayer class. Layer properties modified/unified and configuration files updated accordingly (JSON Reference document updated as well).

* Tue Sep 13 2016 Mika Heiskanen <mika.heiskanen@fmi.fi> - 16.9.13-1.fmi
- Code modified bacause of Contour-engine API changes: vector of isolines/isobands queried at once instead of only one isoline/isoband

* Tue Sep 13 2016 Mika Heiskanen <mika.heiskanen@fmi.fi> - 16.9.13-1.fmi
- Added parameter value checkings for "type","width" and "height".

* Tue Sep  6 2016 Mika Heiskanen <mika.heiskanen@fmi.fi> - 16.9.6-1.fmi
- New exception handler
- dali configuration file in test directory corrected dali/test/dali.conf
- 'true' replaced with 1 when assigning into CTPP::CDT map
- Support for Inspire extended capabilities added (BRAINSTORM-700)
- Refactoring: wms-related stuff in Config.cpp moved to WMSConfig.cpp, naming and structure of wms-parameters in configuration file changed

* Tue Aug 30 2016 Mika Heiskanen <mika.heiskanen@fmi.fi> - 16.8.30-1.fmi
- Base class API change
- Use response code 400 instead of 503

* Mon Aug 15 2016 Markku Koskela <markku.koskela@fmi.fi> - 16.8.15-1.fmi
- The init(),shutdown() and requestHandler() methods are now protected methods
- The requestHandler() method is called from the callRequestHandler() method

* Wed Jun 29 2016 Mika Heiskanen <mika.heiskanen@fmi.fi> - 16.6.29-1.fmi
- QEngine API changed

* Tue Jun 14 2016 Mika Heiskanen <mika.heiskanen@fmi.fi> - 16.6.14-1.fmi
- Full recompile

* Thu Jun  2 2016 Mika Heiskanen <mika.heiskanen@fmi.fi> - 16.6.2-1.fmi
- Full recompile

* Wed Jun  1 2016 Mika Heiskanen <mika.heiskanen@fmi.fi> - 16.6.1-1.fmi
- Added graceful shutdown

* Tue May 17 2016 Tuomo Lauri <tuomo.lauri@fmi.fi> - 16.5.17-1.fmi
- Fixed unhelpful accessors
- No longer doing double GetCapabilities - update

* Mon May 16 2016 Mika Heiskanen <mika.heiskanen@fmi.fi> - 16.5.16-1.fmi
- Replaced TimeZoneFactory with TimeZones

* Wed May 11 2016 Mika Heiskanen <mika.heiskanen@fmi.fi> - 16.5.11-1.fmi
- Avoid string streams for speed
- TagLayer cdata now supports translations

* Wed Apr 20 2016 Tuomo Lauri <tuomo.lauri@fmi.fi> - 16.4.20-1.fmi
- Added "quiet" konfiguration option to be able to silence warnings during tests. Default = false.
- Built against new Contour-Engine
- AuthEngine support

* Tue Apr 19 2016 Mika Heiskanen <mika.heiskanen@fmi.fi> - 16.4.19-1.fmi
- Allow a missing time setting if time is not needed in the result

* Mon Apr 18 2016 Tuomo Lauri <tuomo.lauri@fmi.fi> - 16.4.18-3.fmi
- Added catch-guard to GIS engine metadata retrieval

* Mon Apr 18 2016 Mika Heiskanen <mika.heiskanen@fmi.fi> - 16.4.18-2.fmi
- Upgraded to the latest jsoncpp with UInt64 changes

* Mon Apr 18 2016 Mika Heiskanen <mika.heiskanen@fmi.fi> - 16.4.18-1.fmi
- Upgraded to cppformat 2.0

* Thu Mar 31 2016 Tuomo Lauri <tuomo.lauri@fmi.fi> - 16.3.31-1.fmi
- Fixed segfault issue in shape handling

* Mon Mar  7 2016 Mika Heiskanen <mika.heiskanen@fmi.fi> - 16.3.7-2.fmi
- Permit negative dx,dy offsets for most layout algorithms

* Mon Mar  7 2016 Mika Heiskanen <mika.heiskanen@fmi.fi> - 16.3.7-1.fmi
- Added dx,dy offsetting support for all label/symbol layout algorithms

* Fri Mar  4 2016 Tuomo Lauri <tuomo.lauri@fmi.fi> - 16.3.4-1.fmi
- Added cppformat dependencies
- Added layout=keyword option to position generation
- Added layout=latlon option to position generation

* Thu Feb 11 2016 Mika Heiskanen <mika.heiskanen@fmi.fi> - 16.2.11-1.fmi
- Fixed WindRoseLayer not to crash if a station has no observations, the station is silently skipped

* Tue Feb  9 2016 Tuomo Lauri <tuomo.lauri@fmi.fi> - 16.2.9-1.fmi
- Rebuilt against the new TimeSeries::Value definition

* Mon Feb  8 2016 Tuomo Lauri <tuomo.lauri@fmi.fi> - 16.2.8-2.fmi
- Better fix for segfault issue

* Mon Feb  8 2016 Tuomo Lauri <tuomo.lauri@fmi.fi> - 16.2.8-1.fmi
- Fixed segfault issue in WindRoseLayer

* Thu Feb  4 2016 Mika Heiskanen <mika.heiskanen@fmi.fi> - 16.2.4-1.fmi
- Fixed parameter setting in NumberLayer to be done after the positions are generated

* Tue Feb  2 2016 Tuomo Lauri <tuomo.lauri@fmi.fi> - 16.2.2-1.fmi
- Missingvalue is now deprecated in Q-Engine calls

* Fri Jan 29 2016 Mika Heiskanen <mika.heiskanen@fmi.fi> - 16.1.29-1.fmi
- Added possibility to move numbers and symbols based on a direction parameter
- Added graticulefill layout for positions

* Tue Jan 26 2016 Mika Heiskanen <mika.heiskanen@fmi.fi> - 16.1.26-1.fmi
- Fixed pixel to latlon conversion in Positions calculations

* Sat Jan 23 2016 Mika Heiskanen <mika.heiskanen@fmi.fi> - 16.1.23-1.fmi
- Fmi::TimeZoneFactory API changed

* Wed Jan 20 2016 Mika Heiskanen <mika.heiskanen@fmi.fi> - 16.1.20-1.fmi
- Added graticule support for position generation, mostly indended for symbols

* Tue Jan 19 2016 Mika Heiskanen <mika.heiskanen@fmi.fi> - 16.1.19-1.fmi
- Added support for U- and V-components to ArrowLayer
- Explicit infinity checking no longer required, it is done by macgyver parsers

* Mon Jan 18 2016 Mika Heiskanen <mika.heiskanen@fmi.fi> - 16.1.18-2.fmi
- Throw if bbox contains infinities

* Mon Jan 18 2016 Mika Heiskanen <mika.heiskanen@fmi.fi> - 16.1.18-1.fmi
- newbase API changed, full recompile

* Thu Jan 14 2016 Mika Heiskanen <mika.heiskanen@fmi.fi> - 16.1.14-1.fmi
- Draw coordinate grid fully without clipping it, clip it using SVG for better speed

* Mon Dec 21 2015 Tuomo Lauri <tuomo.lauri@fmi.fi> - 15.12.21-1.fmi
- WMS GetCapablities update loop was missing exception handling

* Mon Dec 14 2015 Tuomo Lauri <tuomo.lauri@fmi.fi> - 15.12.14-1.fmi
- Added multiplier and offset to ArrowLayer to enable knots in speed selection
- Added southflop option to enable flopping wind barbs in the southern hemisphere
- Enabled aviation chart numbers by adding plusprefix and minusprefix attributes for labels
- Symbol, filter, marker etc modification time is now included in the ETag.
- Symbols, numbers and arrows can now be placed at querydata points
- WMS refactoring: time_column no longer required in PostGIS - layers
- Icemap is now its own dedicated layer

* Thu Dec  3 2015 Tuomo Lauri <tuomo.lauri@fmi.fi> - 15.12.3-1.fmi
- New Icemap functionality in PostGisLayer

* Wed Nov 18 2015 Tuomo Lauri <tuomo.lauri@fmi.fi> - 15.11.18-1.fmi
- SmartMetPlugin now receives a const HTTP Request

* Tue Nov 10 2015 Mika Heiskanen <mika.heiskanen@fmi.fi> - 15.11.10-2.fmi
- Avoid timezone locks by avoiding unnecessary conversions from ptime to NFmiMetTime in loops

* Tue Nov 10 2015 Mika Heiskanen <mika.heiskanen@fmi.fi> - 15.11.10-1.fmi
- Avoid string streams to avoid global std::locale locks

* Fri Nov  6 2015 Mika Heiskanen <mika.heiskanen@fmi.fi> - 15.11.6-1.fmi
- Removed IceLayer, same functionality can now be achieved using PostGISLayer
- Added optional time truncation to PostGISLayer

* Wed Nov  4 2015 Mika Heiskanen <mika.heiskanen@fmi.fi> - 15.11.4-1.fmi
- Using Fmi::to_string instead of WMS::to_string to avoid std::locale locks

* Wed Oct 28 2015 Mika Heiskanen <mika.heiskanen@fmi.fi> - 15.10.28-1.fmi
- Added safety checks against deleted files/dirs when scanning WMS directories

* Mon Oct 26 2015 Mika Heiskanen <mika.heiskanen@fmi.fi> - 15.10.26-1.fmi
- Added proper debuginfo packaging
- Removed printouts when WMS layer is not available in certain projections

* Mon Oct 12 2015 Tuomo Lauri <tuomo.lauri@fmi.fi> - 15.10.12-1.fmi
- Now setting CORS headers to succesful responses
- Fix segfault by checking symbol is defined before dereferencing it

* Tue Sep 29 2015 Tuomo Lauri <tuomo.lauri@fmi.fi> - 15.9.29-1.fmi
- Samping improvements
- Fixed WMS GetCapabilities times

* Mon Sep 28 2015 Mika Heiskanen <mika.heiskanen@fmi.fi> - 15.9.28-1.fmi
- Resampling now uses the projection bounding box instead of corner coordinates

* Thu Sep 24 2015 Mika Heiskanen <mika.heiskanen@fmi.fi> - 15.9.24-1.fmi
- Improved WMS bounding box calculations

* Fri Aug 28 2015 Mika Heiskanen <mika.heiskanen@fmi.fi> - 15.8.28-1.fmi
- Allow parameter not to be set in intersections, and just do nothing

* Mon Aug 24 2015 Mika Heiskanen <mika.heiskanen@fmi.fi> - 15.8.24-1.fmi
- Recompiled due to Convenience.h API changes

* Fri Aug 21 2015 Tuomo Lauri <tuomo.lauri@fmi.fi> - 15.8.21-1.fmi
- Fixed segfault issue in WMSGetMap

* Thu Aug 20 2015 Tuomo Lauri <tuomo.lauri@fmi.fi> - 15.8.20-1.fmi
- Implemented PostGIS WMS layer

* Tue Aug 18 2015 Mika Heiskanen <mika.heiskanen@fmi.fi> - 15.8.18-1.fmi
- Use time formatters from macgyver to avoid global locks from sstreams

* Mon Aug 17 2015 Mika Heiskanen <mika.heiskanen@fmi.fi> - 15.8.17-1.fmi
- Use -fno-omit-frame-pointer to improve perf use

* Fri Aug 14 2015 Mika Heiskanen <mika.heiskanen@fmi.fi> - 15.8.14-1.fmi
- Recompiled due to string formatting changes

* Thu Jul 23 2015 Mika Heiskanen <mika.heiskanen@fmi.fi> - 15.7.23-1.fmi
- Improved handling of arrows, symbols and numbers for geographic references

* Wed Jul 22 2015 Mika Heiskanen <mika.heiskanen@fmi.fi> - 15.7.22-1.fmi
- Added intersections with isobands for arrows, symbols and numbers

* Tue Jul 21 2015 Mika Heiskanen <mika.heiskanen@fmi.fi> - 15.7.21-1.fmi
- Fixed ArrowLayer, SymbolLayer and NumberLayer to work for geographic projections

* Fri Jun 26 2015 Mika Heiskanen <mika.heiskanen@fmi.fi> - 15.6.26-1.fmi
- Recompiled to get case insensitive JSON expansion from query strings
- SymbolLayer now supports symbol scaling
- SymbolLayer now supports metaparameters such as weathersymbol

* Tue Jun 23 2015 Mika Heiskanen <mika.heiskanen@fmi.fi> - 15.6.23-1.fmi
- Location API changed and forced a recompile

* Tue May 12 2015 Mika Heiskanen <mika.heiskanen@fmi.fi> - 15.5.12-1.fmi
- Updated to use shared dem & land cover data from geoengine

* Wed Apr 29 2015 Mika Heiskanen <mika.heiskanen@fmi.fi> - 15.4.29-1.fmi
- Added server thread pool deduction
- Fixed WindRoseLayer data validity checks
- Added lake corrections to landscape interpolation

* Fri Apr 24 2015 Mika Heiskanen <mika.heiskanen@fmi.fi> - 15.4.24-1.fmi
- Pass the set timezone from WindRoseLayer to obsengine

* Tue Apr 14 2015 Santeri Oksman <santeri.oksman@fmi.fi> - 15.4.14-1.fmi
- Rebuild

* Mon Apr 13 2015 Tuomo Lauri <tuomo.lauri@fmi.fi> - 15.4.13-1.fmi
- No supporting frontend cache also in dali queries

* Thu Apr  9 2015 Mika Heiskanen <mika.heiskanen@fmi.fi> - 15.4.9-1.fmi
- newbase API changed

* Wed Apr  8 2015 Mika Heiskanen <mika.heiskanen@fmi.fi> - 15.4.8-1.fmi
- Implemented frontend cache support for WMS queries

* Fri Mar  6 2015 Tuomo Lauri <tuomo.lauri@fmi.fi> - 15.3.6-2.fmi
- Reverted getCapabilities axis ordering

* Fri Mar  6 2015 Tuomo Lauri <tuomo.lauri@fmi.fi> - 15.3.6-1.fmi
- Fixed getCapabilities Content-Type and simplified MIME handling

* Tue Mar  3 2015 Tuomo Lauri <tuomo.lauri@fmi.fi> - 15.3.3-2.fmi
- Fixed bug in GetCapabilities coordinates generation

* Tue Mar  3 2015 Tuomo Lauri <tuomo.lauri@fmi.fi> - 15.3.3-1.fmi
- Now automatically updating GetCapabilities info from WMS directory

* Thu Feb 26 2015 Tuomo Lauri <tuomo.lauri@fmi.fi> - 15.2.26-1.fmi
- Fixed GetCapabilities schema

* Wed Feb 25 2015 Tuomo Lauri <tuomo.lauri@fmi.fi> - 15.2.25-1.fmi
- Fixed WMS GetCapabilities GetMap-URI
- WMS product definition directory structure is now recursive (BRAINSTORM-426)
- Added intersect property for isolines and isobands to enable clipping them by isobands of other parameters
- Added isoband.inside, isoband.outside, isoline.inside and isoline.outside to clip contours by maps

* Tue Feb 24 2015 Mika Heiskanen <mika.heiskanen@fmi.fi> - 15.2.24-1.fmi
- Recompiled due to changes in newbase linkage

* Mon Feb 23 2015 Tuomo Lauri <tuomo.lauri@fmi.fi> - 15.2.23-1.fmi
- Fixed bug in projection axis ordering
- Fixed GetCapabilities BoundingBox attributes
- Added development configuration file
- Added more supported EPSGs for WMS

* Fri Feb 20 2015 Tuomo Lauri <tuomo.lauri@fmi.fi> - 15.2.20-1.fmi
- WMS::GetCapabilities response corrected

* Mon Feb 16 2015 Tuomo Lauri <tuomo.lauri@fmi.fi> - 15.2.16-1.fmi
- Now using memory-filesystem cache
- allow overriding everything in the product JSON from query string
- disable_format and enable_format are now named disable and enable
- image format is now selected with "type" instead of format (except for WMS)
- changed how crs, bboxcrs, xsize, ysize and bbox are passed from WMS to Dali

* Wed Jan 28 2015 Tuomo Lauri <tuomo.lauri@fmi.fi> - 15.1.28-1.fmi
- Fixed error in GetCapabilities message generation

* Mon Jan 26 2015 Mika Heiskanen <mika.heiskanen@fmi.fi> - 15.1.26-1.fmi
- Round symbol coordinates in LocationLayer to integers, full precision is unnecessary
- Added caching of rendered images

* Tue Jan 20 2015 Tuomo Lauri <tuomo.lauri@fmi.fi> - 15.1.20-1.fmi
- WMS file scanner now skips failed product definitions

* Thu Dec 18 2014 Mika Heiskanen <mika.heiskanen@fmi.fi> - 14.12.18-2.fmi
- Fixed WMS filename validator

* Thu Dec 18 2014 Mika Heiskanen <mika.heiskanen@fmi.fi> - 14.12.18-1.fmi
- WMS will no longer read backup files, files not ending with ".json" etc

* Wed Dec 17 2014 Mika Heiskanen <mika.heiskanen@fmi.fi> - 14.12.17-1.fmi
- Added WindRoseLayer

* Wed Dec 10 2014 Mika Heiskanen <mika.heiskanen@fmi.fi> - 14.12.10-1.fmi
- Disable SVG size limits in librsvg

* Mon Dec  8 2014 Mika Heiskanen <mika.heiskanen@fmi.fi> - 14.12.8-1.fmi
- Added IceLayer for rendering ice maps
- Added support for PDF and PS image formats
- Added enable_format and disable_format variables

* Mon Nov 24 2014 Mika Heiskanen <mika.heiskanen@fmi.fi> - 14.11.24-1.fmi
- RHEL7 no longed needs a global lock for rendering PNG images

* Fri Oct 24 2014 Tuomo Lauri <tuomo.lauri@fmi.fi> - 14.10.24-1.fmi
- Prevent crashes if the given CRS is not valid
- WMS implementation modified: dali products handled as WMS-layers

* Wed Sep 17 2014 Mika Heiskanen <mika.heiskanen@fmi.fi> - 14.9.17-1.fmi
- Added support for minresolution and maxresolution requirements
- WMS support

* Mon Sep  8 2014 Mika Heiskanen <mika.heiskanen@fmi.fi> - 14.9.8-1.fmi
- Recompiled due to geoengine API changes

* Fri Sep  5 2014 Mika Heiskanen <mika.heiskanen@fmi.fi> - 14.9.5-1.fmi
- Added LocationLayer

* Wed Sep  3 2014 Mika Heiskanen <mika.heiskanen@fmi.fi> - 14.9.3-1.fmi
- Added settings for label: locale, precision, prefix, suffix

* Tue Sep  2 2014 Mika Heiskanen <mika.heiskanen@fmi.fi> - 14.9.2-1.fmi
- Lock the SVG renderer until system libraries (fontconfig, pango, cairo) are thread safe

* Fri Aug 29 2014 Mika Heiskanen <mika.heiskanen@fmi.fi> - 14.8.29-2.fmi
- Added multiplier and offset to NumberLayer

* Fri Aug 29 2014 Mika Heiskanen <mika.heiskanen@fmi.fi> - 14.8.29-1.fmi
- Fixed behaviour of query string 'time' option for relative offsets

* Tue Aug 26 2014 Mika Heiskanen <mika.heiskanen@fmi.fi> - 14.8.26-1.fmi
- Added 'marker' as a valid attribute

* Fri Aug 22 2014 Tuomo Lauri <tuomo.lauri@fmi.fi> - 14.8.22-1.fmi
- Fixed memory leaks in layer generation

* Fri Aug  8 2014 Mika Heiskanen <mika.heiskanen@fmi.fi> - 14.8.8-3.fmi
- Relative times are now rounded up to the next hour

* Fri Aug  8 2014 Mika Heiskanen <mika.heiskanen@fmi.fi> - 14.8.8-2.fmi
- Rewritten GisEngine API

* Fri Aug  8 2014 Mika Heiskanen <mika.heiskanen@fmi.fi> - 14.8.8-1.fmi
- Changed map.simplification to map.mindistance for consistency

* Thu Aug  7 2014 Mika Heiskanen <mika.heiskanen@fmi.fi> - 14.8.7-4.fmi
- Do not draw arrows when data is missing

* Thu Aug  7 2014 Mika Heiskanen <mika.heiskanen@fmi.fi> - 14.8.7-3.fmi
- Added safety checks against empty maps and contours

* Thu Aug  7 2014 Mika Heiskanen <mika.heiskanen@fmi.fi> - 14.8.7-2.fmi
- Added support for removing too small polygons from maps

* Thu Aug  7 2014 Mika Heiskanen <mika.heiskanen@fmi.fi> - 14.8.7-1.fmi
- Added support for simplification of the map data

* Wed Aug  6 2014 Mika Heiskanen <mika.heiskanen@fmi.fi> - 14.8.6-2.fmi
- Improved definition for the resolution setting for geographic coordinate systems

* Wed Aug  6 2014 Mika Heiskanen <mika.heiskanen@fmi.fi> - 14.8.6-1.fmi
- WKT for latlon and rotated latlon is fixed not to include PROJCS

* Fri Jul 25 2014 Mika Heiskanen <mika.heiskanen@fmi.fi> - 14.7.25-1.fmi
- Rebuilt with the latest GDAL

* Wed Jul  2 2014 Mika Heiskanen <mika.heiskanen@fmi.fi> - 14.7.2-1.fmi
- JSON files must now give an explicit .css suffix to style files (consistency)
- inside/outside requirements for arrows, numbers etc can now use where-clauses
- overriding SQL related variables is no longer allowed for safety reasons
- isobands now allow specifying the interpolation method, previously "linear" was assumed

* Mon Jun 30 2014 Mika Heiskanen <mika.heiskanen@fmi.fi> - 14.6.30-1.fmi
- New release with layers for arrows, numbers, legends, symbols, background

* Wed Jun 11 2014 Mika Heiskanen <mika.heiskanen@fmi.fi> - 14.6.11-1.fmi
- New release with refactored style features. Added option style=name.

* Wed Jun  4 2014 Mika Heiskanen <mika.heiskanen@fmi.fi> - 14.6.4-1.fmi
- Beta version

* Wed Feb 26 2014 Mika Heiskanen <mika.heiskanen@fmi.fi> - 14.2.26-1.fmi
- Alpha version
<|MERGE_RESOLUTION|>--- conflicted
+++ resolved
@@ -4,11 +4,7 @@
 %define SPECNAME smartmet-plugin-%{DIRNAME}
 Summary: SmartMet WMS/Dali plugin
 Name: %{SPECNAME}
-<<<<<<< HEAD
 Version: 17.11.17
-=======
-Version: 17.11.14
->>>>>>> a8b927f5
 Release: 1%{?dist}.fmi
 License: MIT
 Group: SmartMet/Plugins
@@ -93,16 +89,12 @@
 %{_sysconfdir}/smartmet/plugins/%{DIRNAME}/tmpl/*.c2t
 
 %changelog
-<<<<<<< HEAD
 * Fri Nov 17 2017 Anssi Reponen <anssi.reponen@fmi.fi> - 17.11.17-1.fmi
 - New 'wms.get_legend_graphic.symbols_to_ignore' parameter added to configuration file: you can define 
 list of symbols that are not shown in GetLegendGraphic-response (e.g. fmi_logo)
 - New and modified product files, legend layers, patterns, symbols. Some product and layer files renamed
 
-* Thu Nov 13 2017 Anssi Reponen <anssi.reponen@fmi.fi> - 17.11.13-1.fmi
-=======
 * Tue Nov 14 2017 Anssi Reponen <anssi.reponen@fmi.fi> - 17.11.14-1.fmi
->>>>>>> a8b927f5
 - BRAINSTORM-959: GetLegendGraphic doesnt use ctpp2-templates any more
 - BRAINSTORM-980: WMS-plugin reports to standard output when it notices that product-file has been modified
 - Product files, symbols, filters, patterns updated
