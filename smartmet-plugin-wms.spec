--- conflicted
+++ resolved
@@ -14,12 +14,8 @@
 BuildRequires: boost-devel
 BuildRequires: libconfig >= 1.4.9
 BuildRequires: smartmet-library-giza-devel >= 16.12.21
-<<<<<<< HEAD
-BuildRequires: smartmet-library-macgyver >= 17.3.14
 BuildRequires: smartmet-library-delfoi >= 17.3.28
-=======
 BuildRequires: smartmet-library-macgyver >= 17.3.16
->>>>>>> ba542c9c
 BuildRequires: smartmet-library-spine-devel >= 17.3.16
 %if %{with authentication}
 BuildRequires: smartmet-engine-authentication-devel >= 17.3.15
@@ -45,12 +41,8 @@
 Requires: libconfig
 Requires: librsvg2 >= 2.40.6
 Requires: smartmet-library-gis >= 17.3.14
-<<<<<<< HEAD
-Requires: smartmet-library-macgyver >= 17.3.14
 Requires: smartmet-library-delfoi >= 17.3.28
-=======
 Requires: smartmet-library-macgyver >= 17.3.16
->>>>>>> ba542c9c
 Requires: smartmet-library-giza >= 16.12.21
 %if %{with authentication}
 Requires: smartmet-engine-authentication >= 17.3.15
@@ -98,12 +90,11 @@
 %{_sysconfdir}/smartmet/plugins/%{DIRNAME}/tmpl/*.c2t
 
 %changelog
-<<<<<<< HEAD
 * Upcoming
 - Modifications due to observation engine API changes:
 redundant parameter in values-function removed,
 redundant Engine's Interface base class removed
-=======
+
 * Mon Apr  3 2017 Mika Heiskanen <mika.heiskanen@fmi.fi> - 17.4.3-1.fmi
 - Added CORS headers to all responses
 
@@ -115,7 +106,6 @@
 
 * Wed Mar 29 2017 Mika Heiskanen <mika.heiskanen@fmi.fi> - 17.3.29-1.fmi
 - KML and GeoJSON output now includes presentation attributes
->>>>>>> ba542c9c
 
 * Thu Mar 16 2017 Mika Heiskanen <mika.heiskanen@fmi.fi> - 17.3.16-1.fmi
 - Added WKTLayer
