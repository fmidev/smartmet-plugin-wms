--- conflicted
+++ resolved
@@ -4,11 +4,7 @@
 %define SPECNAME smartmet-plugin-%{DIRNAME}
 Summary: SmartMet WMS/Dali plugin
 Name: %{SPECNAME}
-<<<<<<< HEAD
 Version: 21.10.21
-=======
-Version: 21.10.19
->>>>>>> 03974415
 Release: 1%{?dist}.fmi
 License: MIT
 Group: SmartMet/Plugins
@@ -137,13 +133,11 @@
 %{_sysconfdir}/smartmet/plugins/wms/tmpl/*.c2t
 
 %changelog
-* Tue Oct 19 2021 Anssi Reponen <anssi.reponen@fmi.fi> - 21.10.19-1.fmi
-- Use resources directory for common resources (BRAINSTORM-2164)
 
 * Thu Oct 21 2021 Anssi Reponen <anssi.reponen@fmi.fi> - 21.10.21-1.fmi
 - Minimum distance and priorities for ArrowLayer, SymbolLayer, NumberLayer (BRAINSTORM-2182)
 
-* Mon Oct 18 2021 Anssi Reponen <anssi.reponen@fmi.fi> - 21.10.18-1.fmi
+* Tue Oct 19 2021 Anssi Reponen <anssi.reponen@fmi.fi> - 21.10.19-1.fmi
 - Use resources directory for common resources (BRAINSTORM-2164)
 
 * Wed Oct 13 2021 Anssi Reponen <anssi.reponen@fmi.fi> - 21.10.13-1.fmi
