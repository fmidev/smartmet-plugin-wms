%bcond_without authentication
%bcond_without observation
%define DIRNAME wms
%define SPECNAME smartmet-plugin-%{DIRNAME}
Summary: SmartMet WMS/Dali plugin
Name: %{SPECNAME}
<<<<<<< HEAD
Version: 19.9.11
=======
Version: 19.9.26
>>>>>>> f34a82b3
Release: 1%{?dist}.fmi
License: MIT
Group: SmartMet/Plugins
URL: https://github.com/fmidev/smartmet-plugin-wms
Source0: %{name}.tar.gz
BuildRoot: %{_tmppath}/%{name}-%{version}-%{release}-root-%(%{__id_u} -n)
BuildRequires: rpm-build
BuildRequires: gcc-c++
BuildRequires: make
BuildRequires: boost-devel
BuildRequires: libconfig >= 1.4.9
BuildRequires: rpm-build
BuildRequires: smartmet-library-giza-devel >= 18.10.1
BuildRequires: smartmet-library-macgyver-devel >= 19.9.26
BuildRequires: smartmet-library-spine-devel >= 19.9.26
BuildRequires: smartmet-library-giza-devel
%if %{with authentication}
BuildRequires: smartmet-engine-authentication-devel >= 19.9.26
%endif
%if %{with observation}
<<<<<<< HEAD
BuildRequires: smartmet-engine-observation-devel >= 19.9.11
=======
BuildRequires: smartmet-engine-observation-devel >= 19.9.26
>>>>>>> f34a82b3
%endif
BuildRequires: smartmet-engine-gis-devel >= 19.9.26
BuildRequires: smartmet-engine-geonames-devel >= 19.9.26
BuildRequires: smartmet-engine-querydata-devel >= 19.9.26
BuildRequires: smartmet-engine-contour-devel >= 19.9.26
BuildRequires: smartmet-library-gis-devel >= 19.9.26
BuildRequires: fmt-devel >= 5.2.0
BuildRequires: ctpp2 >= 2.8.8
BuildRequires: jsoncpp-devel
# BuildRequires: flex-devel
BuildRequires: cairo-devel
BuildRequires: bzip2-devel
BuildRequires: heatmap-devel
Requires: cairo
Requires: fmt >= 5.2.0
Requires: jsoncpp
Requires: ctpp2 >= 2.8.8
Requires: libconfig
Requires: smartmet-library-gis >= 19.9.26
Requires: smartmet-library-macgyver >= 19.9.26
Requires: smartmet-library-giza >= 18.10.1
%if %{with authentication}
Requires: smartmet-engine-authentication >= 19.9.26
%endif
Requires: smartmet-engine-querydata >= 19.9.26
Requires: smartmet-engine-contour >= 19.9.26
Requires: smartmet-engine-gis >= 19.9.26
Requires: smartmet-engine-geonames >= 19.9.26
Requires: smartmet-server >= 19.9.26
Requires: smartmet-library-spine >= 19.9.26
Requires: boost-date-time
Requires: boost-filesystem
Requires: boost-iostreams
Requires: boost-regex
Requires: boost-system
Requires: boost-thread
Provides: %{SPECNAME}
Obsoletes: smartmet-brainstorm-dali < 16.11.1
Obsoletes: smartmet-brainstorm-dali-debuginfo < 16.11.1

%description
SmartMet WMS/Dali plugin

%prep
rm -rf $RPM_BUILD_ROOT

%setup -q -n %{SPECNAME}
 
%build -q -n %{SPECNAME}
make %{_smp_mflags} \
     %{?!with_authentication:CFLAGS=-DWITHOUT_AUTHENTICATION} \
     %{?!with_observation:CFLAGS=-DWITHOUT_OBSERVATION}

%install
%makeinstall

%clean
rm -rf $RPM_BUILD_ROOT

%Files
%defattr(0775,root,root,0775)
%{_datadir}/smartmet/plugins/%{DIRNAME}.so
%defattr(0664,root,root,0775)
%{_sysconfdir}/smartmet/plugins/%{DIRNAME}/tmpl/*.c2t

%changelog
<<<<<<< HEAD
* Wed Sep 11 2019  Anssi Reponen <anssi.reponen@fmi.fi> - 19.9.11-1.fmi
- NetAtmo and RoadCloud test cases updated because mid-parameter is no more supported,
but parameter name must be used instead (Related to BRAINSTORM-1673)

=======
* Thu Sep 26 2019 Mika Heiskanen <mika.heiskanen@fmi.fi> - 19.9.26-1.fmi
- Repackaged due to ABI changes

* Tue Sep 17 2019  Anssi Reponen <anssi.reponen@fmi.fi> - 19.9.17-1.fmi
- NetAtmo and RoadCloud test cases updated because mid-parameter is no more supported,
but parameter name must be used instead (Related to BRAINSTORM-1673)

* Thu Sep 12 2019 Mika Heiskanen <mika.heiskanen@fmi.fi> - 19.9.12-1.fmi
- Fixed WMSLayer destructor to be virtual to avoid memory problems

>>>>>>> f34a82b3
* Wed Aug 28 2019 Mika Heiskanen <mika.heiskanen@fmi.fi> - 19.8.28-1.fmi
- Repackaged since Spine::Location ABI changed

* Fri Jun 14 2019 Mika Heiskanen <mika.heiskanen@fmi.fi> - 19.6.14-1.fmi
- Fixed intersection code to check for empty output

* Wed Jun  5 2019 Mika Heiskanen <mika.heiskanen@fmi.fi> - 19.6.5-1.fmi
- Do not print a stack trace for invalid time requests to reduce log sizes

* Tue Jun  4 2019 Mika Heiskanen <mika.heiskanen@fmi.fi> - 19.6.4-1.fmi
- Added minvalues setting to symbol, number and arrow layers to require a sufficient number of valid values

* Wed May 29 2019 Mika Heiskanen <mika.heiskanen@fmi.fi> - 19.5.29-1.fmi
- Changed to handle altered MetaData class from Gis-engine

* Mon May 6 2019 Anssi Reponen <anssi.reponen@fmi.fi> - 19.5.6-1.fmi
- Added a proper error message for missing legend template files (BRAINSTORM-1526)

* Tue Apr 30 2019 Mika Heiskanen <mika.heiskanen@fmi.fi> - 19.4.30-2.fmi
- Remove display=none views and layers from SVG output if optimizesize=1 is set

* Tue Apr 30 2019 Mika Heiskanen <mika.heiskanen@fmi.fi> - 19.4.30-1.fmi
- Option quiet=1|true disables stack trace printing
- Modified illegal input tests to use quiet=1 to keep test output simple

* Wed Apr 23 2019 Anssi Reponen <anssi.reponen@fmi.fi> - 19.4.23-1.fmi
- Language support for automatically generated legends (BRAINSTORM-1523)
- Support for mobile and external observations (BRAINSTORM-1420)

* Fri Apr 12 2019 Mika Heiskanen <mika.heiskanen@fmi.fi> - 19.4.12-1.fmi
- Fixed MapLayer hash calculation to include querydata hash value if styles are used

* Fri Mar 29 2019 Mika Heiskanen <mika.heiskanen@fmi.fi> - 19.3.29-1.fmi
- Fixed WMS exceptions not to return 304/200 responses which might be cached

* Thu Feb 21 2019 Mika Heiskanen <mika.heiskanen@fmi.fi> - 19.2.22-1.fmi
- Fixed ArrowLayer southflop setting to work
- Added ArrowLayer flip and northflop settings
- Added unit_conversion settings

* Thu Feb 21 2019 Mika Heiskanen <mika.heiskanen@fmi.fi> - 19.2.21-1.fmi
- Added minarea setting for IsobandLayer and IsolineLayer

* Wed Feb 20 2019 Mika Heiskanen <mika.heiskanen@fmi.fi> - 19.2.20-1.fmi
- Added direct translation support for isoband labels

* Tue Feb 19 2019 Mika Heiskanen <mika.heiskanen@fmi.fi> - 19.2.19-1.fmi
- Always return ETag unless it is invalid

* Mon Feb 18 2019 Mika Heiskanen <mika.heiskanen@fmi.fi> - 19.2.18-1.fmi
- Print URI and client IP on WMS exceptions to the console

* Fri Feb 15 2019 Mika Heiskanen <mika.heiskanen@fmi.fi> - 19.2.15-1.fmi
- Print stack trace to console for WMS exceptions too

* Thu Feb 14 2019 Mika Heiskanen <mika.heiskanen@fmi.fi> - 19.2.14-1.fmi
- Added client IP to exception reports

* Tue Feb 12 2019 Mika Heiskanen <mika.heiskanen@fmi.fi> - 19.2.12-1.fmi
- Added extrapolation-setting for IsoLineLayer and IsoBandLayer

* Thu Feb  7 2019 Mika Heiskanen <mika.heiskanen@fmi.fi> - 19.2.7-1.fmi
- Fixed etag-based caching

* Thu Jan 31 2019 Mika Heiskanen <mika.heiskanen@fmi.fi> - 19.1.31-1.fmi
- Added possibility to style map layers based on forecast values

* Mon Jan 14 2019 Mika Heiskanen <mika.heiskanen@fmi.fi> - 19.1.14-1.fmi
- Fixed ArrowLayer to handle missing values properly

* Thu Jan 10 2019 Mika Heiskanen <mika.heiskanen@fmi.fi> - 19.1.10-1.fmi
- Fixed GetLegendGraphic not to crash if the style option is not given

* Thu Dec 13 2018 Mika Heiskanen <mika.heiskanen@fmi.fi> - 18.12.13-1.fmi
- Continue GetCapabilities generation even if bbox info is not available for some configured EPSG

* Fri Nov 23 2018 Mika Heiskanen <mika.heiskanen@fmi.fi> - 18.11.23-1.fmi
- Fixed handling of observations

* Wed Nov 21 2018 Mika Heiskanen <mika.heiskanen@fmi.fi> - 18.11.21-1.fmi
- Minor const correctness fix

* Fri Nov 16 2018 Mika Heiskanen <mika.heiskanen@fmi.fi> - 18.11.16-1.fmi
- Fixed intersections to inherit the producer name instead of the data so that landscaped parameters can be handled too

* Mon Nov 12 2018 Mika Heiskanen <mika.heiskanen@fmi.fi> - 18.11.12-2.fmi
- Added tz setting for all layers, which affects how "time" (not origintime) is parsed

* Mon Nov 12 2018 Mika Heiskanen <mika.heiskanen@fmi.fi> - 18.11.12-1.fmi
- Refactored TemplateFactory into macgyver library

* Fri Nov  9 2018 Mika Heiskanen <mika.heiskanen@fmi.fi> - 18.11.9-1.fmi
- GetCapabilities update loop will now warn only once per file to avoid flooding the logs

* Sat Sep 29 2018 Mika Heiskanen <mika.heiskanen@fmi.fi> - 18.9.29-1.fmi
- Upgrade to latest fmt

* Thu Sep 27 2018 Anssi Reponen <anssi.reponen@fmi.fi> - 18.9.27-1.fmi
- WIDTH- and HEIGHT-parameters, when present, determine the size of 
Exception-picture (when EXCEPTIONS=INIMAGE)

* Wed Sep 26 2018 Anssi Reponen <anssi.reponen@fmi.fi> - 18.9.26-1.fmi
- Handling of WMS's optional EXCEPTIONS-parameter added (BRAINSTORM-1344)
- In addition to xml-, and json-formats, it is now possible to get all exceptions also in picture formats (svg,png,pdf)

* Thu Sep 20 2018 Anssi Reponen <anssi.reponen@fmi.fi> - 18.9.20-1.fmi
- Added handling of new optional product attribute 'disable_wms_time_dimension'

* Tue Sep 11 2018 Mika Heiskanen <mika.heiskanen@fmi.fi> - 18.9.11-1.fmi
- Fixed IceMapLayer hash_value calculations
- Silenced some CodeChecker warnings

* Mon Sep 10 2018 Mika Heiskanen <mika.heiskanen@fmi.fi> - 18.9.10-1.fmi
- Enabled JSON output for GetCapabilities and exceptions

* Sun Sep  9 2018 Mika Heiskanen <mika.heiskanen@fmi.fi> - 18.9.9-1.fmi
- Fixed derived class destructors to be virtual

* Thu Aug 30 2018 Mika Heiskanen <mika.heiskanen@fmi.fi> - 18.8.30-1.fmi
- Silenced CodeChecker warnings

* Tue Aug 28 2018 Anssi Reponen <anssi.reponen@fmi.fi> - 18.8.28-1.fmi
- Oracle parameter names in test/cnf/observation.conf file made uppercase (BRAINSTORM-1156)

* Wed Aug 22 2018 Anssi Reponen <anssi.reponen@fmi.fi> - 18.8.22-2.fmi
- Fixed handling of symbols and symbol groups in GetLegendGraphic response (BRAINSTORM-1279)
- New symbols taken in use for precipitation form

* Thu Aug 16 2018 Anssi Reponen <anssi.reponen@fmi.fi> - 18.8.16-1.fmi
- Improved iceegg creation algorithm (BRAINSTORM-1266)
- Fixed (potential) memory leak in FrameLayer

* Wed Aug 15 2018 Mika Heiskanen <mika.heiskanen@fmi.fi> - 18.8.15-2.fmi
- Use only one TemplateFactory object, WMSGetCapabilities is now plain namespace instead of an object

* Wed Aug 15 2018 Mika Heiskanen <mika.heiskanen@fmi.fi> - 18.8.15-1.fmi
- Refactored code

* Wed Aug  8 2018 Mika Heiskanen <mika.heiskanen@fmi.fi> - 18.8.8-1.fmi
- Silenced several CodeChecker warnings
- Fixed CTTP2 template cache, it did not cache anything

* Fri Aug  3 2018 Mika Heiskanen <mika.heiskanen@fmi.fi> - 18.8.3-1.fmi
- The SVG precision of isoband, map etc layers is now configurable

* Thu Aug  2 2018 Mika Heiskanen <mika.heiskanen@fmi.fi> - 18.8.2-2.fmi
- Changed default resolution to 0.3 decimals (was 1)

* Thu Aug  2 2018 Mika Heiskanen <mika.heiskanen@fmi.fi> - 18.8.2-1.fmi
- Fixed a potential crash if authentication engine is not available

* Wed Aug  1 2018 Mika Heiskanen <mika.heiskanen@fmi.fi> - 18.8.1-1.fmi
- Use C++11 for-loops instead of BOOST_FOREACH

* Thu Jul 26 2018 Mika Heiskanen <mika.heiskanen@fmi.fi> - 18.7.26-1.fmi
- Use Spine::JsonCache to avoid parsing WMS layer files repeatedly

* Wed Jul 18 2018 Mika Heiskanen <mika.heiskanen@fmi.fi> - 18.7.18-1.fmi
- Fixed observation layers not to be cached

* Wed Jul  4 2018 Mika Heiskanen <mika.heiskanen@fmi.fi> - 18.7.4-1.fmi
- Fixed a memory leak in WMS legend generation

* Wed Jun 13 2018 Anssi Reponen <anssi.reponen@fmi.fi> - 18.6.13-1.fmi
- Support for WMS STYLES added

* Mon Jun 11 2018 Mika Heiskanen <mika.heiskanen@fmi.fi> - 18.6.11-1.fmi
- Added a safety check against requests with sub minute intervals, which are not supported yet

* Wed Jun  6 2018 Mika Heiskanen <mika.heiskanen@fmi.fi> - 18.6.6-2.fmi
- Added a safety check to layer namespace generation

* Wed Jun  6 2018 Mika Heiskanen <mika.heiskanen@fmi.fi> - 18.6.6-1.fmi
- Reduced size of GetCapabilities by placing xlink schema in the document namespace

* Sun Jun  3 2018 Mika Heiskanen <mika.heiskanen@fmi.fi> - 18.6.3-1.fmi
- Fixed GetCapabilities not to abort if POST online_resource is undefined and a protocol change is required

* Thu May 31 2018 Mika Heiskanen <mika.heiskanen@fmi.fi> - 18.5.31-3.fmi
- Added origintime option

* Thu May 31 2018 Mika Heiskanen <mika.heiskanen@fmi.fi> - 18.5.31-2.fmi
- Absolute CSS paths are now relative to WMS root directory

* Thu May 31 2018 Mika Heiskanen <mika.heiskanen@fmi.fi> - 18.5.31-1.fmi
- Added setting wms.disable_updates to disable capability updates
- Added setting wms.update_interval with default value 5 seconds

* Mon May 28 2018 Mika Heiskanen <mika.heiskanen@fmi.fi> - 18.5.28-1.fmi
- XMLESCAPE cannot handle undefined strings, added if's to the GetCapabilities template

* Mon May 14 2018 Mika Heiskanen <mika.heiskanen@fmi.fi> - 18.5.14-2.fmi
- Added a default margin setting for WMS layers

* Mon May 14 2018 Mika Heiskanen <mika.heiskanen@fmi.fi> - 18.5.14-1.fmi
- Added Layer margins to Positions to fix clipping of arrows, symbols and layers

* Fri May 11 2018 Mika Heiskanen <mika.heiskanen@fmi.fi> - 18.5.11-1.fmi
- Isolines and isobands will now be assigned qid:s automatically if not set

* Wed May  9 2018 Mika Heiskanen <mika.heiskanen@fmi.fi> - 18.5.9-1.fmi
- Fixed heatmaps to generate, the point querydata test added earlier broke them

* Thu May  3 2018 Mika Heiskanen <mika.heiskanen@fmi.fi> - 18.5.3-2.fmi
- Error if isobands or isolines are attempted from point querydata
- Added X-WMS-Exception and X-WMS-Error headers to WMS error responses

* Thu May  3 2018 Mika Heiskanen <mika.heiskanen@fmi.fi> - 18.5.3-1.fmi
- Fixed WMS reponse codes for errors not to be 200 OK to prevent caching

* Thu May  3 2018 Anssi Reponen <anssi.reponen@fmi.fi> - 18.5.3-1.fmi
- Moved common legend template-directory to wms-root directory (from <customer>-directory)
- Fixed LegendGraphics bugs: BRAINSTORM-1129, BRAINSTORM-1134

* Wed May  2 2018 Mika Heiskanen <mika.heiskanen@fmi.fi> - 18.5.2-1.fmi
- Added png settings for controlling color reduction

* Wed Apr 25 2018 Mika Heiskanen <mika.heiskanen@fmi.fi> - 18.4.25-1.fmi
- Added possibility to pass CSS via query string

* Wed Apr 18 2018 Mika Heiskanen <mika.heiskanen@fmi.fi> - 18.4.18-1.fmi
- Added XMLESCAPE calls for GetCapabilities titles, abstracts etc

* Fri Apr 13 2018 Mika Heiskanen <mika.heiskanen@fmi.fi> - 18.4.13-1.fmi
- New query string overrides for filters, patterns, markers and gradients

* Wed Apr 11 2018 Mika Heiskanen <mika.heiskanen@fmi.fi> - 18.4.11-1.fmi
- Added handling of WindUMS and WindVMS as meta parameters

* Tue Apr 10 2018 Mika Heiskanen <mika.heiskanen@fmi.fi> - 18.4.10-1.fmi
- Check whether LAYERS is set before authenticating to prevent crashes

* Mon Apr  9 2018 Pertti Kinnia <pertti.kinnia@fmi.fi> - 18.4.9-1.fmi
- Fixed crash with heatmap when no flashes were found

* Sat Apr  7 2018 Mika Heiskanen <mika.heiskanen@fmi.fi> - 18.4.7-2.fmi
- Upgrade to boost 1.66

* Sat Apr  7 2018 Mika Heiskanen <mika.heiskanen@fmi.fi> - 18.4.7-1.fmi
- Added possibility to define symbols to be used via the query string

* Fri Apr  6 2018 Mika Heiskanen <mika.heiskanen@fmi.fi> - 18.4.6-1.fmi
- Fixed wind direction handling in ArrowLayer to use output CRS instead of data CRS
- ArrowLayer now supports relative_uv setting if drawn from U/V components

* Tue Apr  3 2018 Mika Heiskanen <mika.heiskanen@fmi.fi> - 18.4.3-1.fmi
- Added ArrowLayer setting minrotationspeed to disable rotation of variable wind symbols

* Wed Mar 21 2018 Mika Heiskanen <mika.heiskanen@fmi.fi> - 18.3.21-1.fmi
- SmartMetCache ABI changed

* Tue Mar 20 2018 Mika Heiskanen <mika.heiskanen@fmi.fi> - 18.3.20-1.fmi
- Full recompile of all server plugins

* Mon Mar 19 2018 Mika Heiskanen <mika.heiskanen@fmi.fi> - 18.3.19-1.fmi
- Removed obsolete call to Observation::Engine::setGeonames

* Sat Mar 17 2018 Anssi Reponen <anssi.reponen@fmi.fi> - 18.3.17-1.fmi
- Fixed text layout inside iceegg
- Fixed LegendGraphics parsing when there is no reference to external json/css files in product file
- Added heatmap support for lightning data

* Sat Mar 10 2018 Mika Heiskanen <mika.heiskanen@fmi.fi> - 18.3.10-1.fmi
- Added support for formatting times in TimeLayer by libfmt

* Fri Mar  9 2018 Mika Heiskanen <mika.heiskanen@fmi.fi> - 18.3.9-1.fmi
- Use macgyver time to string conversions to avoid locale locks

* Thu Mar  1 2018 Mika Heiskanen <mika.heiskanen@fmi.fi> - 18.3.1-3.fmi
- TimeLayer formatter can now be either boost or strftime

* Thu Mar  1 2018 Mika Heiskanen <mika.heiskanen@fmi.fi> - 18.3.1-2.fmi
- Fixed station layout to work for forecasts too by setting feature_code to SYNOP

* Thu Mar  1 2018 Mika Heiskanen <mika.heiskanen@fmi.fi> - 18.3.1-1.fmi
- GetLegend expiration time is now configurable

* Wed Feb 28 2018 Mika Heiskanen <mika.heiskanen@fmi.fi> - 18.2.28-1.fmi
- Added station layout
- Modified Positions to return dx,dy adjustments to objects attached to individual coordinates
- Support station layout for numbers, symbols and arrows

* Tue Feb 27 2018 Mika Heiskanen <mika.heiskanen@fmi.fi> - 18.2.27-2.fmi
- Individual latlon locations can now be shifted with dx/dy attributes

* Tue Feb 27 2018 Mika Heiskanen <mika.heiskanen@fmi.fi> - 18.2.27-1.fmi
- Added support for meta parameters in isoband, isoline, symbol and number layers

* Mon Feb 26 2018 Mika Heiskanen <mika.heiskanen@fmi.fi> - 18.2.26-1.fmi
- Fixed fill attribute IRIs to work

* Mon Feb 19 2018 Mika Heiskanen <mika.heiskanen@fmi.fi> - 18.2.19-1.fmi
- shutdown is now much faster

* Mon Feb 12 2018 Mika Heiskanen <mika.heiskanen@fmi.fi> - 18.2.12-1.fmi
- Restored validtime as the default value for TimeLayer timestamp

* Fri Feb  9 2018 Mika Heiskanen <mika.heiskanen@fmi.fi> - 18.2.9-1.fmi
- Repackaged due to TimeZones API change

* Wed Jan 31 2018 Mika Heiskanen <mika.heiskanen@fmi.fi> - 18.1.31-1.fmi
- Fixed wms.quiet option to work

* Tue Jan 23 2018 Mika Heiskanen <mika.heiskanen@fmi.fi> - 18.1.23-1.fmi
- Added new time layer formatting options

* Thu Jan 18 2018 Mika Heiskanen <mika.heiskanen@fmi.fi> - 18.1.18-1.fmi
- Allow plain map layers in WMS requests

* Wed Dec 13 2017 Mika Heiskanen <mika.heiskanen@fmi.fi> - 17.12.13-1.fmi
- Removed forgotten debugging code from NumberLayer

* Tue Dec 12 2017 Mika Heiskanen <mika.heiskanen@fmi.fi> - 17.12.12-1.fmi
- Fixed code to allow both double and string fmisids

* Fri Dec  1 2017 Mika Heiskanen <mika.heiskanen@fmi.fi> - 17.12.1-1.fmi
- Return updated expiration times for etag responses (BRAINSTORM-1000)

* Wed Nov 29 2017 Mika Heiskanen <mika.heiskanen@fmi.fi> - 17.11.29-1.fmi
- Improved expiration time estimates for layers using querydata

* Mon Nov 27 2017 Anssi Reponen <anssi.reponen@fmi.fi> - 17.11.27-1.fmi
- Ice egg layer functionality added
- Symbol layer for 'strips and patches' added into product files
- Typos corrected, legend layout fine-tuned

* Wed Nov 22 2017 Mika Heiskanen <mika.heiskanen@fmi.fi> - 17.11.22-1.fmi
- Fixed GeoJSON winding rule to be CCW for shells and CW for holes

* Fri Nov 17 2017 Anssi Reponen <anssi.reponen@fmi.fi> - 17.11.17-1.fmi
- New 'wms.get_legend_graphic.symbols_to_ignore' parameter added to configuration file: you can define 
list of symbols that are not shown in GetLegendGraphic-response (e.g. fmi_logo)
- New and modified product files, legend layers, patterns, symbols. Some product and layer files renamed

* Tue Nov 14 2017 Anssi Reponen <anssi.reponen@fmi.fi> - 17.11.14-1.fmi
- BRAINSTORM-959: GetLegendGraphic doesnt use ctpp2-templates any more
- BRAINSTORM-980: WMS-plugin reports to standard output when it notices that product-file has been modified
- Product files, symbols, filters, patterns updated
- PostGIS metadata query interval can now be schema-specific: 'postgis-layer' entry in configuration file can be a list
- Handling of text-field added to IceMapLayer
- Added map number to icemap

* Thu Nov 9 2017 Anssi Reponen <anssi.reponen@fmi.fi> - 17.11.9-1.fmi
- Fixed metadata update interval bug

* Wed Nov  1 2017 Mika Heiskanen <mika.heiskanen@fmi.fi> - 17.11.1-1.fmi
- Rebuilt due to dependency updates

* Tue Oct 31 2017 Anssi Reponen <anssi.reponen@fmi.fi> - 17.10.31-1.fmi
- icemap product files updated
- traffic restrictions table implemented
- BRAINSTORM-976: metadata query interval made configurable. Additionally 
if PostGISLayer is of type icemap, the existence of new icemaps can be checked 
from database before metadata is updated

* Mon Oct 23 2017 Mika Heiskanen <mika.heiskanen@fmi.fi> - 17.10.23-1.fmi
- Allow placing more layer data into the defs-section to enable more sharing

* Thu Oct 19 2017 Mika Heiskanen <mika.heiskanen@fmi.fi> - 17.10.19-1.fmi
- Added checks against duplicate qid-values.

* Tue Oct 17 2017 Mika Heiskanen <mika.heiskanen@fmi.fi> - 17.10.16-2.fmi
- Allow application/pdf requests

* Mon Oct 16 2017 Anssi Reponen <anssi.reponen@fmi.fi> - 17.10.16-1.fmi
- product files updated
- handling of sublayers of PostGISLayer corrected
- GetCapabilities geographic bounding box longitudes are now forced to range -180...180

* Thu Oct 12 2017 Anssi Reponen <anssi.reponen@fmi.fi> - 17.10.12-1.fmi
- Icemap-related changes:
- changes are based on two Agile Jira-issues: VANADIS-376,COICESERV-36 
- new layer, FrameLayer, added for a frame (and scale) around the map
- WMS now supports application/pdf-documents
- longitude, latitude attribute added to TagLayer, TimeLayer to express location on map
- new icemap-products, patterns, symbols, filters added

* Wed Sep 27 2017 Mika Heiskanen <mika.heiskanen@fmi.fi> - 17.9.27-2.fmi
- Fixed GetLegendGraphic to use unique IDs in case there are two or more isoband layers

* Wed Sep 27 2017 Mika Heiskanen <mika.heiskanen@fmi.fi> - 17.9.27-1.fmi
- Changed variable name obsengine_disable to observation_disabled as in Timeseries-plugin

* Mon Sep 25 2017 Mika Heiskanen <mika.heiskanen@fmi.fi> - 17.9.25-2.fmi
- Allow any time in WMS requests inside the range of times listed in GetCapabilities

* Mon Sep 25 2017 Anssi Reponen <anssi.reponen@fmi.fi> - 17.9.25-1.fmi
- Encode lolimit and hilimit with null in GeoJSON, infinities are not valid in JSON
- Added configurability for GetLegendGraphic-response: Parameter name, unit and layout of output document can be configured (BRAINSTORM-922)

* Wed Sep 20 2017 Mika Heiskanen <mika.heiskanen@fmi.fi> - 17.9.20-1.fmi
- Output lolimit and hilimit to geojson even if +-inf

* Thu Sep 14 2017 Anssi Reponen <anssi.reponen@fmi.fi> - 17.9.14-1.fmi
- Added configurability for GetLegendGraphic-response:
Parameter name, unit and layout of output document can be configured (see. BRAINSTORM-922)

* Tue Sep 12 2017 Mika Heiskanen <mika.heiskanen@fmi.fi> - 17.9.12-1.fmi
- Using new contouring API which does not care if crs=data is used.

* Fri Sep  8 2017 Mika Heiskanen <mika.heiskanen@fmi.fi> - 17.9.8-1.fmi
- Allow projection settings to be missing in WMS product configuration files
- Improved query string handling via fixes to Spine

* Thu Sep  7 2017 Mika Heiskanen <mika.heiskanen@fmi.fi> - 17.9.7-1.fmi
- Fixed polygon intersections to use the requested spatial references

* Mon Sep  4 2017 Mika Heiskanen <mika.heiskanen@fmi.fi> - 17.9.4-1.fmi
- Using request's host and apikey when generating online resource urls for GetCapabilities response

* Thu Aug 31 2017 Mika Heiskanen <mika.heiskanen@fmi.fi> - 17.8.31-1.fmi
- Fixed handling of invalid CRS requests to return the correct WMS exception report

* Tue Aug 29 2017 Anssi Reponen <anssi.reponen@fmi.fi> - 17.8.29-1.fmi
- Size of returned map for GetLegendGraphic request is calculated automatically (fixed size was used before).
  When WIDTH, HEIGHT request parameters are present they override automatically calculated values. 

* Mon Aug 28 2017 Mika Heiskanen <mika.heiskanen@fmi.fi> - 17.8.28-1.fmi
- Upgrade to boost 1.65

* Mon Aug 21 2017 Mika Heiskanen <mika.heiskanen@fmi.fi> - 17.8.21-1.fmi
- Fixed observation arrows and symbols to work for non geographic references

* Fri Aug 18 2017 Mika Heiskanen <mika.heiskanen@fmi.fi> - 17.8.18-1.fmi
- Plain ETag response code to frontend is now 204 no content
- Supported spatial references are now listed in the configuration file
- Added CRS:84, CRS:27, CRS:83 support
- Added local references CRS::SmartMetScandinavia and CRS:SmartMetEurope

* Mon Aug  7 2017 Mika Heiskanen <mika.heiskanen@fmi.fi> - 17.8.7-1.fmi
- WMS exceptions are now more detailed if the debug option is set
- Rewrote WMS error messages to be more detailed

* Thu Aug  3 2017 Mika Heiskanen <mika.heiskanen@fmi.fi> - 17.8.3-2.fmi
- urlencode layer names. In particular ':' should be encoded.

* Thu Aug  3 2017 Mika Heiskanen <mika.heiskanen@fmi.fi> - 17.8.3-1.fmi
- Do not cache CTPP::CDT objects at all, it is not thread safe

* Wed Aug  2 2017 Mika Heiskanen <mika.heiskanen@fmi.fi> - 17.8.1-2.fmi
- Fixed hostname generation to include the http protocol

* Tue Aug  1 2017 Mika Heiskanen <mika.heiskanen@fmi.fi> - 17.8.1-1.fmi
- CTPP2 downgrade forced recompile
- Changed to using a shared pointer instead of optional for CTPP::CDT objects

* Mon Jul 31 2017 Mika Heiskanen <mika.heiskanen@fmi.fi> - 17.7.31-1.fmi
- Rewrote GetCapabilities template and respective code to cover the full XML schema with matching names
- Added namespace attribute to WMS GetCapabilities queries

* Mon Jul 17 2017 Mika Heiskanen <mika.heiskanen@fmi.fi> - 17.7.17-2.fmi
- Fixed error messages for partial projection descriptions

* Mon Jul 17 2017 Mika Heiskanen <mika.heiskanen@fmi.fi> - 17.7.17-1.fmi
- Added electronic_mail_address GetCapabilities configuration variable
- Fixed GetCapabilities Style section to validate - name and title are obligatory

* Tue Jun 20 2017 Anssi Reponen <anssi.reponen@fmi.fi> - 17.6.20-1.fmi
- Use layer customer instead of default customer in wms-query

* Mon Jun 19 2017 Anssi Reponen <anssi.reponen@fmi.fi> - 17.6.19-2.fmi
- Fixed GetCapabilities-response

* Mon Jun 19 2017 Anssi Reponen <anssi.reponen@fmi.fi> - 17.6.19-1.fmi
- Handling of GetLegendGraphic message added (BRAINSTORM-895)
- testcases updated

* Wed May 31 2017 Mika Heiskanen <mika.heiskanen@fmi.fi> - 17.5.31-1.fmi
- JSON references and includes can now be replaced from query strings

* Mon May  29 2017 Anssi Reponen <anssi.reponen@fmi.fi> - 17.5.29-1.fmi
- LegendURL support added to GetCapabilities response (BRAINSTORM-895)
- GetCapabilities response message made more configurable (BRAINSTORM-870)

* Fri May  5 2017 Mika Heiskanen <mika.heiskanen@fmi.fi> - 17.5.5-1.fmi
- http/https scheme selection based on X-Forwarded-Proto header; STU-5084
- GetMap and GetCapabilities keywords are now case insensitive

* Fri Apr 28 2017 Mika Heiskanen <mika.heiskanen@fmi.fi> - 17.4.28-1.fmi
- Avoid reprojections once sampling has been done
- Prevent crash if TimeLayer origintime is desired when no querydata has been specified

* Mon Apr 24 2017 Mika Heiskanen <mika.heiskanen@fmi.fi> - 17.4.24-1.fmi
- Fixed GeoJSON templates to omit quotes around the coordinates

* Thu Apr 20 2017 Anssi Reponen <anssi.reponen@fmi.fi> - 17.4.20-1.fmi
- WMS acceps now observation-queries (BRAINSTORM-865)
- Some fields in GetCapabilities-response is made optional (BRAINSTORM-869)

* Wed Apr 12 2017 Mika Heiskanen <mika.heiskanen@fmi.fi> - 17.4.12-1.fmi
- Bug fix: if crs=data, use geographic bounding box for latlon projections

* Tue Apr 11 2017 Anssi Reponen <anssi.reponen@fmi.fi> - 17.4.11-1.fmi
- Variable name in template file corrected

* Mon Apr 10 2017 Anssi Reponen <anssi.reponen@fmi.fi> - 17.4.10-3.fmi
- Hardcoded values in GetCapabilities-response template file removed and moved into configuration file

* Mon Apr 10 2017 Mika Heiskanen <mika.heiskanen@fmi.fi> - 17.4.10-2.fmi
- Added rawkml and rawgeojson templates which omit presentation attributes

* Mon Apr 10 2017 Mika Heiskanen <mika.heiskanen@fmi.fi> - 17.4.10-1.fmi
- Added detection of global data that needs wraparound when contouring

* Sat Apr  8 2017 Mika Heiskanen <mika.heiskanen@fmi.fi> - 17.4.8-1.fmi
- Simplified error handling

* Fri Apr  7 2017 Mika Heiskanen <mika.heiskanen@fmi.fi> - 17.4.7-1.fmi
- Bug fix to symbol layer, required obs. parameter names was counted incorrectly

* Mon Apr  3 2017 Mika Heiskanen <mika.heiskanen@fmi.fi> - 17.4.3-1.fmi
- Added CORS headers to all responses
- Modifications due to observation engine API changes:
  redundant parameter in values-function removed,
  redundant Engine's Interface base class removed

* Wed Mar 29 2017 Mika Heiskanen <mika.heiskanen@fmi.fi> - 17.3.29-3.fmi
- Added a lines-setting to PostGISLayer to enable polyline-type clipping

* Wed Mar 29 2017 Mika Heiskanen <mika.heiskanen@fmi.fi> - 17.3.29-2.fmi
- scale attribute is now appended into transform attributes in number, symbol and arrow layers

* Wed Mar 29 2017 Mika Heiskanen <mika.heiskanen@fmi.fi> - 17.3.29-1.fmi
- KML and GeoJSON output now includes presentation attributes

* Thu Mar 16 2017 Mika Heiskanen <mika.heiskanen@fmi.fi> - 17.3.16-1.fmi
- Added WKTLayer

* Wed Mar 15 2017 Mika Heiskanen <mika.heiskanen@fmi.fi> - 17.3.15-3.fmi
- Fixed ArrowLayer not to require a speed parameter

* Wed Mar 15 2017 Mika Heiskanen <mika.heiskanen@fmi.fi> - 17.3.15-2.fmi
- Recompiled since Spine::Exception changed

* Wed Mar 15 2017 Mika Heiskanen <mika.heiskanen@fmi.fi> - 17.3.15-1.fmi
- Crash fix: added anonymous namespaces to protect similarly named structs

* Tue Mar 14 2017 Mika Heiskanen <mika.heiskanen@fmi.fi> - 17.3.14-1.fmi
- Switched to using macgyver StringConversion tools

* Mon Mar 13 2017 Mika Heiskanen <mika.heiskanen@fmi.fi> - 17.3.13-1.fmi
- Added GeoJSON support
- Added KML support

* Thu Mar  9 2017 Mika Heiskanen <mika.heiskanen@fmi.fi> - 17.3.9-1.fmi
- Added support for observations
- Added support for margins
- Added support for adding a clipping path to layers
- Fixed isoline clipping by shapes
- Added support for filtering observations by other observations

* Sun Feb 12 2017 Mika Heiskanen <mika.heiskanen@fmi.fi> - 17.2.12-1.fmi
- Added obsengine_disabled option with default = false
- Added possibility to package the plugin without the observation engine

* Sat Feb 11 2017 Mika Heiskanen <mika.heiskanen@fmi.fi> - 17.2.11-1.fmi
- Repackaged due to newbase API change

* Sat Feb  4 2017 Mika Heiskanen <mika.heiskanen@fmi.fi> - 17.2.4-1.fmi
- root and wms.root are now required settings

* Wed Feb  1 2017 Mika Heiskanen <mika.heiskanen@fmi.fi> - 17.2.1-1.fmi
- Updated apikey handling

* Sat Jan 28 2017 Mika Heiskanen <mika.heiskanen@fmi.fi> - 17.1.28-1.fmi
- Switched to using the new type of NFmiQueryData lonlon-cache

* Wed Jan 18 2017 Mika Heiskanen <mika.heiskanen@fmi.fi> - 17.1.18-1.fmi
- Upgrade from cppformat-library to fmt

* Thu Jan  5 2017 Mika Heiskanen <mika.heiskanen@fmi.fi> - 17.1.5-1.fmi
- Fixed WMS plugin to report that STYLES parameter is missing, not STYLE

* Wed Jan  4 2017 Mika Heiskanen <mika.heiskanen@fmi.fi> - 17.1.4-1.fmi
- Changed to use renamed SmartMet base libraries

* Wed Nov 30 2016 Mika Heiskanen <mika.heiskanen@fmi.fi> - 16.11.30-1.fmi
- Using test databases in test configuration
- No installation for configuration

* Tue Nov 29 2016 Mika Heiskanen <mika.heiskanen@fmi.fi> - 16.11.29-1.fmi
- Recompiled due to spine API changes

* Tue Nov  1 2016 Mika Heiskanen <mika.heiskanen@fmi.fi> - 16.11.1-1.fmi
- Namespace changed
- Authentication can now be disabled by setting authenticate=false

* Wed Sep 28 2016 Mika Heiskanen <mika.heiskanen@fmi.fi> - 16.9.28-1.fmi
- Disabled the Inspire extension until the XML validates
- Initialize WMSLayer coordinates properly in the constructor

* Tue Sep 27 2016 Mika Heiskanen <mika.heiskanen@fmi.fi> - 16.9.27-1.fmi
- Fixed handling of supported WMS versions

* Fri Sep 23 2016 Mika Heiskanen <mika.heiskanen@fmi.fi> - 16.9.23-1.fmi
- Setting a zero or negative resolution now disables sampling, this enables disabling sampling via a query string

* Wed Sep 21 2016 Mika Heiskanen <mika.heiskanen@fmi.fi> - 16.9.21-1.fmi
- IceMapLayer refactored: IceMapLayerHandler class removed and functionality moved to IceMapLayer class. Layer properties modified/unified and configuration files updated accordingly (JSON Reference document updated as well).

* Tue Sep 13 2016 Mika Heiskanen <mika.heiskanen@fmi.fi> - 16.9.13-1.fmi
- Code modified bacause of Contour-engine API changes: vector of isolines/isobands queried at once instead of only one isoline/isoband

* Tue Sep 13 2016 Mika Heiskanen <mika.heiskanen@fmi.fi> - 16.9.13-1.fmi
- Added parameter value checkings for "type","width" and "height".

* Tue Sep  6 2016 Mika Heiskanen <mika.heiskanen@fmi.fi> - 16.9.6-1.fmi
- New exception handler
- dali configuration file in test directory corrected dali/test/dali.conf
- 'true' replaced with 1 when assigning into CTPP::CDT map
- Support for Inspire extended capabilities added (BRAINSTORM-700)
- Refactoring: wms-related stuff in Config.cpp moved to WMSConfig.cpp, naming and structure of wms-parameters in configuration file changed

* Tue Aug 30 2016 Mika Heiskanen <mika.heiskanen@fmi.fi> - 16.8.30-1.fmi
- Base class API change
- Use response code 400 instead of 503

* Mon Aug 15 2016 Markku Koskela <markku.koskela@fmi.fi> - 16.8.15-1.fmi
- The init(),shutdown() and requestHandler() methods are now protected methods
- The requestHandler() method is called from the callRequestHandler() method

* Wed Jun 29 2016 Mika Heiskanen <mika.heiskanen@fmi.fi> - 16.6.29-1.fmi
- QEngine API changed

* Tue Jun 14 2016 Mika Heiskanen <mika.heiskanen@fmi.fi> - 16.6.14-1.fmi
- Full recompile

* Thu Jun  2 2016 Mika Heiskanen <mika.heiskanen@fmi.fi> - 16.6.2-1.fmi
- Full recompile

* Wed Jun  1 2016 Mika Heiskanen <mika.heiskanen@fmi.fi> - 16.6.1-1.fmi
- Added graceful shutdown

* Tue May 17 2016 Tuomo Lauri <tuomo.lauri@fmi.fi> - 16.5.17-1.fmi
- Fixed unhelpful accessors
- No longer doing double GetCapabilities - update

* Mon May 16 2016 Mika Heiskanen <mika.heiskanen@fmi.fi> - 16.5.16-1.fmi
- Replaced TimeZoneFactory with TimeZones

* Wed May 11 2016 Mika Heiskanen <mika.heiskanen@fmi.fi> - 16.5.11-1.fmi
- Avoid string streams for speed
- TagLayer cdata now supports translations

* Wed Apr 20 2016 Tuomo Lauri <tuomo.lauri@fmi.fi> - 16.4.20-1.fmi
- Added "quiet" konfiguration option to be able to silence warnings during tests. Default = false.
- Built against new Contour-Engine
- AuthEngine support

* Tue Apr 19 2016 Mika Heiskanen <mika.heiskanen@fmi.fi> - 16.4.19-1.fmi
- Allow a missing time setting if time is not needed in the result

* Mon Apr 18 2016 Tuomo Lauri <tuomo.lauri@fmi.fi> - 16.4.18-3.fmi
- Added catch-guard to GIS engine metadata retrieval

* Mon Apr 18 2016 Mika Heiskanen <mika.heiskanen@fmi.fi> - 16.4.18-2.fmi
- Upgraded to the latest jsoncpp with UInt64 changes

* Mon Apr 18 2016 Mika Heiskanen <mika.heiskanen@fmi.fi> - 16.4.18-1.fmi
- Upgraded to cppformat 2.0

* Thu Mar 31 2016 Tuomo Lauri <tuomo.lauri@fmi.fi> - 16.3.31-1.fmi
- Fixed segfault issue in shape handling

* Mon Mar  7 2016 Mika Heiskanen <mika.heiskanen@fmi.fi> - 16.3.7-2.fmi
- Permit negative dx,dy offsets for most layout algorithms

* Mon Mar  7 2016 Mika Heiskanen <mika.heiskanen@fmi.fi> - 16.3.7-1.fmi
- Added dx,dy offsetting support for all label/symbol layout algorithms

* Fri Mar  4 2016 Tuomo Lauri <tuomo.lauri@fmi.fi> - 16.3.4-1.fmi
- Added cppformat dependencies
- Added layout=keyword option to position generation
- Added layout=latlon option to position generation

* Thu Feb 11 2016 Mika Heiskanen <mika.heiskanen@fmi.fi> - 16.2.11-1.fmi
- Fixed WindRoseLayer not to crash if a station has no observations, the station is silently skipped

* Tue Feb  9 2016 Tuomo Lauri <tuomo.lauri@fmi.fi> - 16.2.9-1.fmi
- Rebuilt against the new TimeSeries::Value definition

* Mon Feb  8 2016 Tuomo Lauri <tuomo.lauri@fmi.fi> - 16.2.8-2.fmi
- Better fix for segfault issue

* Mon Feb  8 2016 Tuomo Lauri <tuomo.lauri@fmi.fi> - 16.2.8-1.fmi
- Fixed segfault issue in WindRoseLayer

* Thu Feb  4 2016 Mika Heiskanen <mika.heiskanen@fmi.fi> - 16.2.4-1.fmi
- Fixed parameter setting in NumberLayer to be done after the positions are generated

* Tue Feb  2 2016 Tuomo Lauri <tuomo.lauri@fmi.fi> - 16.2.2-1.fmi
- Missingvalue is now deprecated in Q-Engine calls

* Fri Jan 29 2016 Mika Heiskanen <mika.heiskanen@fmi.fi> - 16.1.29-1.fmi
- Added possibility to move numbers and symbols based on a direction parameter
- Added graticulefill layout for positions

* Tue Jan 26 2016 Mika Heiskanen <mika.heiskanen@fmi.fi> - 16.1.26-1.fmi
- Fixed pixel to latlon conversion in Positions calculations

* Sat Jan 23 2016 Mika Heiskanen <mika.heiskanen@fmi.fi> - 16.1.23-1.fmi
- Fmi::TimeZoneFactory API changed

* Wed Jan 20 2016 Mika Heiskanen <mika.heiskanen@fmi.fi> - 16.1.20-1.fmi
- Added graticule support for position generation, mostly indended for symbols

* Tue Jan 19 2016 Mika Heiskanen <mika.heiskanen@fmi.fi> - 16.1.19-1.fmi
- Added support for U- and V-components to ArrowLayer
- Explicit infinity checking no longer required, it is done by macgyver parsers

* Mon Jan 18 2016 Mika Heiskanen <mika.heiskanen@fmi.fi> - 16.1.18-2.fmi
- Throw if bbox contains infinities

* Mon Jan 18 2016 Mika Heiskanen <mika.heiskanen@fmi.fi> - 16.1.18-1.fmi
- newbase API changed, full recompile

* Thu Jan 14 2016 Mika Heiskanen <mika.heiskanen@fmi.fi> - 16.1.14-1.fmi
- Draw coordinate grid fully without clipping it, clip it using SVG for better speed

* Mon Dec 21 2015 Tuomo Lauri <tuomo.lauri@fmi.fi> - 15.12.21-1.fmi
- WMS GetCapablities update loop was missing exception handling

* Mon Dec 14 2015 Tuomo Lauri <tuomo.lauri@fmi.fi> - 15.12.14-1.fmi
- Added multiplier and offset to ArrowLayer to enable knots in speed selection
- Added southflop option to enable flopping wind barbs in the southern hemisphere
- Enabled aviation chart numbers by adding plusprefix and minusprefix attributes for labels
- Symbol, filter, marker etc modification time is now included in the ETag.
- Symbols, numbers and arrows can now be placed at querydata points
- WMS refactoring: time_column no longer required in PostGIS - layers
- Icemap is now its own dedicated layer

* Thu Dec  3 2015 Tuomo Lauri <tuomo.lauri@fmi.fi> - 15.12.3-1.fmi
- New Icemap functionality in PostGisLayer

* Wed Nov 18 2015 Tuomo Lauri <tuomo.lauri@fmi.fi> - 15.11.18-1.fmi
- SmartMetPlugin now receives a const HTTP Request

* Tue Nov 10 2015 Mika Heiskanen <mika.heiskanen@fmi.fi> - 15.11.10-2.fmi
- Avoid timezone locks by avoiding unnecessary conversions from ptime to NFmiMetTime in loops

* Tue Nov 10 2015 Mika Heiskanen <mika.heiskanen@fmi.fi> - 15.11.10-1.fmi
- Avoid string streams to avoid global std::locale locks

* Fri Nov  6 2015 Mika Heiskanen <mika.heiskanen@fmi.fi> - 15.11.6-1.fmi
- Removed IceLayer, same functionality can now be achieved using PostGISLayer
- Added optional time truncation to PostGISLayer

* Wed Nov  4 2015 Mika Heiskanen <mika.heiskanen@fmi.fi> - 15.11.4-1.fmi
- Using Fmi::to_string instead of WMS::to_string to avoid std::locale locks

* Wed Oct 28 2015 Mika Heiskanen <mika.heiskanen@fmi.fi> - 15.10.28-1.fmi
- Added safety checks against deleted files/dirs when scanning WMS directories

* Mon Oct 26 2015 Mika Heiskanen <mika.heiskanen@fmi.fi> - 15.10.26-1.fmi
- Added proper debuginfo packaging
- Removed printouts when WMS layer is not available in certain projections

* Mon Oct 12 2015 Tuomo Lauri <tuomo.lauri@fmi.fi> - 15.10.12-1.fmi
- Now setting CORS headers to succesful responses
- Fix segfault by checking symbol is defined before dereferencing it

* Tue Sep 29 2015 Tuomo Lauri <tuomo.lauri@fmi.fi> - 15.9.29-1.fmi
- Samping improvements
- Fixed WMS GetCapabilities times

* Mon Sep 28 2015 Mika Heiskanen <mika.heiskanen@fmi.fi> - 15.9.28-1.fmi
- Resampling now uses the projection bounding box instead of corner coordinates

* Thu Sep 24 2015 Mika Heiskanen <mika.heiskanen@fmi.fi> - 15.9.24-1.fmi
- Improved WMS bounding box calculations

* Fri Aug 28 2015 Mika Heiskanen <mika.heiskanen@fmi.fi> - 15.8.28-1.fmi
- Allow parameter not to be set in intersections, and just do nothing

* Mon Aug 24 2015 Mika Heiskanen <mika.heiskanen@fmi.fi> - 15.8.24-1.fmi
- Recompiled due to Convenience.h API changes

* Fri Aug 21 2015 Tuomo Lauri <tuomo.lauri@fmi.fi> - 15.8.21-1.fmi
- Fixed segfault issue in WMSGetMap

* Thu Aug 20 2015 Tuomo Lauri <tuomo.lauri@fmi.fi> - 15.8.20-1.fmi
- Implemented PostGIS WMS layer

* Tue Aug 18 2015 Mika Heiskanen <mika.heiskanen@fmi.fi> - 15.8.18-1.fmi
- Use time formatters from macgyver to avoid global locks from sstreams

* Mon Aug 17 2015 Mika Heiskanen <mika.heiskanen@fmi.fi> - 15.8.17-1.fmi
- Use -fno-omit-frame-pointer to improve perf use

* Fri Aug 14 2015 Mika Heiskanen <mika.heiskanen@fmi.fi> - 15.8.14-1.fmi
- Recompiled due to string formatting changes

* Thu Jul 23 2015 Mika Heiskanen <mika.heiskanen@fmi.fi> - 15.7.23-1.fmi
- Improved handling of arrows, symbols and numbers for geographic references

* Wed Jul 22 2015 Mika Heiskanen <mika.heiskanen@fmi.fi> - 15.7.22-1.fmi
- Added intersections with isobands for arrows, symbols and numbers

* Tue Jul 21 2015 Mika Heiskanen <mika.heiskanen@fmi.fi> - 15.7.21-1.fmi
- Fixed ArrowLayer, SymbolLayer and NumberLayer to work for geographic projections

* Fri Jun 26 2015 Mika Heiskanen <mika.heiskanen@fmi.fi> - 15.6.26-1.fmi
- Recompiled to get case insensitive JSON expansion from query strings
- SymbolLayer now supports symbol scaling
- SymbolLayer now supports metaparameters such as weathersymbol

* Tue Jun 23 2015 Mika Heiskanen <mika.heiskanen@fmi.fi> - 15.6.23-1.fmi
- Location API changed and forced a recompile

* Tue May 12 2015 Mika Heiskanen <mika.heiskanen@fmi.fi> - 15.5.12-1.fmi
- Updated to use shared dem & land cover data from geoengine

* Wed Apr 29 2015 Mika Heiskanen <mika.heiskanen@fmi.fi> - 15.4.29-1.fmi
- Added server thread pool deduction
- Fixed WindRoseLayer data validity checks
- Added lake corrections to landscape interpolation

* Fri Apr 24 2015 Mika Heiskanen <mika.heiskanen@fmi.fi> - 15.4.24-1.fmi
- Pass the set timezone from WindRoseLayer to obsengine

* Tue Apr 14 2015 Santeri Oksman <santeri.oksman@fmi.fi> - 15.4.14-1.fmi
- Rebuild

* Mon Apr 13 2015 Tuomo Lauri <tuomo.lauri@fmi.fi> - 15.4.13-1.fmi
- No supporting frontend cache also in dali queries

* Thu Apr  9 2015 Mika Heiskanen <mika.heiskanen@fmi.fi> - 15.4.9-1.fmi
- newbase API changed

* Wed Apr  8 2015 Mika Heiskanen <mika.heiskanen@fmi.fi> - 15.4.8-1.fmi
- Implemented frontend cache support for WMS queries

* Fri Mar  6 2015 Tuomo Lauri <tuomo.lauri@fmi.fi> - 15.3.6-2.fmi
- Reverted getCapabilities axis ordering

* Fri Mar  6 2015 Tuomo Lauri <tuomo.lauri@fmi.fi> - 15.3.6-1.fmi
- Fixed getCapabilities Content-Type and simplified MIME handling

* Tue Mar  3 2015 Tuomo Lauri <tuomo.lauri@fmi.fi> - 15.3.3-2.fmi
- Fixed bug in GetCapabilities coordinates generation

* Tue Mar  3 2015 Tuomo Lauri <tuomo.lauri@fmi.fi> - 15.3.3-1.fmi
- Now automatically updating GetCapabilities info from WMS directory

* Thu Feb 26 2015 Tuomo Lauri <tuomo.lauri@fmi.fi> - 15.2.26-1.fmi
- Fixed GetCapabilities schema

* Wed Feb 25 2015 Tuomo Lauri <tuomo.lauri@fmi.fi> - 15.2.25-1.fmi
- Fixed WMS GetCapabilities GetMap-URI
- WMS product definition directory structure is now recursive (BRAINSTORM-426)
- Added intersect property for isolines and isobands to enable clipping them by isobands of other parameters
- Added isoband.inside, isoband.outside, isoline.inside and isoline.outside to clip contours by maps

* Tue Feb 24 2015 Mika Heiskanen <mika.heiskanen@fmi.fi> - 15.2.24-1.fmi
- Recompiled due to changes in newbase linkage

* Mon Feb 23 2015 Tuomo Lauri <tuomo.lauri@fmi.fi> - 15.2.23-1.fmi
- Fixed bug in projection axis ordering
- Fixed GetCapabilities BoundingBox attributes
- Added development configuration file
- Added more supported EPSGs for WMS

* Fri Feb 20 2015 Tuomo Lauri <tuomo.lauri@fmi.fi> - 15.2.20-1.fmi
- WMS::GetCapabilities response corrected

* Mon Feb 16 2015 Tuomo Lauri <tuomo.lauri@fmi.fi> - 15.2.16-1.fmi
- Now using memory-filesystem cache
- allow overriding everything in the product JSON from query string
- disable_format and enable_format are now named disable and enable
- image format is now selected with "type" instead of format (except for WMS)
- changed how crs, bboxcrs, xsize, ysize and bbox are passed from WMS to Dali

* Wed Jan 28 2015 Tuomo Lauri <tuomo.lauri@fmi.fi> - 15.1.28-1.fmi
- Fixed error in GetCapabilities message generation

* Mon Jan 26 2015 Mika Heiskanen <mika.heiskanen@fmi.fi> - 15.1.26-1.fmi
- Round symbol coordinates in LocationLayer to integers, full precision is unnecessary
- Added caching of rendered images

* Tue Jan 20 2015 Tuomo Lauri <tuomo.lauri@fmi.fi> - 15.1.20-1.fmi
- WMS file scanner now skips failed product definitions

* Thu Dec 18 2014 Mika Heiskanen <mika.heiskanen@fmi.fi> - 14.12.18-2.fmi
- Fixed WMS filename validator

* Thu Dec 18 2014 Mika Heiskanen <mika.heiskanen@fmi.fi> - 14.12.18-1.fmi
- WMS will no longer read backup files, files not ending with ".json" etc

* Wed Dec 17 2014 Mika Heiskanen <mika.heiskanen@fmi.fi> - 14.12.17-1.fmi
- Added WindRoseLayer

* Wed Dec 10 2014 Mika Heiskanen <mika.heiskanen@fmi.fi> - 14.12.10-1.fmi
- Disable SVG size limits in librsvg

* Mon Dec  8 2014 Mika Heiskanen <mika.heiskanen@fmi.fi> - 14.12.8-1.fmi
- Added IceLayer for rendering ice maps
- Added support for PDF and PS image formats
- Added enable_format and disable_format variables

* Mon Nov 24 2014 Mika Heiskanen <mika.heiskanen@fmi.fi> - 14.11.24-1.fmi
- RHEL7 no longed needs a global lock for rendering PNG images

* Fri Oct 24 2014 Tuomo Lauri <tuomo.lauri@fmi.fi> - 14.10.24-1.fmi
- Prevent crashes if the given CRS is not valid
- WMS implementation modified: dali products handled as WMS-layers

* Wed Sep 17 2014 Mika Heiskanen <mika.heiskanen@fmi.fi> - 14.9.17-1.fmi
- Added support for minresolution and maxresolution requirements
- WMS support

* Mon Sep  8 2014 Mika Heiskanen <mika.heiskanen@fmi.fi> - 14.9.8-1.fmi
- Recompiled due to geoengine API changes

* Fri Sep  5 2014 Mika Heiskanen <mika.heiskanen@fmi.fi> - 14.9.5-1.fmi
- Added LocationLayer

* Wed Sep  3 2014 Mika Heiskanen <mika.heiskanen@fmi.fi> - 14.9.3-1.fmi
- Added settings for label: locale, precision, prefix, suffix

* Tue Sep  2 2014 Mika Heiskanen <mika.heiskanen@fmi.fi> - 14.9.2-1.fmi
- Lock the SVG renderer until system libraries (fontconfig, pango, cairo) are thread safe

* Fri Aug 29 2014 Mika Heiskanen <mika.heiskanen@fmi.fi> - 14.8.29-2.fmi
- Added multiplier and offset to NumberLayer

* Fri Aug 29 2014 Mika Heiskanen <mika.heiskanen@fmi.fi> - 14.8.29-1.fmi
- Fixed behaviour of query string 'time' option for relative offsets

* Tue Aug 26 2014 Mika Heiskanen <mika.heiskanen@fmi.fi> - 14.8.26-1.fmi
- Added 'marker' as a valid attribute

* Fri Aug 22 2014 Tuomo Lauri <tuomo.lauri@fmi.fi> - 14.8.22-1.fmi
- Fixed memory leaks in layer generation

* Fri Aug  8 2014 Mika Heiskanen <mika.heiskanen@fmi.fi> - 14.8.8-3.fmi
- Relative times are now rounded up to the next hour

* Fri Aug  8 2014 Mika Heiskanen <mika.heiskanen@fmi.fi> - 14.8.8-2.fmi
- Rewritten GisEngine API

* Fri Aug  8 2014 Mika Heiskanen <mika.heiskanen@fmi.fi> - 14.8.8-1.fmi
- Changed map.simplification to map.mindistance for consistency

* Thu Aug  7 2014 Mika Heiskanen <mika.heiskanen@fmi.fi> - 14.8.7-4.fmi
- Do not draw arrows when data is missing

* Thu Aug  7 2014 Mika Heiskanen <mika.heiskanen@fmi.fi> - 14.8.7-3.fmi
- Added safety checks against empty maps and contours

* Thu Aug  7 2014 Mika Heiskanen <mika.heiskanen@fmi.fi> - 14.8.7-2.fmi
- Added support for removing too small polygons from maps

* Thu Aug  7 2014 Mika Heiskanen <mika.heiskanen@fmi.fi> - 14.8.7-1.fmi
- Added support for simplification of the map data

* Wed Aug  6 2014 Mika Heiskanen <mika.heiskanen@fmi.fi> - 14.8.6-2.fmi
- Improved definition for the resolution setting for geographic coordinate systems

* Wed Aug  6 2014 Mika Heiskanen <mika.heiskanen@fmi.fi> - 14.8.6-1.fmi
- WKT for latlon and rotated latlon is fixed not to include PROJCS

* Fri Jul 25 2014 Mika Heiskanen <mika.heiskanen@fmi.fi> - 14.7.25-1.fmi
- Rebuilt with the latest GDAL

* Wed Jul  2 2014 Mika Heiskanen <mika.heiskanen@fmi.fi> - 14.7.2-1.fmi
- JSON files must now give an explicit .css suffix to style files (consistency)
- inside/outside requirements for arrows, numbers etc can now use where-clauses
- overriding SQL related variables is no longer allowed for safety reasons
- isobands now allow specifying the interpolation method, previously "linear" was assumed

* Mon Jun 30 2014 Mika Heiskanen <mika.heiskanen@fmi.fi> - 14.6.30-1.fmi
- New release with layers for arrows, numbers, legends, symbols, background

* Wed Jun 11 2014 Mika Heiskanen <mika.heiskanen@fmi.fi> - 14.6.11-1.fmi
- New release with refactored style features. Added option style=name.

* Wed Jun  4 2014 Mika Heiskanen <mika.heiskanen@fmi.fi> - 14.6.4-1.fmi
- Beta version

* Wed Feb 26 2014 Mika Heiskanen <mika.heiskanen@fmi.fi> - 14.2.26-1.fmi
- Alpha version
<|MERGE_RESOLUTION|>--- conflicted
+++ resolved
@@ -4,11 +4,7 @@
 %define SPECNAME smartmet-plugin-%{DIRNAME}
 Summary: SmartMet WMS/Dali plugin
 Name: %{SPECNAME}
-<<<<<<< HEAD
-Version: 19.9.11
-=======
 Version: 19.9.26
->>>>>>> f34a82b3
 Release: 1%{?dist}.fmi
 License: MIT
 Group: SmartMet/Plugins
@@ -29,11 +25,7 @@
 BuildRequires: smartmet-engine-authentication-devel >= 19.9.26
 %endif
 %if %{with observation}
-<<<<<<< HEAD
-BuildRequires: smartmet-engine-observation-devel >= 19.9.11
-=======
 BuildRequires: smartmet-engine-observation-devel >= 19.9.26
->>>>>>> f34a82b3
 %endif
 BuildRequires: smartmet-engine-gis-devel >= 19.9.26
 BuildRequires: smartmet-engine-geonames-devel >= 19.9.26
@@ -100,12 +92,7 @@
 %{_sysconfdir}/smartmet/plugins/%{DIRNAME}/tmpl/*.c2t
 
 %changelog
-<<<<<<< HEAD
-* Wed Sep 11 2019  Anssi Reponen <anssi.reponen@fmi.fi> - 19.9.11-1.fmi
-- NetAtmo and RoadCloud test cases updated because mid-parameter is no more supported,
-but parameter name must be used instead (Related to BRAINSTORM-1673)
-
-=======
+
 * Thu Sep 26 2019 Mika Heiskanen <mika.heiskanen@fmi.fi> - 19.9.26-1.fmi
 - Repackaged due to ABI changes
 
@@ -116,7 +103,6 @@
 * Thu Sep 12 2019 Mika Heiskanen <mika.heiskanen@fmi.fi> - 19.9.12-1.fmi
 - Fixed WMSLayer destructor to be virtual to avoid memory problems
 
->>>>>>> f34a82b3
 * Wed Aug 28 2019 Mika Heiskanen <mika.heiskanen@fmi.fi> - 19.8.28-1.fmi
 - Repackaged since Spine::Location ABI changed
 
