--- conflicted
+++ resolved
@@ -4,11 +4,7 @@
 %define SPECNAME smartmet-plugin-%{DIRNAME}
 Summary: SmartMet WMS/Dali plugin
 Name: %{SPECNAME}
-<<<<<<< HEAD
-Version: 22.11.29
-=======
 Version: 22.12.1
->>>>>>> 7dec9c06
 Release: 1%{?dist}.fmi
 License: MIT
 Group: SmartMet/Plugins
@@ -39,11 +35,7 @@
 BuildRequires: smartmet-engine-authentication-devel >= 22.6.17
 %endif
 %if %{with observation}
-<<<<<<< HEAD
-BuildRequires: smartmet-engine-observation-devel >= 22.11.29
-=======
 BuildRequires: smartmet-engine-observation-devel >= 22.11.30
->>>>>>> 7dec9c06
 %endif
 BuildRequires: smartmet-engine-gis-devel >= 22.10.5
 BuildRequires: smartmet-engine-grid-devel >= 22.11.8
@@ -128,11 +120,7 @@
 #TestRequires: cairo-devel
 #TestRequires: redis
 %if %{with observation}
-<<<<<<< HEAD
-#TestRequires: smartmet-engine-observation-devel >= 22.11.29
-=======
 #TestRequires: smartmet-engine-observation-devel >= 22.11.30
->>>>>>> 7dec9c06
 %endif
 
 %description
@@ -161,13 +149,11 @@
 %{_sysconfdir}/smartmet/plugins/wms/tmpl/*.c2t
 
 %changelog
-<<<<<<< HEAD
+* Thu Dec  1 2022 Mika Heiskanen <mika.heiskanen@fmi.fi> - 22.12.1-1.fmi
+- Added support for styling isolabels
+
 * Tue Nov 29 2022 Mika Heiskanen <mika.heiskanen@fmi.fi> - 22.11.29-1.fmi
 - Repackaged since hash_value method for Q objects changed
-=======
-* Thu Dec  1 2022 Mika Heiskanen <mika.heiskanen@fmi.fi> - 22.12.1-1.fmi
-- Added support for styling isolabels
->>>>>>> 7dec9c06
 
 * Tue Nov 22 2022 Mika Heiskanen <mika.heiskanen@fmi.fi> - 22.11.22-1.fmi
 - Added support for logarithmic interpolation
