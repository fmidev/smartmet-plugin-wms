--- conflicted
+++ resolved
@@ -4,13 +4,8 @@
 %define SPECNAME smartmet-plugin-%{DIRNAME}
 Summary: SmartMet WMS/Dali plugin
 Name: %{SPECNAME}
-<<<<<<< HEAD
-Version: 23.4.17
-Release: 2%{?dist}.fmi
-=======
 Version: 23.5.5
 Release: 1%{?dist}.fmi
->>>>>>> d83ca070
 License: MIT
 Group: SmartMet/Plugins
 URL: https://github.com/fmidev/smartmet-plugin-wms
@@ -154,19 +149,17 @@
 %{_sysconfdir}/smartmet/plugins/wms/tmpl/*.c2t
 
 %changelog
-<<<<<<< HEAD
+* Fri May 5 2023 Anssi Reponen <anssi.reponen@fmi.fi> - 23.5.5-1.fmi
+- Added << operator functions for some data structures for debug purposes
+
 * Mon Apr 17 2023 Mika Heiskanen <mika.heiskanen@fmi.fi> - 23.4.17-2.fmi
 - Fixed Properties to handle "level" setting even when elevation is given in the query string
-=======
-* Fri May 5 2023 Anssi Reponen <anssi.reponen@fmi.fi> - 23.5.5-1.fmi
-- Added << operator functions for some data structures for debug purposes
 
 * Thu Apr 27 2023 Andris Pavēnis <andris.pavenis@fmi.fi> 23.4.27-1.fmi
 - Repackage due to macgyver ABI changes (AsyncTask, AsyncTaskGroup)
 
 * Thu Apr 20 2023 Mika Heiskanen <mika.heiskanen@fmi.fi> - 23.4.20-1.fmi
 - Fixed observation layer keyword handling
->>>>>>> d83ca070
 
 * Mon Apr 17 2023 Mika Heiskanen <mika.heiskanen@fmi.fi> - 23.4.17-1.fmi
 - Repackaged due to GRID ABI changes
