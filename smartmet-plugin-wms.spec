--- conflicted
+++ resolved
@@ -4,12 +4,8 @@
 %define SPECNAME smartmet-plugin-%{DIRNAME}
 Summary: SmartMet WMS/Dali plugin
 Name: %{SPECNAME}
-<<<<<<< HEAD
-Version: 23.4.13
-=======
 Version: 23.4.17
->>>>>>> adf49fcc
-Release: 1%{?dist}.fmi
+Release: 2%{?dist}.fmi
 License: MIT
 Group: SmartMet/Plugins
 URL: https://github.com/fmidev/smartmet-plugin-wms
@@ -153,13 +149,11 @@
 %{_sysconfdir}/smartmet/plugins/wms/tmpl/*.c2t
 
 %changelog
-<<<<<<< HEAD
-* Thu Apr 13 2023 Mika Heiskanen <mika.heiskanen@fmi.fi> - 23.4.13-1.fmi
+* Mon Apr 17 2023 Mika Heiskanen <mika.heiskanen@fmi.fi> - 23.4.17-2.fmi
 - Fixed Properties to handle "level" setting even when elevation is given in the query string
-=======
+
 * Mon Apr 17 2023 Mika Heiskanen <mika.heiskanen@fmi.fi> - 23.4.17-1.fmi
 - Repackaged due to GRID ABI changes
->>>>>>> adf49fcc
 
 * Tue Apr 11 2023 Mika Heiskanen <mika.heiskanen@fmi.fi> - 23.4.11-2.fmi
 - Both isoband limits can now be set simultaneously with value instead of using lolimit and hilimit
