--- conflicted
+++ resolved
@@ -4,13 +4,8 @@
 %define SPECNAME smartmet-plugin-%{DIRNAME}
 Summary: SmartMet WMS/Dali plugin
 Name: %{SPECNAME}
-<<<<<<< HEAD
-Version: 23.9.4
-Release: 2%{?dist}.fmi
-=======
 Version: 23.9.6
 Release: 1%{?dist}.fmi
->>>>>>> f351767c
 License: MIT
 Group: SmartMet/Plugins
 URL: https://github.com/fmidev/smartmet-plugin-wms
@@ -159,13 +154,11 @@
 %{_sysconfdir}/smartmet/plugins/wms/tmpl/*.c2t
 
 %changelog
-<<<<<<< HEAD
+* Wed Sep  6 2023 Mika Heiskanen <mika.heiskanen@fmi.fi> - 23.9.6-1.fmi
+- Fixed typo in config setting: primarytForecastSource --> primaryForecastSource
+
 * Mon Sep 4 2023 Anssi Reponen <anssi.reponen@fmi.fi> - 23.9.4-1.fmi
 - Allow gaps between time-intervals in GetCapabilities response document (BRAINSTORM-2713)
-=======
-* Wed Sep  6 2023 Mika Heiskanen <mika.heiskanen@fmi.fi> - 23.9.6-1.fmi
-- Fixed typo in config setting: primarytForecastSource --> primaryForecastSource
->>>>>>> f351767c
 
 * Thu Aug 31 2023 Mika Heiskanen <mika.heiskanen@fmi.fi> - 23.8.31-2.fmi
 - Cache sizes in bytes can now be defined with strings of form "10G"
