--- conflicted
+++ resolved
@@ -168,439 +168,344 @@
 std::vector<OGRGeometryPtr> IsolineLayer::getIsolines(const std::vector<double> isovalues,
                                                       State& theState)
 {
-  // Establish the data. Store to member variable for IsolabelLayer use
-  q = getModel(theState);
-
-  if (q && !(q->isGrid()))
-    throw Spine::Exception(BCP, "Isoline-layer can't use point data!");
-
-  // Establish the desired direction parameter
-
+  std::vector<OGRGeometryPtr> geoms;
+  if (source && *source == "grid")
+    geoms = getIsolinesGrid(isovalues, theState);
+  else
+    geoms = getIsolinesQuerydata(isovalues, theState);
+
+  // Establish clipping box
+
+  const auto& box = projection.getBox();
+  const auto clipbox = getClipBox(box);
+
+  // Logical operations with maps require shapes
+
+  const auto& gis = theState.getGisEngine();
+
+  auto crs = projection.getCRS();
+  auto valid_time = getValidTime();
+
+  OGRGeometryPtr inshape, outshape;
+  if (inside)
+  {
+    inshape = gis.getShape(crs.get(), inside->options);
+    if (!inshape)
+      throw Spine::Exception(BCP, "IsolineLayer received empty inside-shape from database");
+    inshape.reset(Fmi::OGR::polyclip(*inshape, clipbox));
+  }
+  if (outside)
+  {
+    outshape = gis.getShape(crs.get(), outside->options);
+    if (outshape)
+      outshape.reset(Fmi::OGR::polyclip(*outshape, clipbox));
+  }
+
+  // Logical operations with isobands are initialized before hand
+  intersections.init(producer, projection, valid_time, theState);
+
+  // Perform polygon operations
+  for (unsigned int i = 0; i < geoms.size(); i++)
+  {
+    OGRGeometryPtr geom = geoms[i];
+    if (geom && geom->IsEmpty() == 0)
+    {
+      OGRGeometryPtr geom2(Fmi::OGR::lineclip(*geom, clipbox));
+
+      // Do intersections if so requested
+
+      if (geom2 && geom2->IsEmpty() == 0 && inshape)
+        geom2.reset(geom2->Intersection(inshape.get()));
+
+      if (geom2 && geom2->IsEmpty() == 0 && outshape)
+        geom2.reset(geom2->Difference(outshape.get()));
+
+      // Intersect with data too
+      geom2 = intersections.intersect(geom2);
+
+      geoms[i] = geom2;
+    }
+  }
+
+  return geoms;
+}
+
+// ----------------------------------------------------------------------
+/*!
+ * \brief Generate the isoline vectors based on the settings
+ */
+// ----------------------------------------------------------------------
+
+std::vector<OGRGeometryPtr> IsolineLayer::getIsolinesGrid(const std::vector<double> isovalues,
+                                                          State& theState)
+{
   if (!parameter)
     throw Spine::Exception(BCP, "Parameter not set for isoline-layer");
 
-  auto param = Spine::ParameterFactory::instance().parse(*parameter);
-
-  // Establish the valid time
-
-  auto valid_time = getValidTime();
-
-  // Establish the level
-
-  if (level)
-  {
-    if (!q)
-      throw Spine::Exception(BCP, "Cannot generate isobands without gridded level data");
-
-<<<<<<< HEAD
-    if (source && *source == "grid")
-      generate_gridEngine(theGlobals, theLayersCdt, theState);
-    else
-      generate_qEngine(theGlobals, theLayersCdt, theState);
-  }
-  catch (...)
-  {
-    Spine::Exception exception(BCP, "Operation failed!", nullptr);
-    exception.addParameter("Producer", *producer);
-    exception.addParameter("Parameter", *parameter);
-    throw exception;
-  }
-}
-
-void IsolineLayer::generate_gridEngine(CTPP::CDT& theGlobals,
-                                       CTPP::CDT& theLayersCdt,
-                                       State& theState)
-{
-  try
-  {
-    std::string report = "IsolineLayer::generate finished in %t sec CPU, %w sec real\n";
-    boost::movelib::unique_ptr<boost::timer::auto_cpu_timer> timer;
-    if (theState.useTimer())
-      timer = boost::movelib::make_unique<boost::timer::auto_cpu_timer>(2, report);
-
-    if (!parameter)
-      throw Spine::Exception(BCP, "Parameter not set for isoline-layer");
-
-    auto gridEngine = theState.getGridEngine();
-    QueryServer::Query query;
-    QueryServer::QueryConfigurator queryConfigurator;
-    T::AttributeList attributeList;
-
-    // Establish the valid time
-    auto valid_time = getValidTime();
-    // std::cout << valid_time << "TIMEZONE " << tz << "\n";
-
-    T::ParamValue_vec contourValues;
-    for (const Isoline& isoline : isolines)
-      contourValues.push_back(isoline.value);
-
-    // Alter units if requested
-    if (!unit_conversion.empty())
+  auto gridEngine = theState.getGridEngine();
+  QueryServer::Query query;
+  QueryServer::QueryConfigurator queryConfigurator;
+  T::AttributeList attributeList;
+
+  // std::cout << valid_time << "TIMEZONE " << tz << "\n";
+
+  T::ParamValue_vec contourValues;
+  for (auto value : isovalues)
+    contourValues.push_back(value);
+
+  // Alter units if requested
+  if (!unit_conversion.empty())
+  {
+    auto conv = theState.getConfig().unitConversion(unit_conversion);
+    multiplier = conv.multiplier;
+    offset = conv.offset;
+  }
+
+  std::string wkt = *projection.crs;
+  // std::cout << wkt << "\n";
+
+  if (wkt != "data")
+  {
+    // Getting WKT and the bounding box of the requested projection.
+
+    auto crs = projection.getCRS();
+    char* out = nullptr;
+    crs->exportToWkt(&out);
+    wkt = out;
+    OGRFree(out);
+
+    // Adding the bounding box information into the query.
+
+    char bbox[100];
+
+    auto bl = projection.bottomLeftLatLon();
+    auto tr = projection.topRightLatLon();
+    sprintf(bbox, "%f,%f,%f,%f", bl.X(), bl.Y(), tr.X(), tr.Y());
+    query.mAttributeList.addAttribute("grid.llbox", bbox);
+
+    const auto& box = projection.getBox();
+    sprintf(bbox, "%f,%f,%f,%f", box.xmin(), box.ymin(), box.xmax(), box.ymax());
+    query.mAttributeList.addAttribute("grid.bbox", bbox);
+  }
+  else
+  {
+    // The requested projection is the same as the projection of the requested data. This means
+    // that we we do not know the actual projection yet and we have to wait that the grid-engine
+    // delivers us the requested data and the projection information of the current data.
+  }
+
+  // Adding parameter information into the query.
+
+  std::string pName = *parameter;
+  auto pos = pName.find(".raw");
+  if (pos != std::string::npos)
+  {
+    attributeList.addAttribute("areaInterpolationMethod",
+                               std::to_string(T::AreaInterpolationMethod::Linear));
+    pName.erase(pos, 4);
+  }
+
+  std::string param = gridEngine->getParameterString(*producer, pName);
+  attributeList.addAttribute("param", param);
+
+  if (!projection.projectionParameter)
+    projection.projectionParameter = param;
+
+  if (param == *parameter && query.mProducerNameList.size() == 0)
+  {
+    gridEngine->getProducerNameList(*producer, query.mProducerNameList);
+    if (query.mProducerNameList.size() == 0)
+      query.mProducerNameList.push_back(*producer);
+  }
+
+  std::string forecastTime = Fmi::to_iso_string(*time);
+  attributeList.addAttribute("startTime", forecastTime);
+  attributeList.addAttribute("endTime", forecastTime);
+  attributeList.addAttribute("timelist", forecastTime);
+  attributeList.addAttribute("timezone", "UTC");
+
+  if (origintime)
+    attributeList.addAttribute("analysisTime", Fmi::to_iso_string(*origintime));
+
+  // Tranforming information from the attribute list into the query object.
+  queryConfigurator.configure(query, attributeList);
+
+  // Fullfilling information into the query object.
+
+  for (auto it = query.mQueryParameterList.begin(); it != query.mQueryParameterList.end(); ++it)
+  {
+    it->mLocationType = QueryServer::QueryParameter::LocationType::Geometry;
+    it->mType = QueryServer::QueryParameter::Type::Isoline;
+    it->mContourLowValues = contourValues;
+
+    if (geometryId)
+      it->mGeometryId = *geometryId;
+
+    if (levelId)
+      it->mParameterLevelId = *levelId;
+
+    if (level)
+      it->mParameterLevel = C_INT(*level);
+
+    if (forecastType)
+      it->mForecastType = C_INT(*forecastType);
+
+    if (forecastNumber)
+      it->mForecastNumber = C_INT(*forecastNumber);
+  }
+
+  query.mSearchType = QueryServer::Query::SearchType::TimeSteps;
+  query.mAttributeList.addAttribute("grid.crs", wkt);
+
+  if (projection.size && *projection.size > 0)
+  {
+    query.mAttributeList.addAttribute("grid.size", std::to_string(*projection.size));
+  }
+  else
+  {
+    if (projection.xsize)
+      query.mAttributeList.addAttribute("grid.width", std::to_string(*projection.xsize));
+
+    if (projection.ysize)
+      query.mAttributeList.addAttribute("grid.height", std::to_string(*projection.ysize));
+  }
+
+  if (wkt == "data" && projection.x1 && projection.y1 && projection.x2 && projection.y2)
+  {
+    char bbox[100];
+    sprintf(bbox, "%f,%f,%f,%f", *projection.x1, *projection.y1, *projection.x2, *projection.y2);
+    query.mAttributeList.addAttribute("grid.bbox", bbox);
+  }
+
+  if (smoother.size)
+    query.mAttributeList.addAttribute("contour.smooth.size", std::to_string(*smoother.size));
+
+  if (smoother.degree)
+    query.mAttributeList.addAttribute("contour.smooth.degree", std::to_string(*smoother.degree));
+
+  if (minarea)
+    query.mAttributeList.addAttribute("contour.minArea", std::to_string(*minarea));
+
+  query.mAttributeList.addAttribute("contour.extrapolation", std::to_string(extrapolation));
+
+  if (extrapolation)
+    query.mAttributeList.addAttribute("contour.multiplier", std::to_string(*multiplier));
+
+  if (offset)
+    query.mAttributeList.addAttribute("contour.offset", std::to_string(*offset));
+
+  query.mAttributeList.setAttribute(
+      "contour.coordinateType",
+      std::to_string(static_cast<int>(T::CoordinateTypeValue::ORIGINAL_COORDINATES)));
+  // query.mAttributeList.setAttribute("contour.coordinateType",std::to_string(T::CoordinateTypeValue::LATLON_COORDINATES));
+  // query.mAttributeList.setAttribute("contour.coordinateType",std::to_string(T::CoordinateTypeValue::GRID_COORDINATES));
+
+  // The Query object before the query execution.
+  // query.print(std::cout,0,0);
+
+  // Executing the query.
+  gridEngine->executeQuery(query);
+
+  // Converting the returned WKB-isolines into OGRGeometry objects.
+
+  std::vector<OGRGeometryPtr> geoms;
+  for (auto param = query.mQueryParameterList.begin(); param != query.mQueryParameterList.end();
+       ++param)
+  {
+    for (auto val = param->mValueList.begin(); val != param->mValueList.end(); ++val)
     {
-      auto conv = theState.getConfig().unitConversion(unit_conversion);
-      multiplier = conv.multiplier;
-      offset = conv.offset;
-    }
-
-    std::string wkt = *projection.crs;
-    // std::cout << wkt << "\n";
-
-    if (wkt != "data")
-    {
-      // Getting WKT and the bounding box of the requested projection.
-
-      auto crs = projection.getCRS();
-      char* out = nullptr;
-      crs->exportToWkt(&out);
-      wkt = out;
-      OGRFree(out);
-
-      // Adding the bounding box information into the query.
-
-      char bbox[100];
-
-      auto bl = projection.bottomLeftLatLon();
-      auto tr = projection.topRightLatLon();
-      sprintf(bbox, "%f,%f,%f,%f", bl.X(), bl.Y(), tr.X(), tr.Y());
-      query.mAttributeList.addAttribute("grid.llbox", bbox);
-
-      const auto& box = projection.getBox();
-      sprintf(bbox, "%f,%f,%f,%f", box.xmin(), box.ymin(), box.xmax(), box.ymax());
-      query.mAttributeList.addAttribute("grid.bbox", bbox);
-    }
-    else
-    {
-      // The requested projection is the same as the projection of the requested data. This means
-      // that we we do not know the actual projection yet and we have to wait that the grid-engine
-      // delivers us the requested data and the projection information of the current data.
-    }
-
-    // Adding parameter information into the query.
-
-    std::string pName = *parameter;
-    auto pos = pName.find(".raw");
-    if (pos != std::string::npos)
-    {
-      attributeList.addAttribute("areaInterpolationMethod",std::to_string(T::AreaInterpolationMethod::Linear));
-      pName.erase(pos,4);
-    }
-
-    std::string param = gridEngine->getParameterString(*producer, pName);
-    attributeList.addAttribute("param", param);
-
-    if (!projection.projectionParameter)
-      projection.projectionParameter = param;
-
-    if (param == *parameter && query.mProducerNameList.size() == 0)
-    {
-      gridEngine->getProducerNameList(*producer, query.mProducerNameList);
-      if (query.mProducerNameList.size() == 0)
-        query.mProducerNameList.push_back(*producer);
-    }
-
-    std::string forecastTime = Fmi::to_iso_string(*time);
-    attributeList.addAttribute("startTime", forecastTime);
-    attributeList.addAttribute("endTime", forecastTime);
-    attributeList.addAttribute("timelist", forecastTime);
-    attributeList.addAttribute("timezone", "UTC");
-
-    if (origintime)
-      attributeList.addAttribute("analysisTime", Fmi::to_iso_string(*origintime));
-
-    // Tranforming information from the attribute list into the query object.
-    queryConfigurator.configure(query, attributeList);
-
-    // Fullfilling information into the query object.
-
-    for (auto it = query.mQueryParameterList.begin(); it != query.mQueryParameterList.end(); ++it)
-    {
-      it->mLocationType = QueryServer::QueryParameter::LocationType::Geometry;
-      it->mType = QueryServer::QueryParameter::Type::Isoline;
-      it->mContourLowValues = contourValues;
-
-      if (geometryId)
-        it->mGeometryId = *geometryId;
-
-      if (levelId)
-        it->mParameterLevelId = *levelId;
-
-      if (level)
-        it->mParameterLevel = C_INT(*level);
-
-      if (forecastType)
-        it->mForecastType = C_INT(*forecastType);
-
-      if (forecastNumber)
-        it->mForecastNumber = C_INT(*forecastNumber);
-    }
-
-    query.mSearchType = QueryServer::Query::SearchType::TimeSteps;
-    query.mAttributeList.addAttribute("grid.crs", wkt);
-
-    if (projection.size && *projection.size > 0)
-    {
-      query.mAttributeList.addAttribute("grid.size", std::to_string(*projection.size));
-    }
-    else
-    {
-      if (projection.xsize)
-        query.mAttributeList.addAttribute("grid.width", std::to_string(*projection.xsize));
-
-      if (projection.ysize)
-        query.mAttributeList.addAttribute("grid.height", std::to_string(*projection.ysize));
-    }
-
-    if (wkt == "data" && projection.x1 && projection.y1 && projection.x2 && projection.y2)
-    {
-      char bbox[100];
-      sprintf(bbox, "%f,%f,%f,%f", *projection.x1, *projection.y1, *projection.x2, *projection.y2);
-      query.mAttributeList.addAttribute("grid.bbox", bbox);
-    }
-
-    if (smoother.size)
-      query.mAttributeList.addAttribute("contour.smooth.size", std::to_string(*smoother.size));
-
-    if (smoother.degree)
-      query.mAttributeList.addAttribute("contour.smooth.degree", std::to_string(*smoother.degree));
-
-    if (minarea)
-      query.mAttributeList.addAttribute("contour.minArea", std::to_string(*minarea));
-
-    query.mAttributeList.addAttribute("contour.extrapolation", std::to_string(extrapolation));
-
-    if (extrapolation)
-      query.mAttributeList.addAttribute("contour.multiplier", std::to_string(*multiplier));
-
-    if (offset)
-      query.mAttributeList.addAttribute("contour.offset", std::to_string(*offset));
-
-    query.mAttributeList.setAttribute(
-        "contour.coordinateType",
-        std::to_string(static_cast<int>(T::CoordinateTypeValue::ORIGINAL_COORDINATES)));
-    // query.mAttributeList.setAttribute("contour.coordinateType",std::to_string(T::CoordinateTypeValue::LATLON_COORDINATES));
-    // query.mAttributeList.setAttribute("contour.coordinateType",std::to_string(T::CoordinateTypeValue::GRID_COORDINATES));
-
-    // The Query object before the query execution.
-    // query.print(std::cout,0,0);
-
-    // Executing the query.
-    gridEngine->executeQuery(query);
-
-    // The Query object after the query execution.
-    // query.print(std::cout,0,0);
-
-    // Converting the returned WKB-isolines into OGRGeometry objects.
-
-    std::vector<OGRGeometryPtr> geoms;
-    for (auto param = query.mQueryParameterList.begin(); param != query.mQueryParameterList.end();
-         ++param)
-    {
-      for (auto val = param->mValueList.begin(); val != param->mValueList.end(); ++val)
+      if (val->mValueData.size() > 0)
       {
-        if (val->mValueData.size() > 0)
+        for (auto wkb = val->mValueData.begin(); wkb != val->mValueData.end(); ++wkb)
         {
-          for (auto wkb = val->mValueData.begin(); wkb != val->mValueData.end(); ++wkb)
+          unsigned char* cwkb = reinterpret_cast<unsigned char*>(wkb->data());
+          OGRGeometry* geom = nullptr;
+          OGRGeometryFactory::createFromWkb(cwkb, nullptr, &geom, wkb->size());
+          if (geom != nullptr)
           {
-            unsigned char* cwkb = reinterpret_cast<unsigned char*>(wkb->data());
-            OGRGeometry* geom = nullptr;
-            OGRGeometryFactory::createFromWkb(cwkb, nullptr, &geom, wkb->size());
-            if (geom != nullptr)
-            {
-              auto geomPtr = OGRGeometryPtr(geom);
-              geoms.push_back(geomPtr);
-            }
+            auto geomPtr = OGRGeometryPtr(geom);
+            geoms.push_back(geomPtr);
           }
         }
       }
     }
-
-    // Extracting the projection information from the query result.
-
-    const char* crsStr = query.mAttributeList.getAttributeValue("grid.crs");
-
-    if ((projection.size && *projection.size > 0) || (!projection.xsize && !projection.ysize))
+  }
+
+  // Extracting the projection information from the query result.
+
+  const char* crsStr = query.mAttributeList.getAttributeValue("grid.crs");
+
+  if ((projection.size && *projection.size > 0) || (!projection.xsize && !projection.ysize))
+  {
+    const char* widthStr = query.mAttributeList.getAttributeValue("grid.width");
+    const char* heightStr = query.mAttributeList.getAttributeValue("grid.height");
+
+    if (widthStr != nullptr)
+      projection.xsize = atoi(widthStr);
+
+    if (heightStr != nullptr)
+      projection.ysize = atoi(heightStr);
+  }
+
+  if (!projection.xsize && !projection.ysize)
+    throw Spine::Exception(BCP, "The projection size is unknown!");
+
+  if (crsStr != nullptr && *projection.crs == "data")
+  {
+    projection.crs = crsStr;
+    std::vector<double> partList;
+
+    if (!projection.bboxcrs)
     {
-      const char* widthStr = query.mAttributeList.getAttributeValue("grid.width");
-      const char* heightStr = query.mAttributeList.getAttributeValue("grid.height");
-
-      if (widthStr != nullptr)
-        projection.xsize = atoi(widthStr);
-
-      if (heightStr != nullptr)
-        projection.ysize = atoi(heightStr);
-    }
-
-    if (!projection.xsize && !projection.ysize)
-      throw Spine::Exception(BCP, "The projection size is unknown!");
-
-    if (crsStr != nullptr && *projection.crs == "data")
-    {
-      projection.crs = crsStr;
-      std::vector<double> partList;
-
-      if (!projection.bboxcrs)
+      const char* bboxStr = query.mAttributeList.getAttributeValue("grid.bbox");
+
+      if (bboxStr != nullptr)
+        splitString(bboxStr, ',', partList);
+
+      if (partList.size() == 4)
       {
-        const char* bboxStr = query.mAttributeList.getAttributeValue("grid.bbox");
-
-        if (bboxStr != nullptr)
-          splitString(bboxStr, ',', partList);
-
-        if (partList.size() == 4)
-        {
-          projection.x1 = partList[0];
-          projection.y1 = partList[1];
-          projection.x2 = partList[2];
-          projection.y2 = partList[3];
-        }
+        projection.x1 = partList[0];
+        projection.y1 = partList[1];
+        projection.x2 = partList[2];
+        projection.y2 = partList[3];
       }
     }
-
-    // Setting up the projection information for the presentation.
-
-    auto crs = projection.getCRS();
-    const auto& box = projection.getBox();
-
-    if (wkt == "data")
-      return;
-
-    // And the box needed for clipping
-    const auto clipbox = getClipBox(box);
-
-    // Update the globals
-
-    if (css)
-    {
-      std::string name = theState.getCustomer() + "/" + *css;
-      theGlobals["css"][name] = theState.getStyle(*css);
-    }
-
-    // Clip if necessary
-
-    addClipRect(theLayersCdt, theGlobals, box, theState);
-
-    // Generate isolines as use tags statements inside <g>..</g>
-
-    CTPP::CDT group_cdt(CTPP::CDT::HASH_VAL);
-    group_cdt["start"] = "<g";
-    group_cdt["end"] = "</g>";
-    // Add attributes to the group, not the isobands
-    theState.addAttributes(theGlobals, group_cdt, attributes);
-
-    // Logical operations with maps require shapes
-
-    const auto& gis = theState.getGisEngine();
-
-    OGRGeometryPtr inshape, outshape;
-    if (inside)
-    {
-      inshape = gis.getShape(crs.get(), inside->options);
-      if (!inshape)
-        throw Spine::Exception(BCP, "IsolineLayer received empty inside-shape from database");
-
-      inshape.reset(Fmi::OGR::polyclip(*inshape, clipbox));
-    }
-
-    if (outside)
-    {
-      outshape = gis.getShape(crs.get(), outside->options);
-      if (outshape)
-        outshape.reset(Fmi::OGR::polyclip(*outshape, clipbox));
-    }
-
-    // Logical operations with isobands are initialized before hand
-    // intersections.init(producer, projection, valid_time, theState);
-    intersections.init(producer, gridEngine, projection, valid_time, theState);
-
-    for (unsigned int i = 0; i < geoms.size(); i++)
-    {
-      OGRGeometryPtr geom = geoms[i];
-      if (geom && geom->IsEmpty() == 0)
-      {
-        // std::string txt = Fmi::OGR::exportToWkt(*geom);
-        // std::cout << txt << "\n";
-
-        OGRGeometryPtr geom2(Fmi::OGR::lineclip(*geom, clipbox));
-        const Isoline& isoline = isolines[i];
-
-        // Do intersections if so requested
-
-        if (geom2 && geom2->IsEmpty() == 0 && inshape)
-          geom2.reset(geom2->Intersection(inshape.get()));
-
-        if (geom2 && geom2->IsEmpty() == 0 && outshape)
-          geom2.reset(geom2->Difference(outshape.get()));
-
-        // Intersect with data too
-        geom2 = intersections.intersect(geom2);
-
-        // Finally produce output if we still have something left
-        if (geom2 && geom2->IsEmpty() == 0)
-        {
-          // Store the path with unique QID
-          std::string iri = qid + (qid.empty() ? "" : ".") + isoline.getQid(theState);
-
-          if (!theState.addId(iri))
-            throw Spine::Exception(BCP, "Non-unique ID assigned to isoline")
-                .addParameter("ID", iri);
-
-          CTPP::CDT isoline_cdt(CTPP::CDT::HASH_VAL);
-          isoline_cdt["iri"] = iri;
-          isoline_cdt["time"] = Fmi::to_iso_extended_string(valid_time);
-          isoline_cdt["parameter"] = *parameter;
-          isoline_cdt["type"] = Geometry::name(*geom2, theState.getType());
-          isoline_cdt["layertype"] = "isoline";
-          isoline_cdt["data"] = Geometry::toString(*geom2, theState.getType(), box, crs, precision);
-          isoline_cdt["value"] = isoline.value;
-
-          theState.addPresentationAttributes(isoline_cdt, css, attributes, isoline.attributes);
-
-          theGlobals["paths"][iri] = isoline_cdt;
-
-          // Add the SVG use element
-          CTPP::CDT tag_cdt(CTPP::CDT::HASH_VAL);
-          tag_cdt["start"] = "<use";
-          tag_cdt["end"] = "/>";
-          theState.addAttributes(theGlobals, tag_cdt, isoline.attributes);
-          tag_cdt["attributes"]["xlink:href"] = "#" + iri;
-          group_cdt["tags"].PushBack(tag_cdt);
-        }
-      }
-    }
-    // We created only this one layer
-    theLayersCdt.PushBack(group_cdt);
-  }
-  catch (...)
-  {
-    throw Spine::Exception::Trace(BCP, "Operation failed!");
-  }
+  }
+
+  return geoms;
 }
 
-void IsolineLayer::generate_qEngine(CTPP::CDT& theGlobals, CTPP::CDT& theLayersCdt, State& theState)
-{
-  try
-  {
-    std::string report = "IsolineLayer::generate finished in %t sec CPU, %w sec real\n";
-    boost::movelib::unique_ptr<boost::timer::auto_cpu_timer> timer;
-    if (theState.useTimer())
-      timer = boost::movelib::make_unique<boost::timer::auto_cpu_timer>(2, report);
-=======
-    bool match = false;
-    for (q->resetLevel(); !match && q->nextLevel();)
-      match = (q->levelValue() == *level);
->>>>>>> 72556f46
-
-    if (!match)
-      throw Spine::Exception(BCP, "Level value " + Fmi::to_string(*level) + " is not available");
-  }
+// ----------------------------------------------------------------------
+/*!
+ * \brief Generate the isoline vectors based on the settings
+ */
+// ----------------------------------------------------------------------
+
+std::vector<OGRGeometryPtr> IsolineLayer::getIsolinesQuerydata(const std::vector<double> isovalues,
+                                                               State& theState)
+{
+  // Establish the data. Store to member variable for IsolabelLayer use
+  q = getModel(theState);
+
+  if (q && !(q->isGrid()))
+    throw Spine::Exception(BCP, "Isoline-layer can't use point data!");
+
+  // Establish the desired direction parameter
+
+  if (!parameter)
+    throw Spine::Exception(BCP, "Parameter not set for isoline-layer");
+
+  auto param = Spine::ParameterFactory::instance().parse(*parameter);
+
+  // Establish the valid time
+
+  auto valid_time = getValidTime();
 
   // Get projection details
 
   projection.update(q);
   auto crs = projection.getCRS();
   const auto& box = projection.getBox();
-
-  // And the box needed for clipping
-  const auto clipbox = getClipBox(box);
 
   // Sample to higher resolution if necessary
 
@@ -631,29 +536,12 @@
   if (!q)
     throw Spine::Exception(BCP, "Cannot generate isobands without gridded data");
 
-  // Logical operations with maps require shapes
-
-  const auto& gis = theState.getGisEngine();
-
-  OGRGeometryPtr inshape, outshape;
-  if (inside)
-  {
-    inshape = gis.getShape(crs.get(), inside->options);
-    if (!inshape)
-      throw Spine::Exception(BCP, "IsolineLayer received empty inside-shape from database");
-    inshape.reset(Fmi::OGR::polyclip(*inshape, clipbox));
-  }
-  if (outside)
-  {
-    outshape = gis.getShape(crs.get(), outside->options);
-    if (outshape)
-      outshape.reset(Fmi::OGR::polyclip(*outshape, clipbox));
-  }
-
-  // Logical operations with isobands are initialized before hand
-  intersections.init(producer, projection, valid_time, theState);
-
-  // Calculate the isolines and store them into the template engine
+  // Select the level.
+
+  if (!q->firstLevel())
+    throw Spine::Exception(BCP, "Unable to set first level in querydata.");
+
+  // Calculate the isolines
 
   // TODO(mheiskan): Clean up Options API to use optionals
   const auto& contourer = theState.getContourEngine();
@@ -662,38 +550,13 @@
 
   options.minarea = minarea;
 
-  // Alter units if requested
-
-  if (!unit_conversion.empty())
-  {
-    auto conv = theState.getConfig().unitConversion(unit_conversion);
-    multiplier = conv.multiplier;
-    offset = conv.offset;
-  }
-
-  if (multiplier || offset)
-    options.transformation(multiplier ? *multiplier : 1.0, offset ? *offset : 0.0);
-
-  options.filter_size = smoother.size;
-  options.filter_degree = smoother.degree;
-
-  options.extrapolation = extrapolation;
-
-  // Do the actual contouring, either full grid or just
-  // a sampled section
-
-  std::size_t qhash = Engine::Querydata::hash_value(q);
-  auto valueshash = qhash;
-  Dali::hash_combine(valueshash, options.data_hash_value());
-
-  std::string wkt = q->area().WKT();
-
-  // Select the data
+  // Set the requested level
 
   if (!q->firstLevel())
     throw Spine::Exception(BCP, "Unable to set first level in querydata.");
 
-  // Select the level.
+  options.level = level;
+
   if (options.level)
   {
     if (!q->selectLevel(*options.level))
@@ -704,35 +567,38 @@
     }
   }
 
+  // Alter units if requested
+
+  if (!unit_conversion.empty())
+  {
+    auto conv = theState.getConfig().unitConversion(unit_conversion);
+    multiplier = conv.multiplier;
+    offset = conv.offset;
+  }
+
+  if (multiplier || offset)
+    options.transformation(multiplier ? *multiplier : 1.0, offset ? *offset : 0.0);
+
+  options.filter_size = smoother.size;
+  options.filter_degree = smoother.degree;
+
+  options.extrapolation = extrapolation;
+
+  // Do the actual contouring, either full grid or just
+  // a sampled section
+
+  std::size_t qhash = Engine::Querydata::hash_value(q);
+  auto valueshash = qhash;
+  Dali::hash_combine(valueshash, options.data_hash_value());
+
+  std::string wkt = q->area().WKT();
+
   const auto& qEngine = theState.getQEngine();
   auto matrix = qEngine.getValues(q, options.parameter, valueshash, options.time);
 
   CoordinatesPtr coords = qEngine.getWorldCoordinates(q, crs.get());
   auto geoms =
       contourer.contour(qhash, wkt, *matrix, coords, options, q->needsWraparound(), crs.get());
-
-  // Perform polygon operations
-  for (unsigned int i = 0; i < geoms.size(); i++)
-  {
-    OGRGeometryPtr geom = geoms[i];
-    if (geom && geom->IsEmpty() == 0)
-    {
-      OGRGeometryPtr geom2(Fmi::OGR::lineclip(*geom, clipbox));
-
-      // Do intersections if so requested
-
-      if (geom2 && geom2->IsEmpty() == 0 && inshape)
-        geom2.reset(geom2->Intersection(inshape.get()));
-
-      if (geom2 && geom2->IsEmpty() == 0 && outshape)
-        geom2.reset(geom2->Difference(outshape.get()));
-
-      // Intersect with data too
-      geom2 = intersections.intersect(geom2);
-
-      geoms[i] = geom2;
-    }
-  }
 
   return geoms;
 }
@@ -761,15 +627,9 @@
 
     auto geoms = getIsolines(isovalues, theState);
 
-<<<<<<< HEAD
-    // std::cout << wkt << "\n";
-
-    // Select the data
-=======
     // The above call guarantees these have been resolved:
     auto crs = projection.getCRS();
     const auto& box = projection.getBox();
->>>>>>> 72556f46
 
     // Update the globals
 
