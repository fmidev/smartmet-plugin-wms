//======================================================================

#include "IsolineLayer.h"
#include "Config.h"
#include "Geometry.h"
#include "Hash.h"
#include "Isoline.h"
#include "Layer.h"
#include "State.h"
#include <boost/move/make_unique.hpp>
#include <boost/timer/timer.hpp>
#include <ctpp2/CDT.hpp>
#include <engines/contour/Engine.h>
#include <engines/gis/Engine.h>
#include <engines/grid/Engine.h>
#include <gis/Box.h>
#include <gis/OGR.h>
#include <grid-content/queryServer/definition/QueryConfigurator.h>
#include <grid-files/common/GeneralFunctions.h>
#include <grid-files/common/ImagePaint.h>
#include <spine/Json.h>
#include <spine/ParameterFactory.h>

namespace SmartMet
{
namespace Plugin
{
namespace Dali
{
// ----------------------------------------------------------------------
/*!
 * \brief Initialize from JSON
 */
// ----------------------------------------------------------------------

void IsolineLayer::init(const Json::Value& theJson,
                        const State& theState,
                        const Config& theConfig,
                        const Properties& theProperties)
{
  try
  {
    if (!theJson.isObject())
      throw Fmi::Exception(BCP, "Isoline-layer JSON is not a JSON object");

    Layer::init(theJson, theState, theConfig, theProperties);

    precision = theConfig.defaultPrecision("isoline");

    // Extract member values

    Json::Value nulljson;

    auto json = theJson.get("parameter", nulljson);
    if (!json.isNull())
      parameter = json.asString();

    json = theJson.get("geometryId", nulljson);
    if (!json.isNull())
      geometryId = json.asInt();

    json = theJson.get("levelId", nulljson);
    if (!json.isNull())
      levelId = json.asInt();

    json = theJson.get("level", nulljson);
    if (!json.isNull())
      level = json.asDouble();

    json = theJson.get("forecastType", nulljson);
    if (!json.isNull())
      forecastType = json.asInt();

    json = theJson.get("forecastNumber", nulljson);
    if (!json.isNull())
      forecastNumber = json.asInt();

    auto request = theState.getRequest();

    boost::optional<std::string> v = request.getParameter("geometryId");
    if (v)
      geometryId = toInt32(*v);

    v = request.getParameter("levelId");
    if (v)
      levelId = toInt32(*v);

    v = request.getParameter("level");
    if (v)
      level = toInt32(*v);

    v = request.getParameter("forecastType");
    if (v)
      forecastType = toInt32(*v);

    v = request.getParameter("forecastNumber");
    if (v)
      forecastNumber = toInt32(*v);

    json = theJson.get("isolines", nulljson);
    if (!json.isNull())
      Spine::JSON::extract_array("isolines", isolines, json, theConfig);

    json = theJson.get("smoother", nulljson);
    if (!json.isNull())
      smoother.init(json, theConfig);

    json = theJson.get("extrapolation", nulljson);
    if (!json.isNull())
      extrapolation = json.asInt();

    json = theJson.get("precision", nulljson);
    if (!json.isNull())
      precision = json.asDouble();

    json = theJson.get("minarea", nulljson);
    if (!json.isNull())
      minarea = json.asDouble();

    json = theJson.get("unit_conversion", nulljson);
    if (!json.isNull())
      unit_conversion = json.asString();

    json = theJson.get("multiplier", nulljson);
    if (!json.isNull())
      multiplier = json.asDouble();

    json = theJson.get("offset", nulljson);
    if (!json.isNull())
      offset = json.asDouble();

    json = theJson.get("outside", nulljson);
    if (!json.isNull())
    {
      outside.reset(Map());
      outside->init(json, theConfig);
    }

    json = theJson.get("inside", nulljson);
    if (!json.isNull())
    {
      inside.reset(Map());
      inside->init(json, theConfig);
    }

    json = theJson.get("sampling", nulljson);
    if (!json.isNull())
      sampling.init(json, theConfig);

    json = theJson.get("intersect", nulljson);
    if (!json.isNull())
      intersections.init(json, theConfig);
  }
  catch (...)
  {
    throw Fmi::Exception::Trace(BCP, "Operation failed!");
  }
}

// ----------------------------------------------------------------------
/*!
 * \brief Generate the isoline vectors based on the settings
 *
 * Note: This is needed by the derived IsolabelLayer class
 */
// ----------------------------------------------------------------------

std::vector<OGRGeometryPtr> IsolineLayer::getIsolines(const std::vector<double> isovalues,
                                                      State& theState)
{
  std::vector<OGRGeometryPtr> geoms;
  if (source && *source == "grid")
    geoms = getIsolinesGrid(isovalues, theState);
  else
    geoms = getIsolinesQuerydata(isovalues, theState);

  // Establish clipping box

  const auto& box = projection.getBox();
  const auto clipbox = getClipBox(box);

  // Logical operations with maps require shapes

  const auto& gis = theState.getGisEngine();

  auto crs = projection.getCRS();
  auto valid_time = getValidTime();

  OGRGeometryPtr inshape, outshape;
  if (inside)
  {
    inshape = gis.getShape(crs.get(), inside->options);
    if (!inshape)
      throw Fmi::Exception(BCP, "IsolineLayer received empty inside-shape from database");
    inshape.reset(Fmi::OGR::polyclip(*inshape, clipbox));
  }
  if (outside)
  {
    outshape = gis.getShape(crs.get(), outside->options);
    if (outshape)
      outshape.reset(Fmi::OGR::polyclip(*outshape, clipbox));
  }

  // Logical operations with isobands are initialized before hand
  intersections.init(producer, projection, valid_time, theState);

  // Perform polygon operations
  for (unsigned int i = 0; i < geoms.size(); i++)
  {
    OGRGeometryPtr geom = geoms[i];
    if (geom && geom->IsEmpty() == 0)
    {
      OGRGeometryPtr geom2(Fmi::OGR::lineclip(*geom, clipbox));

      // Do intersections if so requested

      if (geom2 && geom2->IsEmpty() == 0 && inshape)
        geom2.reset(geom2->Intersection(inshape.get()));

      if (geom2 && geom2->IsEmpty() == 0 && outshape)
        geom2.reset(geom2->Difference(outshape.get()));

      // Intersect with data too
      geom2 = intersections.intersect(geom2);

      geoms[i] = geom2;
    }
  }

  return geoms;
}

// ----------------------------------------------------------------------
/*!
 * \brief Generate the isoline vectors based on the settings
 */
// ----------------------------------------------------------------------

std::vector<OGRGeometryPtr> IsolineLayer::getIsolinesGrid(const std::vector<double> isovalues,
                                                          State& theState)
{
  if (!parameter)
    throw Fmi::Exception(BCP, "Parameter not set for isoline-layer");

  auto gridEngine = theState.getGridEngine();
  std::shared_ptr<QueryServer::Query> originalGridQuery(new QueryServer::Query());
  QueryServer::QueryConfigurator queryConfigurator;
  T::AttributeList attributeList;

  // std::cout << valid_time << "TIMEZONE " << tz << "\n";

  T::ParamValue_vec contourValues;
  for (auto value : isovalues)
    contourValues.push_back(value);

  // Alter units if requested
  if (!unit_conversion.empty())
  {
    auto conv = theState.getConfig().unitConversion(unit_conversion);
    multiplier = conv.multiplier;
    offset = conv.offset;
  }

  std::string wkt = *projection.crs;
  // std::cout << wkt << "\n";

  if (wkt != "data")
  {
    // Getting WKT and the bounding box of the requested projection.

    auto crs = projection.getCRS();
    char* out = nullptr;
    crs->exportToWkt(&out);
    wkt = out;
    OGRFree(out);

    // Adding the bounding box information into the query.

    char bbox[100];

    auto bl = projection.bottomLeftLatLon();
    auto tr = projection.topRightLatLon();
    sprintf(bbox, "%f,%f,%f,%f", bl.X(), bl.Y(), tr.X(), tr.Y());
    originalGridQuery->mAttributeList.addAttribute("grid.llbox", bbox);

    const auto& box = projection.getBox();
    sprintf(bbox, "%f,%f,%f,%f", box.xmin(), box.ymin(), box.xmax(), box.ymax());
    originalGridQuery->mAttributeList.addAttribute("grid.bbox", bbox);
  }
  else
  {
    // The requested projection is the same as the projection of the requested data. This means
    // that we we do not know the actual projection yet and we have to wait that the grid-engine
    // delivers us the requested data and the projection information of the current data.
  }

  // Adding parameter information into the query.

  std::string pName = *parameter;
  auto pos = pName.find(".raw");
  if (pos != std::string::npos)
  {
    attributeList.addAttribute("areaInterpolationMethod",
                               std::to_string(T::AreaInterpolationMethod::Linear));
    pName.erase(pos, 4);
  }

  std::string param = gridEngine->getParameterString(*producer, pName);
  attributeList.addAttribute("param", param);

  if (!projection.projectionParameter)
    projection.projectionParameter = param;

  if (param == *parameter && originalGridQuery->mProducerNameList.size() == 0)
  {
    gridEngine->getProducerNameList(*producer, originalGridQuery->mProducerNameList);
    if (originalGridQuery->mProducerNameList.size() == 0)
      originalGridQuery->mProducerNameList.push_back(*producer);
  }

  std::string forecastTime = Fmi::to_iso_string(*time);
  attributeList.addAttribute("startTime", forecastTime);
  attributeList.addAttribute("endTime", forecastTime);
  attributeList.addAttribute("timelist", forecastTime);
  attributeList.addAttribute("timezone", "UTC");

  if (origintime)
    attributeList.addAttribute("analysisTime", Fmi::to_iso_string(*origintime));

  // Tranforming information from the attribute list into the query object.
  queryConfigurator.configure(*originalGridQuery, attributeList);

  // Fullfilling information into the query object.

  for (auto it = originalGridQuery->mQueryParameterList.begin(); it != originalGridQuery->mQueryParameterList.end(); ++it)
  {
    it->mLocationType = QueryServer::QueryParameter::LocationType::Geometry;
    it->mType = QueryServer::QueryParameter::Type::Isoline;
    it->mContourLowValues = contourValues;

    if (geometryId)
      it->mGeometryId = *geometryId;

    if (levelId)
      it->mParameterLevelId = *levelId;

    if (level)
      it->mParameterLevel = C_INT(*level);

    if (forecastType)
      it->mForecastType = C_INT(*forecastType);

    if (forecastNumber)
      it->mForecastNumber = C_INT(*forecastNumber);
  }

  originalGridQuery->mSearchType = QueryServer::Query::SearchType::TimeSteps;
  originalGridQuery->mAttributeList.addAttribute("grid.crs", wkt);

  if (projection.size && *projection.size > 0)
  {
    originalGridQuery->mAttributeList.addAttribute("grid.size", std::to_string(*projection.size));
  }
  else
  {
    if (projection.xsize)
      originalGridQuery->mAttributeList.addAttribute("grid.width", std::to_string(*projection.xsize));

    if (projection.ysize)
      originalGridQuery->mAttributeList.addAttribute("grid.height", std::to_string(*projection.ysize));
  }

  if (wkt == "data" && projection.x1 && projection.y1 && projection.x2 && projection.y2)
  {
    char bbox[100];
    sprintf(bbox, "%f,%f,%f,%f", *projection.x1, *projection.y1, *projection.x2, *projection.y2);
    originalGridQuery->mAttributeList.addAttribute("grid.bbox", bbox);
  }

  if (smoother.size)
    originalGridQuery->mAttributeList.addAttribute("contour.smooth.size", std::to_string(*smoother.size));

  if (smoother.degree)
    originalGridQuery->mAttributeList.addAttribute("contour.smooth.degree", std::to_string(*smoother.degree));

  if (minarea)
    originalGridQuery->mAttributeList.addAttribute("contour.minArea", std::to_string(*minarea));

  originalGridQuery->mAttributeList.addAttribute("contour.extrapolation", std::to_string(extrapolation));

  if (extrapolation)
    originalGridQuery->mAttributeList.addAttribute("contour.multiplier", std::to_string(*multiplier));

  if (offset)
    originalGridQuery->mAttributeList.addAttribute("contour.offset", std::to_string(*offset));

  originalGridQuery->mAttributeList.setAttribute(
      "contour.coordinateType",
      std::to_string(static_cast<int>(T::CoordinateTypeValue::ORIGINAL_COORDINATES)));
  // query.mAttributeList.setAttribute("contour.coordinateType",std::to_string(T::CoordinateTypeValue::LATLON_COORDINATES));
  // query.mAttributeList.setAttribute("contour.coordinateType",std::to_string(T::CoordinateTypeValue::GRID_COORDINATES));

  // The Query object before the query execution.
  // query.print(std::cout,0,0);

  // Executing the query.
  std::shared_ptr<QueryServer::Query> query = gridEngine->executeQuery(originalGridQuery);

  // Converting the returned WKB-isolines into OGRGeometry objects.

  std::vector<OGRGeometryPtr> geoms;
  for (auto param = query->mQueryParameterList.begin(); param != query->mQueryParameterList.end();
       ++param)
  {
    for (auto val = param->mValueList.begin(); val != param->mValueList.end(); ++val)
    {
      if (val->mValueData.size() > 0)
      {
        fileId = val->mFileId[0];
        messageIndex = val->mMessageIndex[0];

        for (auto wkb = val->mValueData.begin(); wkb != val->mValueData.end(); ++wkb)
        {
          unsigned char* cwkb = reinterpret_cast<unsigned char*>(wkb->data());
          OGRGeometry* geom = nullptr;
          OGRGeometryFactory::createFromWkb(cwkb, nullptr, &geom, wkb->size());
          if (geom != nullptr)
          {
            auto geomPtr = OGRGeometryPtr(geom);
            geoms.push_back(geomPtr);
          }
        }
      }
    }
  }

  // Extracting the projection information from the query result.

  const char* crsStr = query->mAttributeList.getAttributeValue("grid.crs");

  if ((projection.size && *projection.size > 0) || (!projection.xsize && !projection.ysize))
  {
    const char* widthStr = query->mAttributeList.getAttributeValue("grid.width");
    const char* heightStr = query->mAttributeList.getAttributeValue("grid.height");

    if (widthStr != nullptr)
      projection.xsize = atoi(widthStr);

    if (heightStr != nullptr)
      projection.ysize = atoi(heightStr);
  }

  if (!projection.xsize && !projection.ysize)
    throw Fmi::Exception(BCP, "The projection size is unknown!");

  if (crsStr != nullptr && *projection.crs == "data")
  {
    projection.crs = crsStr;
    std::vector<double> partList;

    if (!projection.bboxcrs)
    {
      const char* bboxStr = query->mAttributeList.getAttributeValue("grid.bbox");

      if (bboxStr != nullptr)
        splitString(bboxStr, ',', partList);

      if (partList.size() == 4)
      {
        projection.x1 = partList[0];
        projection.y1 = partList[1];
        projection.x2 = partList[2];
        projection.y2 = partList[3];
      }
    }
  }

  return geoms;
}

// ----------------------------------------------------------------------
/*!
 * \brief Generate the isoline vectors based on the settings
 */
// ----------------------------------------------------------------------

std::vector<OGRGeometryPtr> IsolineLayer::getIsolinesQuerydata(const std::vector<double> isovalues,
                                                               State& theState)
{
  // Establish the data. Store to member variable for IsolabelLayer use
  q = getModel(theState);

  if (q && !(q->isGrid()))
    throw Fmi::Exception(BCP, "Isoline-layer can't use point data!");

  // Establish the desired direction parameter

  if (!parameter)
    throw Fmi::Exception(BCP, "Parameter not set for isoline-layer");

  auto param = Spine::ParameterFactory::instance().parse(*parameter);

  // Establish the valid time

  auto valid_time = getValidTime();

  // Establish the level

  if (q && !q->firstLevel())
    throw Fmi::Exception(BCP, "Unable to set first level in querydata.");

  if (level)
  {
    if (!q)
      throw Fmi::Exception(BCP, "Cannot generate isobands without gridded level data");

    if (!q->selectLevel(*level))
      throw Fmi::Exception(BCP, "Level value " + Fmi::to_string(*level) + " is not available!");
  }

  // Get projection details

  projection.update(q);
  auto crs = projection.getCRS();
  const auto& box = projection.getBox();

  // Sample to higher resolution if necessary

  auto sampleresolution = sampling.getResolution(projection);
  if (sampleresolution)
  {
    if (!q)
      throw Fmi::Exception(BCP, "Cannot resample without gridded data");

    auto demdata = theState.getGeoEngine().dem();
    auto landdata = theState.getGeoEngine().landCover();
    if (!demdata || !landdata)
      throw Fmi::Exception(
          BCP, "Resampling data in IsolineLayer requires DEM and land cover data to be available");

    q = q->sample(param,
                  valid_time,
                  *crs,
                  box.xmin(),
                  box.ymin(),
                  box.xmax(),
                  box.ymax(),
                  *sampleresolution,
                  *demdata,
                  *landdata);
  }

  if (!q)
    throw Fmi::Exception(BCP, "Cannot generate isobands without gridded data");

  // Select the level.

  if (!q->firstLevel())
    throw Fmi::Exception(BCP, "Unable to set first level in querydata.");

<<<<<<< HEAD
  // Calculate the isolines
=======
  OGRGeometryPtr inshape, outshape;
  if (inside)
  {
    inshape = gis.getShape(crs.get(), inside->options);
    if (!inshape)
      throw Fmi::Exception(BCP, "IsolineLayer received empty inside-shape from database");
    inshape.reset(Fmi::OGR::polyclip(*inshape, clipbox));
  }
  if (outside)
  {
    outshape = gis.getShape(crs.get(), outside->options);
    if (outshape)
      outshape.reset(Fmi::OGR::polyclip(*outshape, clipbox));
  }

  // Logical operations with isobands are initialized before hand
  intersections.init(producer, projection, valid_time, theState);

  // Calculate the isolines and store them into the template engine
>>>>>>> 997e70e6

  // TODO(mheiskan): Clean up Options API to use optionals
  const auto& contourer = theState.getContourEngine();

  Engine::Contour::Options options(param, valid_time, isovalues);
  options.level = level;

  options.minarea = minarea;

  // Set the requested level

  if (!q->firstLevel())
    throw Fmi::Exception(BCP, "Unable to set first level in querydata.");

  options.level = level;

  if (options.level)
  {
    if (!q->selectLevel(*options.level))
    {
      throw Fmi::Exception(
          BCP,
          "Level value " + boost::lexical_cast<std::string>(*options.level) + " is not available.");
    }
  }

  // Alter units if requested

  if (!unit_conversion.empty())
  {
    auto conv = theState.getConfig().unitConversion(unit_conversion);
    multiplier = conv.multiplier;
    offset = conv.offset;
  }

  if (multiplier || offset)
    options.transformation(multiplier ? *multiplier : 1.0, offset ? *offset : 0.0);

  options.filter_size = smoother.size;
  options.filter_degree = smoother.degree;

  options.extrapolation = extrapolation;

  // Do the actual contouring, either full grid or just
  // a sampled section

  std::size_t qhash = Engine::Querydata::hash_value(q);
  auto valueshash = qhash;
  Dali::hash_combine(valueshash, options.data_hash_value());

  std::string wkt = q->area().WKT();

  const auto& qEngine = theState.getQEngine();
  auto matrix = qEngine.getValues(q, options.parameter, valueshash, options.time);

  CoordinatesPtr coords = qEngine.getWorldCoordinates(q, crs.get());
  auto geoms =
      contourer.contour(qhash, wkt, *matrix, coords, options, q->needsWraparound(), crs.get());

  return geoms;
}

// ----------------------------------------------------------------------
/*!
 * \brief Generate the layer details into the template hash
 */
// ----------------------------------------------------------------------

void IsolineLayer::generate(CTPP::CDT& theGlobals, CTPP::CDT& theLayersCdt, State& theState)
{
  try
  {
    if (!validLayer(theState))
      return;

    std::string report = "IsolineLayer::generate finished in %t sec CPU, %w sec real\n";
    boost::movelib::unique_ptr<boost::timer::auto_cpu_timer> timer;
    if (theState.useTimer())
      timer = boost::movelib::make_unique<boost::timer::auto_cpu_timer>(2, report);

    std::vector<double> isovalues;
    for (const Isoline& isoline : isolines)
      isovalues.push_back(isoline.value);

    auto geoms = getIsolines(isovalues, theState);

    // The above call guarantees these have been resolved:
    auto crs = projection.getCRS();
    const auto& box = projection.getBox();

    // Update the globals

    if (css)
    {
      std::string name = theState.getCustomer() + "/" + *css;
      theGlobals["css"][name] = theState.getStyle(*css);
    }

    // Clip if necessary

    addClipRect(theLayersCdt, theGlobals, box, theState);

    // Generate isolines as use tags statements inside <g>..</g>

    CTPP::CDT group_cdt(CTPP::CDT::HASH_VAL);
    group_cdt["start"] = "<g";
    group_cdt["end"] = "</g>";
    // Add attributes to the group, not the isobands
    theState.addAttributes(theGlobals, group_cdt, attributes);

    for (unsigned int i = 0; i < geoms.size(); i++)
    {
      OGRGeometryPtr geom = geoms[i];
      if (geom && geom->IsEmpty() == 0)
      {
        const Isoline& isoline = isolines[i];

        // Store the path with unique QID
        std::string iri = qid + (qid.empty() ? "" : ".") + isoline.getQid(theState);

        if (!theState.addId(iri))
          throw Fmi::Exception(BCP, "Non-unique ID assigned to isoline").addParameter("ID", iri);

        CTPP::CDT isoline_cdt(CTPP::CDT::HASH_VAL);
        isoline_cdt["iri"] = iri;
        isoline_cdt["time"] = Fmi::to_iso_extended_string(getValidTime());
        isoline_cdt["parameter"] = *parameter;
        isoline_cdt["type"] = Geometry::name(*geom, theState);
        isoline_cdt["layertype"] = "isoline";
        isoline_cdt["data"] = Geometry::toString(*geom, theState, box, crs, precision);
        isoline_cdt["value"] = isoline.value;

        theState.addPresentationAttributes(isoline_cdt, css, attributes, isoline.attributes);

        theGlobals["paths"][iri] = isoline_cdt;

        // Add the SVG use element
        CTPP::CDT tag_cdt(CTPP::CDT::HASH_VAL);
        tag_cdt["start"] = "<use";
        tag_cdt["end"] = "/>";
        theState.addAttributes(theGlobals, tag_cdt, isoline.attributes);
        tag_cdt["attributes"]["xlink:href"] = "#" + iri;
        group_cdt["tags"].PushBack(tag_cdt);
      }
    }
    // We created only this one layer
    theLayersCdt.PushBack(group_cdt);
  }
  catch (...)
  {
    throw Fmi::Exception::Trace(BCP, "Operation failed!");
  }
}

// ----------------------------------------------------------------------
/*!
 * \brief Extract information on used parameters
 */
// ----------------------------------------------------------------------

void IsolineLayer::addGridParameterInfo(ParameterInfos& infos, const State& theState) const
{
  if (theState.isObservation(producer))
    return;
  if (parameter)
  {
    ParameterInfo info(*parameter);
    info.producer = producer;
    info.level = level;
    add(infos, info);
  }
}

// ----------------------------------------------------------------------
/*!
 * \brief Hash value for the layer
 */
// ----------------------------------------------------------------------

std::size_t IsolineLayer::hash_value(const State& theState) const
{
  try
  {
    auto hash = Layer::hash_value(theState);

    if (!(source && *source == "grid"))
      Dali::hash_combine(hash, Engine::Querydata::hash_value(getModel(theState)));

    Dali::hash_combine(hash, Dali::hash_value(parameter));
    Dali::hash_combine(hash, Dali::hash_value(geometryId));
    Dali::hash_combine(hash, Dali::hash_value(levelId));
    Dali::hash_combine(hash, Dali::hash_value(level));
    Dali::hash_combine(hash, Dali::hash_value(forecastType));
    Dali::hash_combine(hash, Dali::hash_value(forecastNumber));
    Dali::hash_combine(hash, Dali::hash_value(isolines, theState));
    Dali::hash_combine(hash, Dali::hash_value(smoother, theState));
    Dali::hash_combine(hash, Dali::hash_value(extrapolation));
    Dali::hash_combine(hash, Dali::hash_value(precision));
    Dali::hash_combine(hash, Dali::hash_value(minarea));
    Dali::hash_combine(hash, Dali::hash_value(unit_conversion));
    Dali::hash_combine(hash, Dali::hash_value(multiplier));
    Dali::hash_combine(hash, Dali::hash_value(offset));
    Dali::hash_combine(hash, Dali::hash_value(outside, theState));
    Dali::hash_combine(hash, Dali::hash_value(inside, theState));
    Dali::hash_combine(hash, Dali::hash_value(sampling, theState));
    Dali::hash_combine(hash, Dali::hash_value(intersections, theState));
    return hash;
  }
  catch (...)
  {
    throw Fmi::Exception::Trace(BCP, "Operation failed!");
  }
}

}  // namespace Dali
}  // namespace Plugin
}  // namespace SmartMet<|MERGE_RESOLUTION|>--- conflicted
+++ resolved
@@ -558,29 +558,10 @@
   if (!q->firstLevel())
     throw Fmi::Exception(BCP, "Unable to set first level in querydata.");
 
-<<<<<<< HEAD
-  // Calculate the isolines
-=======
-  OGRGeometryPtr inshape, outshape;
-  if (inside)
-  {
-    inshape = gis.getShape(crs.get(), inside->options);
-    if (!inshape)
-      throw Fmi::Exception(BCP, "IsolineLayer received empty inside-shape from database");
-    inshape.reset(Fmi::OGR::polyclip(*inshape, clipbox));
-  }
-  if (outside)
-  {
-    outshape = gis.getShape(crs.get(), outside->options);
-    if (outshape)
-      outshape.reset(Fmi::OGR::polyclip(*outshape, clipbox));
-  }
-
   // Logical operations with isobands are initialized before hand
   intersections.init(producer, projection, valid_time, theState);
 
   // Calculate the isolines and store them into the template engine
->>>>>>> 997e70e6
 
   // TODO(mheiskan): Clean up Options API to use optionals
   const auto& contourer = theState.getContourEngine();
