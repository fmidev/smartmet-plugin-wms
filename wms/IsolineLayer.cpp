//======================================================================

#include "IsolineLayer.h"
#include "Config.h"
#include "Geometry.h"
#include "Hash.h"
#include "Isoline.h"
#include "Layer.h"
#include "State.h"
#include <boost/move/make_unique.hpp>
#include <boost/timer/timer.hpp>
#include <ctpp2/CDT.hpp>
#include <engines/contour/Engine.h>
#include <engines/gis/Engine.h>
#include <engines/grid/Engine.h>
#include <gis/Box.h>
#include <gis/OGR.h>
#include <grid-content/queryServer/definition/QueryConfigurator.h>
#include <grid-files/common/GeneralFunctions.h>
#include <grid-files/common/ImagePaint.h>
#include <spine/Json.h>
#include <spine/ParameterFactory.h>

namespace SmartMet
{
namespace Plugin
{
namespace Dali
{
// ----------------------------------------------------------------------
/*!
 * \brief Initialize from JSON
 */
// ----------------------------------------------------------------------

void IsolineLayer::init(const Json::Value& theJson,
                        const State& theState,
                        const Config& theConfig,
                        const Properties& theProperties)
{
  try
  {
    if (!theJson.isObject())
      throw Spine::Exception(BCP, "Isoline-layer JSON is not a JSON object");

    Layer::init(theJson, theState, theConfig, theProperties);

    precision = theConfig.defaultPrecision("isoline");

    // Extract member values

    Json::Value nulljson;

    auto json = theJson.get("parameter", nulljson);
    if (!json.isNull())
      parameter = json.asString();

    json = theJson.get("geometryId", nulljson);
    if (!json.isNull())
      geometryId = json.asInt();

    json = theJson.get("levelId", nulljson);
    if (!json.isNull())
      levelId = json.asInt();

    json = theJson.get("level", nulljson);
    if (!json.isNull())
      level = json.asDouble();

    json = theJson.get("forecastType", nulljson);
    if (!json.isNull())
      forecastType = json.asInt();

    json = theJson.get("forecastNumber", nulljson);
    if (!json.isNull())
      forecastNumber = json.asInt();

    auto request = theState.getRequest();

    boost::optional<std::string> v = request.getParameter("geometryId");
    if (v)
      geometryId = toInt32(*v);

    v = request.getParameter("levelId");
    if (v)
      levelId = toInt32(*v);

    v = request.getParameter("level");
    if (v)
      level = toInt32(*v);

    v = request.getParameter("forecastType");
    if (v)
      forecastType = toInt32(*v);

    v = request.getParameter("forecastNumber");
    if (v)
      forecastNumber = toInt32(*v);

    json = theJson.get("isolines", nulljson);
    if (!json.isNull())
      Spine::JSON::extract_array("isolines", isolines, json, theConfig);

    json = theJson.get("smoother", nulljson);
    if (!json.isNull())
      smoother.init(json, theConfig);

    json = theJson.get("extrapolation", nulljson);
    if (!json.isNull())
      extrapolation = json.asInt();

    json = theJson.get("precision", nulljson);
    if (!json.isNull())
      precision = json.asDouble();

    json = theJson.get("minarea", nulljson);
    if (!json.isNull())
      minarea = json.asDouble();

    json = theJson.get("unit_conversion", nulljson);
    if (!json.isNull())
      unit_conversion = json.asString();

    json = theJson.get("multiplier", nulljson);
    if (!json.isNull())
      multiplier = json.asDouble();

    json = theJson.get("offset", nulljson);
    if (!json.isNull())
      offset = json.asDouble();

    json = theJson.get("outside", nulljson);
    if (!json.isNull())
    {
      outside.reset(Map());
      outside->init(json, theConfig);
    }

    json = theJson.get("inside", nulljson);
    if (!json.isNull())
    {
      inside.reset(Map());
      inside->init(json, theConfig);
    }

    json = theJson.get("sampling", nulljson);
    if (!json.isNull())
      sampling.init(json, theConfig);

    json = theJson.get("intersect", nulljson);
    if (!json.isNull())
      intersections.init(json, theConfig);
  }
  catch (...)
  {
    throw Spine::Exception::Trace(BCP, "Operation failed!");
  }
}

// ----------------------------------------------------------------------
/*!
 * \brief Generate the isoline vectors based on the settings
 *
 * Note: This is needed by the derived IsolabelLayer class
 */
// ----------------------------------------------------------------------

std::vector<OGRGeometryPtr> IsolineLayer::getIsolines(const std::vector<double> isovalues,
                                                      State& theState)
{
  std::vector<OGRGeometryPtr> geoms;
  if (source && *source == "grid")
    geoms = getIsolinesGrid(isovalues, theState);
  else
    geoms = getIsolinesQuerydata(isovalues, theState);

  // Establish clipping box

  const auto& box = projection.getBox();
  const auto clipbox = getClipBox(box);

  // Logical operations with maps require shapes

  const auto& gis = theState.getGisEngine();

  auto crs = projection.getCRS();
  auto valid_time = getValidTime();

  OGRGeometryPtr inshape, outshape;
  if (inside)
  {
    inshape = gis.getShape(crs.get(), inside->options);
    if (!inshape)
      throw Spine::Exception(BCP, "IsolineLayer received empty inside-shape from database");
    inshape.reset(Fmi::OGR::polyclip(*inshape, clipbox));
  }
  if (outside)
  {
    outshape = gis.getShape(crs.get(), outside->options);
    if (outshape)
      outshape.reset(Fmi::OGR::polyclip(*outshape, clipbox));
  }

  // Logical operations with isobands are initialized before hand
  intersections.init(producer, projection, valid_time, theState);

  // Perform polygon operations
  for (unsigned int i = 0; i < geoms.size(); i++)
  {
    OGRGeometryPtr geom = geoms[i];
    if (geom && geom->IsEmpty() == 0)
    {
      OGRGeometryPtr geom2(Fmi::OGR::lineclip(*geom, clipbox));

      // Do intersections if so requested

      if (geom2 && geom2->IsEmpty() == 0 && inshape)
        geom2.reset(geom2->Intersection(inshape.get()));

      if (geom2 && geom2->IsEmpty() == 0 && outshape)
        geom2.reset(geom2->Difference(outshape.get()));

      // Intersect with data too
      geom2 = intersections.intersect(geom2);

      geoms[i] = geom2;
    }
  }

  return geoms;
}

// ----------------------------------------------------------------------
/*!
 * \brief Generate the isoline vectors based on the settings
 */
// ----------------------------------------------------------------------

std::vector<OGRGeometryPtr> IsolineLayer::getIsolinesGrid(const std::vector<double> isovalues,
                                                          State& theState)
{
  if (!parameter)
    throw Spine::Exception(BCP, "Parameter not set for isoline-layer");

  auto gridEngine = theState.getGridEngine();
  QueryServer::Query query;
  QueryServer::QueryConfigurator queryConfigurator;
  T::AttributeList attributeList;

  // std::cout << valid_time << "TIMEZONE " << tz << "\n";

  T::ParamValue_vec contourValues;
  for (auto value : isovalues)
    contourValues.push_back(value);

  // Alter units if requested
  if (!unit_conversion.empty())
  {
    auto conv = theState.getConfig().unitConversion(unit_conversion);
    multiplier = conv.multiplier;
    offset = conv.offset;
  }

  std::string wkt = *projection.crs;
  // std::cout << wkt << "\n";

  if (wkt != "data")
  {
    // Getting WKT and the bounding box of the requested projection.

    auto crs = projection.getCRS();
    char* out = nullptr;
    crs->exportToWkt(&out);
    wkt = out;
    OGRFree(out);

    // Adding the bounding box information into the query.

    char bbox[100];

    auto bl = projection.bottomLeftLatLon();
    auto tr = projection.topRightLatLon();
    sprintf(bbox, "%f,%f,%f,%f", bl.X(), bl.Y(), tr.X(), tr.Y());
    query.mAttributeList.addAttribute("grid.llbox", bbox);

    const auto& box = projection.getBox();
    sprintf(bbox, "%f,%f,%f,%f", box.xmin(), box.ymin(), box.xmax(), box.ymax());
    query.mAttributeList.addAttribute("grid.bbox", bbox);
  }
  else
  {
    // The requested projection is the same as the projection of the requested data. This means
    // that we we do not know the actual projection yet and we have to wait that the grid-engine
    // delivers us the requested data and the projection information of the current data.
  }

  // Adding parameter information into the query.

  std::string pName = *parameter;
  auto pos = pName.find(".raw");
  if (pos != std::string::npos)
  {
    attributeList.addAttribute("areaInterpolationMethod",
                               std::to_string(T::AreaInterpolationMethod::Linear));
    pName.erase(pos, 4);
  }

  std::string param = gridEngine->getParameterString(*producer, pName);
  attributeList.addAttribute("param", param);

  if (!projection.projectionParameter)
    projection.projectionParameter = param;

  if (param == *parameter && query.mProducerNameList.size() == 0)
  {
    gridEngine->getProducerNameList(*producer, query.mProducerNameList);
    if (query.mProducerNameList.size() == 0)
      query.mProducerNameList.push_back(*producer);
  }

  std::string forecastTime = Fmi::to_iso_string(*time);
  attributeList.addAttribute("startTime", forecastTime);
  attributeList.addAttribute("endTime", forecastTime);
  attributeList.addAttribute("timelist", forecastTime);
  attributeList.addAttribute("timezone", "UTC");

  if (origintime)
    attributeList.addAttribute("analysisTime", Fmi::to_iso_string(*origintime));

  // Tranforming information from the attribute list into the query object.
  queryConfigurator.configure(query, attributeList);

  // Fullfilling information into the query object.

  for (auto it = query.mQueryParameterList.begin(); it != query.mQueryParameterList.end(); ++it)
  {
    it->mLocationType = QueryServer::QueryParameter::LocationType::Geometry;
    it->mType = QueryServer::QueryParameter::Type::Isoline;
    it->mContourLowValues = contourValues;

    if (geometryId)
      it->mGeometryId = *geometryId;

    if (levelId)
      it->mParameterLevelId = *levelId;

    if (level)
      it->mParameterLevel = C_INT(*level);

    if (forecastType)
      it->mForecastType = C_INT(*forecastType);

    if (forecastNumber)
      it->mForecastNumber = C_INT(*forecastNumber);
  }

  query.mSearchType = QueryServer::Query::SearchType::TimeSteps;
  query.mAttributeList.addAttribute("grid.crs", wkt);

  if (projection.size && *projection.size > 0)
  {
    query.mAttributeList.addAttribute("grid.size", std::to_string(*projection.size));
  }
  else
  {
    if (projection.xsize)
      query.mAttributeList.addAttribute("grid.width", std::to_string(*projection.xsize));

    if (projection.ysize)
      query.mAttributeList.addAttribute("grid.height", std::to_string(*projection.ysize));
  }

  if (wkt == "data" && projection.x1 && projection.y1 && projection.x2 && projection.y2)
  {
    char bbox[100];
    sprintf(bbox, "%f,%f,%f,%f", *projection.x1, *projection.y1, *projection.x2, *projection.y2);
    query.mAttributeList.addAttribute("grid.bbox", bbox);
  }

  if (smoother.size)
    query.mAttributeList.addAttribute("contour.smooth.size", std::to_string(*smoother.size));

  if (smoother.degree)
    query.mAttributeList.addAttribute("contour.smooth.degree", std::to_string(*smoother.degree));

  if (minarea)
    query.mAttributeList.addAttribute("contour.minArea", std::to_string(*minarea));

  query.mAttributeList.addAttribute("contour.extrapolation", std::to_string(extrapolation));

  if (extrapolation)
    query.mAttributeList.addAttribute("contour.multiplier", std::to_string(*multiplier));

  if (offset)
    query.mAttributeList.addAttribute("contour.offset", std::to_string(*offset));

  query.mAttributeList.setAttribute(
      "contour.coordinateType",
      std::to_string(static_cast<int>(T::CoordinateTypeValue::ORIGINAL_COORDINATES)));
  // query.mAttributeList.setAttribute("contour.coordinateType",std::to_string(T::CoordinateTypeValue::LATLON_COORDINATES));
  // query.mAttributeList.setAttribute("contour.coordinateType",std::to_string(T::CoordinateTypeValue::GRID_COORDINATES));

  // The Query object before the query execution.
  // query.print(std::cout,0,0);

  // Executing the query.
  gridEngine->executeQuery(query);

  // Converting the returned WKB-isolines into OGRGeometry objects.

  std::vector<OGRGeometryPtr> geoms;
  for (auto param = query.mQueryParameterList.begin(); param != query.mQueryParameterList.end();
       ++param)
  {
    for (auto val = param->mValueList.begin(); val != param->mValueList.end(); ++val)
    {
      if (val->mValueData.size() > 0)
      {
        fileId = val->mFileId[0];
        messageIndex = val->mMessageIndex[0];

        for (auto wkb = val->mValueData.begin(); wkb != val->mValueData.end(); ++wkb)
        {
          unsigned char* cwkb = reinterpret_cast<unsigned char*>(wkb->data());
          OGRGeometry* geom = nullptr;
          OGRGeometryFactory::createFromWkb(cwkb, nullptr, &geom, wkb->size());
          if (geom != nullptr)
          {
            auto geomPtr = OGRGeometryPtr(geom);
            geoms.push_back(geomPtr);
          }
        }
      }
    }
  }

  // Extracting the projection information from the query result.

  const char* crsStr = query.mAttributeList.getAttributeValue("grid.crs");

  if ((projection.size && *projection.size > 0) || (!projection.xsize && !projection.ysize))
  {
    const char* widthStr = query.mAttributeList.getAttributeValue("grid.width");
    const char* heightStr = query.mAttributeList.getAttributeValue("grid.height");

    if (widthStr != nullptr)
      projection.xsize = atoi(widthStr);

    if (heightStr != nullptr)
      projection.ysize = atoi(heightStr);
  }

  if (!projection.xsize && !projection.ysize)
    throw Spine::Exception(BCP, "The projection size is unknown!");

  if (crsStr != nullptr && *projection.crs == "data")
  {
    projection.crs = crsStr;
    std::vector<double> partList;

    if (!projection.bboxcrs)
    {
      const char* bboxStr = query.mAttributeList.getAttributeValue("grid.bbox");

      if (bboxStr != nullptr)
        splitString(bboxStr, ',', partList);

      if (partList.size() == 4)
      {
        projection.x1 = partList[0];
        projection.y1 = partList[1];
        projection.x2 = partList[2];
        projection.y2 = partList[3];
      }
    }
  }

  return geoms;
}

// ----------------------------------------------------------------------
/*!
 * \brief Generate the isoline vectors based on the settings
 */
// ----------------------------------------------------------------------

std::vector<OGRGeometryPtr> IsolineLayer::getIsolinesQuerydata(const std::vector<double> isovalues,
                                                               State& theState)
{
  // Establish the data. Store to member variable for IsolabelLayer use
  q = getModel(theState);

  if (q && !(q->isGrid()))
    throw Spine::Exception(BCP, "Isoline-layer can't use point data!");

  // Establish the desired direction parameter

  if (!parameter)
    throw Spine::Exception(BCP, "Parameter not set for isoline-layer");

  auto param = Spine::ParameterFactory::instance().parse(*parameter);

  // Establish the valid time

  auto valid_time = getValidTime();

<<<<<<< HEAD
=======
  // Establish the level

  if (q && !q->firstLevel())
    throw Spine::Exception(BCP, "Unable to set first level in querydata.");

  if (level)
  {
    if (!q)
      throw Spine::Exception(BCP, "Cannot generate isobands without gridded level data");

    if (!q->selectLevel(*level))
      throw Spine::Exception(BCP, "Level value " + Fmi::to_string(*level) + " is not available!");
  }

>>>>>>> ca93423b
  // Get projection details

  projection.update(q);
  auto crs = projection.getCRS();
  const auto& box = projection.getBox();

  // Sample to higher resolution if necessary

  auto sampleresolution = sampling.getResolution(projection);
  if (sampleresolution)
  {
    if (!q)
      throw Spine::Exception(BCP, "Cannot resample without gridded data");

    auto demdata = theState.getGeoEngine().dem();
    auto landdata = theState.getGeoEngine().landCover();
    if (!demdata || !landdata)
      throw Spine::Exception(
          BCP, "Resampling data in IsolineLayer requires DEM and land cover data to be available");

    q = q->sample(param,
                  valid_time,
                  *crs,
                  box.xmin(),
                  box.ymin(),
                  box.xmax(),
                  box.ymax(),
                  *sampleresolution,
                  *demdata,
                  *landdata);
  }

  if (!q)
    throw Spine::Exception(BCP, "Cannot generate isobands without gridded data");

  // Select the level.

  if (!q->firstLevel())
    throw Spine::Exception(BCP, "Unable to set first level in querydata.");

  // Calculate the isolines

  // TODO(mheiskan): Clean up Options API to use optionals
  const auto& contourer = theState.getContourEngine();

  Engine::Contour::Options options(param, valid_time, isovalues);
  options.level = level;

  options.minarea = minarea;

  // Set the requested level

  if (!q->firstLevel())
    throw Spine::Exception(BCP, "Unable to set first level in querydata.");

  options.level = level;

  if (options.level)
  {
    if (!q->selectLevel(*options.level))
    {
      throw Spine::Exception(
          BCP,
          "Level value " + boost::lexical_cast<std::string>(*options.level) + " is not available.");
    }
  }

  // Alter units if requested

  if (!unit_conversion.empty())
  {
    auto conv = theState.getConfig().unitConversion(unit_conversion);
    multiplier = conv.multiplier;
    offset = conv.offset;
  }

  if (multiplier || offset)
    options.transformation(multiplier ? *multiplier : 1.0, offset ? *offset : 0.0);

  options.filter_size = smoother.size;
  options.filter_degree = smoother.degree;

  options.extrapolation = extrapolation;

  // Do the actual contouring, either full grid or just
  // a sampled section

  std::size_t qhash = Engine::Querydata::hash_value(q);
  auto valueshash = qhash;
  Dali::hash_combine(valueshash, options.data_hash_value());

  std::string wkt = q->area().WKT();

<<<<<<< HEAD
=======
  // Select the data

>>>>>>> ca93423b
  const auto& qEngine = theState.getQEngine();
  auto matrix = qEngine.getValues(q, options.parameter, valueshash, options.time);

  CoordinatesPtr coords = qEngine.getWorldCoordinates(q, crs.get());
  auto geoms =
      contourer.contour(qhash, wkt, *matrix, coords, options, q->needsWraparound(), crs.get());

  return geoms;
}

// ----------------------------------------------------------------------
/*!
 * \brief Generate the layer details into the template hash
 */
// ----------------------------------------------------------------------

void IsolineLayer::generate(CTPP::CDT& theGlobals, CTPP::CDT& theLayersCdt, State& theState)
{
  try
  {
    if (!validLayer(theState))
      return;

    std::string report = "IsolineLayer::generate finished in %t sec CPU, %w sec real\n";
    boost::movelib::unique_ptr<boost::timer::auto_cpu_timer> timer;
    if (theState.useTimer())
      timer = boost::movelib::make_unique<boost::timer::auto_cpu_timer>(2, report);

    std::vector<double> isovalues;
    for (const Isoline& isoline : isolines)
      isovalues.push_back(isoline.value);

    auto geoms = getIsolines(isovalues, theState);

    // The above call guarantees these have been resolved:
    auto crs = projection.getCRS();
    const auto& box = projection.getBox();

    // Update the globals

    if (css)
    {
      std::string name = theState.getCustomer() + "/" + *css;
      theGlobals["css"][name] = theState.getStyle(*css);
    }

    // Clip if necessary

    addClipRect(theLayersCdt, theGlobals, box, theState);

    // Generate isolines as use tags statements inside <g>..</g>

    CTPP::CDT group_cdt(CTPP::CDT::HASH_VAL);
    group_cdt["start"] = "<g";
    group_cdt["end"] = "</g>";
    // Add attributes to the group, not the isobands
    theState.addAttributes(theGlobals, group_cdt, attributes);

    for (unsigned int i = 0; i < geoms.size(); i++)
    {
      OGRGeometryPtr geom = geoms[i];
      if (geom && geom->IsEmpty() == 0)
      {
        const Isoline& isoline = isolines[i];

        // Store the path with unique QID
        std::string iri = qid + (qid.empty() ? "" : ".") + isoline.getQid(theState);

        if (!theState.addId(iri))
          throw Spine::Exception(BCP, "Non-unique ID assigned to isoline").addParameter("ID", iri);

        CTPP::CDT isoline_cdt(CTPP::CDT::HASH_VAL);
        isoline_cdt["iri"] = iri;
        isoline_cdt["time"] = Fmi::to_iso_extended_string(getValidTime());
        isoline_cdt["parameter"] = *parameter;
        isoline_cdt["type"] = Geometry::name(*geom, theState.getType());
        isoline_cdt["layertype"] = "isoline";
        isoline_cdt["data"] = Geometry::toString(*geom, theState.getType(), box, crs, precision);
        isoline_cdt["value"] = isoline.value;

        theState.addPresentationAttributes(isoline_cdt, css, attributes, isoline.attributes);

        theGlobals["paths"][iri] = isoline_cdt;

        // Add the SVG use element
        CTPP::CDT tag_cdt(CTPP::CDT::HASH_VAL);
        tag_cdt["start"] = "<use";
        tag_cdt["end"] = "/>";
        theState.addAttributes(theGlobals, tag_cdt, isoline.attributes);
        tag_cdt["attributes"]["xlink:href"] = "#" + iri;
        group_cdt["tags"].PushBack(tag_cdt);
      }
    }
    // We created only this one layer
    theLayersCdt.PushBack(group_cdt);
  }
  catch (...)
  {
    throw Spine::Exception::Trace(BCP, "Operation failed!");
  }
}

// ----------------------------------------------------------------------
/*!
 * \brief Extract information on used parameters
 */
// ----------------------------------------------------------------------

void IsolineLayer::addGridParameterInfo(ParameterInfos& infos, const State& theState) const
{
  if (theState.isObservation(producer))
    return;
  if (parameter)
  {
    ParameterInfo info(*parameter);
    info.producer = producer;
    info.level = level;
    add(infos, info);
  }
}

// ----------------------------------------------------------------------
/*!
 * \brief Hash value for the layer
 */
// ----------------------------------------------------------------------

std::size_t IsolineLayer::hash_value(const State& theState) const
{
  try
  {
    auto hash = Layer::hash_value(theState);

    if (!(source && *source == "grid"))
      Dali::hash_combine(hash, Engine::Querydata::hash_value(getModel(theState)));

    Dali::hash_combine(hash, Dali::hash_value(parameter));
    Dali::hash_combine(hash, Dali::hash_value(geometryId));
    Dali::hash_combine(hash, Dali::hash_value(levelId));
    Dali::hash_combine(hash, Dali::hash_value(level));
    Dali::hash_combine(hash, Dali::hash_value(forecastType));
    Dali::hash_combine(hash, Dali::hash_value(forecastNumber));
    Dali::hash_combine(hash, Dali::hash_value(isolines, theState));
    Dali::hash_combine(hash, Dali::hash_value(smoother, theState));
    Dali::hash_combine(hash, Dali::hash_value(extrapolation));
    Dali::hash_combine(hash, Dali::hash_value(precision));
    Dali::hash_combine(hash, Dali::hash_value(minarea));
    Dali::hash_combine(hash, Dali::hash_value(unit_conversion));
    Dali::hash_combine(hash, Dali::hash_value(multiplier));
    Dali::hash_combine(hash, Dali::hash_value(offset));
    Dali::hash_combine(hash, Dali::hash_value(outside, theState));
    Dali::hash_combine(hash, Dali::hash_value(inside, theState));
    Dali::hash_combine(hash, Dali::hash_value(sampling, theState));
    Dali::hash_combine(hash, Dali::hash_value(intersections, theState));
    return hash;
  }
  catch (...)
  {
    throw Spine::Exception::Trace(BCP, "Operation failed!");
  }
}

}  // namespace Dali
}  // namespace Plugin
}  // namespace SmartMet<|MERGE_RESOLUTION|>--- conflicted
+++ resolved
@@ -504,8 +504,6 @@
 
   auto valid_time = getValidTime();
 
-<<<<<<< HEAD
-=======
   // Establish the level
 
   if (q && !q->firstLevel())
@@ -520,7 +518,6 @@
       throw Spine::Exception(BCP, "Level value " + Fmi::to_string(*level) + " is not available!");
   }
 
->>>>>>> ca93423b
   // Get projection details
 
   projection.update(q);
@@ -614,11 +611,6 @@
 
   std::string wkt = q->area().WKT();
 
-<<<<<<< HEAD
-=======
-  // Select the data
-
->>>>>>> ca93423b
   const auto& qEngine = theState.getQEngine();
   auto matrix = qEngine.getValues(q, options.parameter, valueshash, options.time);
 
