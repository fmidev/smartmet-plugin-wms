//======================================================================
#include "SymbolLayer.h"
#include "Config.h"
#include "Hash.h"
#include "Intersections.h"
#include "Iri.h"
#include "Layer.h"
#include "Select.h"
#include "State.h"
#include "ValueTools.h"
#include <engines/gis/Engine.h>
#ifndef WITHOUT_OBSERVATION
#include <engines/observation/Engine.h>
#endif
#include <boost/move/make_unique.hpp>
#include <boost/timer/timer.hpp>
#include <ctpp2/CDT.hpp>
#include <engines/querydata/Engine.h>
#include <fmt/format.h>
#include <fmt/printf.h>
#include <gis/Box.h>
#include <gis/CoordinateTransformation.h>
#include <gis/OGR.h>
#include <gis/Types.h>
#include <newbase/NFmiArea.h>
#include <newbase/NFmiPoint.h>
#include <macgyver/Exception.h>
#include <spine/Json.h>
#include <spine/ParameterFactory.h>
#include <spine/ParameterTools.h>
#include <iomanip>

namespace SmartMet
{
namespace Plugin
{
namespace Dali
{
// ----------------------------------------------------------------------
/*!
 * \brief Holder for data values
 */
// ----------------------------------------------------------------------

namespace
{
struct PointValue
{
  Positions::Point point;
  double value;
};

using PointValues = std::vector<PointValue>;
}  // namespace

// ----------------------------------------------------------------------
/*!
 * \brief Forecast reader
 */
// ----------------------------------------------------------------------

PointValues read_forecasts(const SymbolLayer& layer,
                           const Engine::Querydata::Q& q,
                           const Fmi::SpatialReference& crs,
                           const Fmi::Box& box,
                           const boost::posix_time::time_period& valid_time_period)
{
  try
  {
    // Generate the coordinates for the symbols

    const bool forecast_mode = true;
    auto points = layer.positions->getPoints(q, crs, box, forecast_mode);

    // querydata API for value() sucks

    boost::optional<Spine::Parameter> param;
    if (layer.parameter)
      param = Spine::ParameterFactory::instance().parse(*layer.parameter);

    boost::shared_ptr<Fmi::TimeFormatter> timeformatter(Fmi::TimeFormatter::create("iso"));
    boost::local_time::time_zone_ptr utc(new boost::local_time::posix_time_zone("UTC"));
    boost::local_time::local_date_time localdatetime(valid_time_period.begin(), utc);

    PointValues pointvalues;
    auto mylocale = std::locale::classic();
    NFmiPoint dummy;

    for (const auto& point : points)
    {
      if (!layer.inside(box, point.x, point.y))
        continue;

      if (layer.symbols.empty())
      {
        PointValue missingvalue{point, kFloatMissing};
        pointvalues.push_back(missingvalue);
      }
      else
      {
        Spine::Location loc(point.latlon.X(), point.latlon.Y());

        // Q API SUCKS!!
        Engine::Querydata::ParameterOptions options(
            *param, "", loc, "", "", *timeformatter, "", "", mylocale, "", false, dummy, dummy);

        auto result = q->value(options, localdatetime);
        if (boost::get<double>(&result) != nullptr)
        {
          double tmp = *boost::get<double>(&result);
          pointvalues.push_back(PointValue{point, tmp});
        }
        else if (boost::get<int>(&result) != nullptr)
        {
          double tmp = *boost::get<int>(&result);
          pointvalues.push_back(PointValue{point, tmp});
        }
        else
        {
          PointValue missingvalue{point, kFloatMissing};
          pointvalues.push_back(missingvalue);
        }
      }
    }
    return pointvalues;
  }
  catch (...)
  {
    throw Fmi::Exception::Trace(BCP, "Operation failed!");
  }
}

// ----------------------------------------------------------------------
/*!
 * \brief Observation reader
 */
// ----------------------------------------------------------------------

#ifndef WITHOUT_OBSERVATION
PointValues read_flash_observations(const SymbolLayer& layer,
                                    State& state,
                                    const Fmi::SpatialReference& crs,
                                    const Fmi::Box& box,
                                    const boost::posix_time::time_period& valid_time_period,
                                    const Fmi::CoordinateTransformation& transformation)
{
  try
  {
    Engine::Observation::Settings settings;
    settings.allplaces = false;
    settings.stationtype = *layer.producer;
    settings.latest = false;
    settings.timezone = "UTC";
    settings.numberofstations = 1;

    settings.timestep = 0;

    settings.starttimeGiven = true;

    settings.starttime = valid_time_period.begin();
    settings.endtime = valid_time_period.end();

    auto& obsengine = state.getObsEngine();
    settings.parameters.push_back(Spine::makeParameter("longitude"));
    settings.parameters.push_back(Spine::makeParameter("latitude"));

    if (layer.parameter)
      settings.parameters.push_back(Spine::makeParameter(*layer.parameter));

    // Request intersection parameters too - if any
    auto iparams = layer.positions->intersections.parameters();

    int firstextraparam =
        settings.parameters.size();  // which column holds the first extra parameter

    for (const auto& extraparam : iparams)
      settings.parameters.push_back(Spine::makeParameter(extraparam));

    // Generate the coordinates for the symbols

    Engine::Querydata::Q q;
    const bool forecast_mode = false;
    auto points = layer.positions->getPoints(q, crs, box, forecast_mode);

    Engine::Observation::StationSettings stationSettings;
    stationSettings.bounding_box_settings = layer.getClipBoundingBox(box, crs);
    settings.taggedFMISIDs = obsengine.translateToFMISID(
        settings.starttime, settings.endtime, settings.stationtype, stationSettings);

    auto result = obsengine.values(settings);

    // Build the pointvalues

    if (!result)
      return {};

    const auto& values = *result;
    if (values.empty())
      return {};

    // Accept all flashes for the time period

    // We accept only the newest observation for each interval (except for flashes)
    // obsengine returns the data sorted by fmisid and by time

    PointValues pointvalues;

    for (std::size_t row = 0; row < values[0].size(); ++row)
    {
      double lon = get_double(values.at(0).at(row));
      double lat = get_double(values.at(1).at(row));
      double value = kFloatMissing;

      if (layer.parameter)
        value = get_double(values.at(2).at(row));

      // Collect extra values used for filtering the input

      Intersections::IntersectValues ivalues;

      for (std::size_t i = 0; i < iparams.size(); i++)
        ivalues[iparams.at(i)] = get_double(values.at(firstextraparam + i).at(row));

      // Convert latlon to world coordinate if needed

      double x = lon;
      double y = lat;

      if (!crs.isGeographic())
        if (!transformation.transform(x, y) == 0)
          continue;

      // To pixel coordinate
      box.transform(x, y);

      // Skip if not inside desired area
      if (!layer.inside(box, x, y))
        continue;

      // Skip if not inside/outside desired shapes or limits of other parameters
      if (!layer.positions->inside(lon, lat, ivalues))
        continue;

      int xpos = lround(x);
      int ypos = lround(y);

      Positions::Point point{xpos, ypos, NFmiPoint(lon, lat)};
      PointValue pv{point, value};
      pointvalues.push_back(pv);
    }

    return pointvalues;
  }
  catch (...)
  {
    throw Fmi::Exception::Trace(BCP, "SymbolLayer failed to read observations from the database");
  }
}

PointValues read_all_observations(const SymbolLayer& layer,
                                  State& state,
                                  const Fmi::SpatialReference& crs,
                                  const Fmi::Box& box,
                                  const boost::posix_time::time_period& valid_time_period,
                                  const Fmi::CoordinateTransformation& transformation)
{
  try
  {
    Engine::Observation::Settings settings;
    settings.allplaces = false;
    settings.stationtype = *layer.producer;
    settings.latest = true;
    settings.timezone = "UTC";
    settings.numberofstations = 1;
    settings.maxdistance = layer.maxdistance * 1000;  // obsengine uses meters

    // settings.timestep = ?;

    settings.starttimeGiven = true;

    settings.starttime = valid_time_period.begin();
    settings.endtime = valid_time_period.end();

    auto& obsengine = state.getObsEngine();
    settings.parameters.push_back(Spine::makeParameter("stationlon"));
    settings.parameters.push_back(Spine::makeParameter("stationlat"));

    if (layer.parameter)
      settings.parameters.push_back(Spine::makeParameter(*layer.parameter));

    // Request intersection parameters too - if any
    auto iparams = layer.positions->intersections.parameters();

    int firstextraparam =
        settings.parameters.size();  // which column holds the first extra parameter

    for (const auto& extraparam : iparams)
      settings.parameters.push_back(Spine::makeParameter(extraparam));

    // Coordinates or bounding box

    Engine::Observation::StationSettings stationSettings;
    stationSettings.bounding_box_settings = layer.getClipBoundingBox(box, crs);
    settings.taggedFMISIDs = obsengine.translateToFMISID(
        settings.starttime, settings.endtime, settings.stationtype, stationSettings);

    auto result = obsengine.values(settings);

    // Build the pointvalues

    if (!result)
      return {};

    const auto& values = *result;
    if (values.empty())
      return {};

    // We accept only the newest observation for each interval
    // obsengine returns the data sorted by fmisid and by time

    PointValues pointvalues;

    for (std::size_t row = 0; row < values[0].size(); ++row)
    {
      double lon = get_double(values.at(0).at(row));
      double lat = get_double(values.at(1).at(row));
      double value = kFloatMissing;

      if (layer.parameter)
        value = get_double(values.at(2).at(row));

      // Collect extra values used for filtering the input

      Intersections::IntersectValues ivalues;

      for (std::size_t i = 0; i < iparams.size(); i++)
        ivalues[iparams.at(i)] = get_double(values.at(firstextraparam + i).at(row));

      // Convert latlon to world coordinate if needed

      double x = lon;
      double y = lat;

      if (!crs.isGeographic())
        if (!transformation.transform(x, y))
          continue;

      // To pixel coordinate
      box.transform(x, y);

      // Skip if not inside desired area
      if (!layer.inside(box, x, y))
        continue;

      // Skip if not inside/outside desired shapes or limits of other parameters
      if (!layer.positions->inside(lon, lat, ivalues))
        continue;

      int xpos = lround(x);
      int ypos = lround(y);

      Positions::Point point{xpos, ypos, NFmiPoint(lon, lat)};
      PointValue pv{point, value};
      pointvalues.push_back(pv);
    }

    return pointvalues;
  }
  catch (...)
  {
    throw Fmi::Exception::Trace(BCP, "SymbolLayer failed to read observations from the database");
  }
}

PointValues read_station_observations(const SymbolLayer& layer,
                                      State& state,
                                      const Fmi::SpatialReference& crs,
                                      const Fmi::Box& box,
                                      const boost::posix_time::time_period& valid_time_period,
                                      const Fmi::CoordinateTransformation& transformation)
{
  try
  {
    Engine::Observation::Settings settings;
    settings.allplaces = false;
    settings.stationtype = *layer.producer;
    settings.latest = true;
    settings.timezone = "UTC";
    settings.numberofstations = 1;
    settings.maxdistance = layer.maxdistance * 1000;  // obsengine uses meters

    // settings.timestep = ?;

    settings.starttimeGiven = true;

    settings.starttime = valid_time_period.begin();
    settings.endtime = valid_time_period.end();

    auto& obsengine = state.getObsEngine();
    settings.parameters.push_back(Spine::makeParameter("stationlon"));
    settings.parameters.push_back(Spine::makeParameter("stationlat"));

    if (layer.parameter)
      settings.parameters.push_back(Spine::makeParameter(*layer.parameter));

    // Request intersection parameters too - if any
    auto iparams = layer.positions->intersections.parameters();

    int firstextraparam =
        settings.parameters.size();  // which column holds the first extra parameter

    for (const auto& extraparam : iparams)
      settings.parameters.push_back(Spine::makeParameter(extraparam));

    if (!layer.positions)
      throw Fmi::Exception(BCP, "Positions not defined for station-layout of numbers");

    // We must read the stations one at a time to preserve dx,dy values
    PointValues pointvalues;

    for (const auto& station : layer.positions->stations.stations)
    {
      // Copy Oracle settings
      auto opts = settings;
      Engine::Observation::StationSettings stationSettings;

      // Use an unique ID first if specified, ignoring the coordinates even if set
      if (station.fmisid)
        stationSettings.fmisids.push_back(*station.fmisid);
      else if (station.wmo)
        stationSettings.wmos.push_back(*station.wmo);
      else if (station.lpnn)
        stationSettings.lpnns.push_back(*station.lpnn);
      else if (station.geoid)
      {
        stationSettings.geoid_settings.geoids.push_back(*station.geoid);
        stationSettings.geoid_settings.maxdistance = opts.maxdistance;
        stationSettings.geoid_settings.numberofstations = opts.numberofstations;
        stationSettings.geoid_settings.language = opts.language;
      }
      else if (station.longitude && station.latitude)
      {
        stationSettings.nearest_station_settings.emplace_back(
            *station.longitude, *station.latitude, opts.maxdistance, opts.numberofstations, "");
      }
      else
        throw Fmi::Exception(BCP, "Station ID or coordinate missing");

      opts.taggedFMISIDs = obsengine.translateToFMISID(
          settings.starttime, settings.endtime, settings.stationtype, stationSettings);

      auto result = obsengine.values(opts);

      if (!result || result->empty() || (*result)[0].empty())
        continue;

      const auto& values = *result;

      // We accept only the newest observation for each interval
      // obsengine returns the data sorted by fmisid and by time

      const int row = 0;

      double lon = get_double(values.at(0).at(row));
      double lat = get_double(values.at(1).at(row));
      double value = kFloatMissing;

      if (layer.parameter)
        value = get_double(values.at(2).at(row));

      // Collect extra values used for filtering the input

      Intersections::IntersectValues ivalues;

      for (std::size_t i = 0; i < iparams.size(); i++)
        ivalues[iparams.at(i)] = get_double(values.at(firstextraparam + i).at(row));

      // Convert latlon to world coordinate if needed

      double x = lon;
      double y = lat;

      if (!crs.isGeographic())
        if (!transformation.transform(x, y))
          continue;

      // To pixel coordinate
      box.transform(x, y);

      // Skip if not inside desired area
      if (!layer.inside(box, x, y))
        continue;

      // Skip if not inside/outside desired shapes or limits of other parameters
      if (!layer.positions->inside(lon, lat, ivalues))
        continue;

      int xpos = lround(x);
      int ypos = lround(y);

      // Keep only the latest value for each coordinate

      int deltax = (station.dx ? *station.dx : 0);
      int deltay = (station.dy ? *station.dy : 0);

      Positions::Point point{xpos, ypos, NFmiPoint(lon, lat), deltax, deltay};
      PointValue pv{point, value};
      pointvalues.push_back(pv);
    }

    return pointvalues;
  }
  catch (...)
  {
    throw Fmi::Exception::Trace(BCP, "SymbolLayer failed to read observations from the database");
  }
}

PointValues read_latlon_observations(const SymbolLayer& layer,
                                     State& state,
                                     const Fmi::SpatialReference& crs,
                                     const Fmi::Box& box,
                                     const boost::posix_time::time_period& valid_time_period,
                                     const Fmi::CoordinateTransformation& transformation,
                                     const Positions::Points& points)
{
  try
  {
    Engine::Observation::Settings settings;
    settings.allplaces = false;
    settings.stationtype = *layer.producer;
    settings.timezone = "UTC";
    settings.numberofstations = 1;                    // we need only the nearest station
    settings.latest = true;                           // we need only the newest observation
    settings.maxdistance = layer.maxdistance * 1000;  // obsengine uses meters

    settings.starttimeGiven = true;

    settings.starttime = valid_time_period.begin();
    settings.endtime = valid_time_period.end();

    auto& obsengine = state.getObsEngine();
    settings.parameters.push_back(Spine::makeParameter("stationlon"));
    settings.parameters.push_back(Spine::makeParameter("stationlat"));
    settings.parameters.push_back(Spine::makeParameter("fmisid"));

    if (layer.parameter)
      settings.parameters.push_back(Spine::makeParameter(*layer.parameter));

    // Request intersection parameters too - if any
    auto iparams = layer.positions->intersections.parameters();

    int firstextraparam =
        settings.parameters.size();  // which column holds the first extra parameter

    for (const auto& extraparam : iparams)
      settings.parameters.push_back(Spine::makeParameter(extraparam));

    // Process the points one at a time so that we can assign dx,dy values to them

    PointValues pointvalues;

    // We do not use the same station twice
    std::set<int> used_fmisids;

    for (const auto& point : points)
    {
      // Copy common Oracle settings
      auto opts = settings;

      Engine::Observation::StationSettings stationSettings;
      stationSettings.nearest_station_settings.emplace_back(
          point.latlon.X(), point.latlon.Y(), opts.maxdistance, opts.numberofstations, "");

      opts.taggedFMISIDs = obsengine.translateToFMISID(
          settings.starttime, settings.endtime, settings.stationtype, stationSettings);

      auto result = obsengine.values(opts);

      if (!result || result->empty() || (*result)[0].empty())
        continue;

      const auto& values = *result;

      // We accept only the newest observation for each interval
      // obsengine returns the data sorted by fmisid and by time.
      // We've used latest=true, so we should get one row only

      auto row = values[0].size() - 1;
      if (row != 0)
        throw Fmi::Exception(BCP, "Should have gotten row=0")
            .addParameter("row", Fmi::to_string(row));

      double lon = get_double(values.at(0).at(row));
      double lat = get_double(values.at(1).at(row));
      int fmisid = get_fmisid(values.at(2).at(row));
      double value = kFloatMissing;

      if (used_fmisids.find(fmisid) != used_fmisids.end())
        continue;
      used_fmisids.insert(fmisid);

      if (layer.parameter)
        value = get_double(values.at(3).at(row));

      // Collect extra values used for filtering the input

      Intersections::IntersectValues ivalues;

      for (std::size_t i = 0; i < iparams.size(); i++)
        ivalues[iparams.at(i)] = get_double(values.at(firstextraparam + i).at(row));

      // Convert latlon to world coordinate if needed

      double x = lon;
      double y = lat;

      if (!crs.isGeographic())
        if (!transformation.transform(x, y))
          continue;

      // To pixel coordinate
      box.transform(x, y);

      // Skip if not inside desired area
      if (!layer.inside(box, x, y))
        continue;

      // Skip if not inside/outside desired shapes or limits of other parameters
      if (!layer.positions->inside(lon, lat, ivalues))
        continue;

      int xpos = lround(x);
      int ypos = lround(y);

      Positions::Point pp{xpos, ypos, NFmiPoint(lon, lat), point.dx, point.dy};
      PointValue pv{pp, value};
      pointvalues.push_back(pv);
    }

    return pointvalues;
  }
  catch (...)
  {
    throw Fmi::Exception::Trace(BCP, "SymbolLayer failed to read observations from the database");
  }
}

PointValues read_observations(const SymbolLayer& layer,
                              State& state,
                              const Fmi::SpatialReference& crs,
                              const Fmi::Box& box,
                              const boost::posix_time::time_period& valid_time_period)
{
  try
  {
    // Create the coordinate transformation from image world coordinates
    // to WGS84 coordinates

<<<<<<< HEAD
    Fmi::CoordinateTransformation transformation("WGS84", crs);
=======
    auto obscrs = state.getGisEngine().getSpatialReference("WGS84");

    boost::movelib::unique_ptr<OGRCoordinateTransformation> transformation(
        OGRCreateCoordinateTransformation(obscrs.get(), crs.get()));
    if (transformation == nullptr)
      throw Fmi::Exception(
          BCP, "Failed to create the needed coordinate transformation when drawing symbols");
>>>>>>> 997e70e6

    if (layer.isFlashOrMobileProducer(*layer.producer))
      return read_flash_observations(layer, state, crs, box, valid_time_period, transformation);

    if (layer.positions->layout == Positions::Layout::Station)
      return read_station_observations(layer, state, crs, box, valid_time_period, transformation);

    Engine::Querydata::Q q;
    const bool forecast_mode = false;
    auto points = layer.positions->getPoints(q, crs, box, forecast_mode);

    if (!points.empty())
      return read_latlon_observations(
          layer, state, crs, box, valid_time_period, transformation, points);

    return read_all_observations(layer, state, crs, box, valid_time_period, transformation);
  }
  catch (...)
  {
    throw Fmi::Exception::Trace(BCP, "SymbolLayer failed to read observations from the database");
  }
}
#endif

// ----------------------------------------------------------------------
/*!
 * \brief Initialize from JSON
 */
// ----------------------------------------------------------------------

void SymbolLayer::init(const Json::Value& theJson,
                       const State& theState,
                       const Config& theConfig,
                       const Properties& theProperties)
{
  try
  {
    if (!theJson.isObject())
      throw Fmi::Exception(BCP, "Symbol-layer JSON is not a JSON object");

    Layer::init(theJson, theState, theConfig, theProperties);

    // Extract member values

    Json::Value nulljson;

    auto json = theJson.get("parameter", nulljson);
    if (!json.isNull())
      parameter = json.asString();

    json = theJson.get("level", nulljson);
    if (!json.isNull())
      level = json.asDouble();

    json = theJson.get("positions", nulljson);
    if (!json.isNull())
    {
      positions = Positions{};
      positions->init(json, theConfig);
    }

    json = theJson.get("minvalues", nulljson);
    if (!json.isNull())
      minvalues = json.asInt();

    json = theJson.get("maxdistance", nulljson);
    if (!json.isNull())
      maxdistance = json.asDouble();

    json = theJson.get("symbol", nulljson);
    if (!json.isNull())
      symbol = json.asString();

    json = theJson.get("scale", nulljson);
    if (!json.isNull())
      scale = json.asDouble();

    json = theJson.get("dx", nulljson);
    if (!json.isNull())
      dx = json.asInt();

    json = theJson.get("dy", nulljson);
    if (!json.isNull())
      dy = json.asInt();

    json = theJson.get("symbols", nulljson);
    if (!json.isNull())
      Spine::JSON::extract_array("symbols", symbols, json, theConfig);
  }
  catch (...)
  {
    throw Fmi::Exception::Trace(BCP, "Operation failed!");
  }
}

// ----------------------------------------------------------------------
/*!
 * \brief Generate the layer details into the template hash
 */
// ----------------------------------------------------------------------

void SymbolLayer::generate(CTPP::CDT& theGlobals, CTPP::CDT& theLayersCdt, State& theState)
{
  try
  {
    if (!validLayer(theState))
      return;

    // Time execution
    std::string report = "SymbolLayer::generate finished in %t sec CPU, %w sec real\n";
    boost::movelib::unique_ptr<boost::timer::auto_cpu_timer> timer;
    if (theState.useTimer())
      timer = boost::movelib::make_unique<boost::timer::auto_cpu_timer>(2, report);

    // A symbol must be defined either globally or for values

    if (!symbol && symbols.empty())
      throw Fmi::Exception(
          BCP,
          "Must define default symbol with 'symbol' or several 'symbols' for specific values in a "
          "symbol-layer");

    // Establish the data

    bool is_legend = theGlobals.Exists("legend");
    bool use_observations = theState.isObservation(producer) && !is_legend;
    auto q = getModel(theState);

    // Make sure position generation is initialized

    if (!positions)
    {
      positions = Positions{};
      if (use_observations)
        positions->layout = Positions::Layout::Data;
    }

    // Add layer margins to position generation
    positions->addMargins(xmargin, ymargin);

    // Establish the valid time

    auto valid_time_period = (!is_legend ? getValidTimePeriod()
                                         : boost::posix_time::time_period(
                                               boost::posix_time::second_clock::local_time(),
                                               boost::posix_time::second_clock::local_time()));

    // Establish the level

    if (q && !q->firstLevel())
      throw Fmi::Exception(BCP, "Unable to set first level in querydata.");

    if (level)
    {
      if (!q)
        throw Fmi::Exception(BCP, "Cannot generate isobands without gridded level data");

      if (!q->selectLevel(*level))
        throw Fmi::Exception(BCP, "Level value " + Fmi::to_string(*level) + " is not available!");
    }

    // Get projection details

    projection.update(q);
    const auto& crs = projection.getCRS();
    const auto& box = projection.getBox();

    // Set the proper symbol on if it is needed
    if (!symbols.empty())
    {
      if (!parameter)
        throw Fmi::Exception(
            BCP, "Parameter not set for SymbolLayer even though multiple symbols are in use");
    }

    // Update the globals

    if (css)
    {
      std::string name = theState.getCustomer() + "/" + *css;
      theGlobals["css"][name] = theState.getStyle(*css);
    }

    // Initialize inside/outside shapes and intersection isobands

    positions->init(producer, projection, valid_time_period.begin(), theState);

    // Establish the numbers to draw. At this point we know that if
    // use_observations is true, obsengine is not disabled.

    PointValues pointvalues;

    if (!use_observations)
      pointvalues = read_forecasts(*this, q, crs, box, valid_time_period);
#ifndef WITHOUT_OBSERVATION
    else
      pointvalues = read_observations(*this, theState, crs, box, valid_time_period);
#endif

    // Clip if necessary

    addClipRect(theLayersCdt, theGlobals, box, theState);

    // Begin a G-group, put arrows into it as tags

    CTPP::CDT group_cdt(CTPP::CDT::HASH_VAL);
    group_cdt["start"] = "<g";
    group_cdt["end"] = "</g>";

    // Add layer attributes to the group, not to the symbols

    theState.addAttributes(theGlobals, group_cdt, attributes);

    int valid_count = 0;

    for (const auto& pointvalue : pointvalues)
    {
      if (pointvalue.value != kFloatMissing)
        ++valid_count;

      const auto& point = pointvalue.point;

      // Start generating the hash

      CTPP::CDT tag_cdt(CTPP::CDT::HASH_VAL);
      tag_cdt["start"] = "<use";
      tag_cdt["end"] = "/>";

      std::string iri;

      if (symbol)
        iri = *symbol;

      // librsvg cannot handle scale + transform, must move former into latter
      boost::optional<double> rescale;

      if (!symbols.empty())
      {
        if (pointvalue.value == kFloatMissing)
          continue;

        auto selection = Select::attribute(symbols, pointvalue.value);
        if (selection)
        {
          if (selection->symbol)
            iri = *selection->symbol;

          auto scaleattr = selection->attributes.remove("scale");
          if (scaleattr)
            rescale = Fmi::stod(*scaleattr);

          theState.addAttributes(theGlobals, tag_cdt, selection->attributes);
        }
      }

      if (!iri.empty())
      {
        std::string IRI = Iri::normalize(iri);
        if (theState.addId(IRI))
          theGlobals["includes"][iri] = theState.getSymbol(iri);

        // Lack of CSS3 transform support forces us to use a direct transformation
        // which may override user settings
        tag_cdt["attributes"]["xlink:href"] = "#" + IRI;

        int x = point.x + point.dx + (dx ? *dx : 0);
        int y = point.y + point.dy + (dy ? *dy : 0);

        std::string tmp = fmt::sprintf("translate(%d,%d)", x, y);

        double newscale = (scale ? *scale : 1.0) * (rescale ? *rescale : 1.0);
        if (newscale != 1.0)
          tmp += fmt::sprintf(" scale(%g)", newscale);

        tag_cdt["attributes"]["transform"] = tmp;

        group_cdt["tags"].PushBack(tag_cdt);
      }
    }

    if (valid_count < minvalues)
      throw Fmi::Exception(BCP, "Too few valid values in symbol layer")
          .addParameter("valid values", std::to_string(valid_count))
          .addParameter("minimum count", std::to_string(minvalues));

    // We created only this one layer
    theLayersCdt.PushBack(group_cdt);
  }
  catch (...)
  {
    throw Fmi::Exception::Trace(BCP, "Operation failed!");
  }
}

// ----------------------------------------------------------------------
/*!
 * \brief Extract information on used parameters
 */
// ----------------------------------------------------------------------

void SymbolLayer::addGridParameterInfo(ParameterInfos& infos, const State& theState) const
{
  if (theState.isObservation(producer))
    return;
  if (parameter)
  {
    ParameterInfo info(*parameter);
    info.producer = producer;
    info.level = level;
    add(infos, info);
  }
}

// ----------------------------------------------------------------------
/*!
 * \brief Hash value for the layer
 */
// ----------------------------------------------------------------------

std::size_t SymbolLayer::hash_value(const State& theState) const
{
  try
  {
    // Disable caching of observation layers
    if (theState.isObservation(producer))
      return invalid_hash;

    auto hash = Layer::hash_value(theState);
    auto q = getModel(theState);
    if (q)
      Dali::hash_combine(hash, Engine::Querydata::hash_value(q));

    Dali::hash_combine(hash, Dali::hash_value(parameter));
    Dali::hash_combine(hash, Dali::hash_value(level));
    Dali::hash_combine(hash, Dali::hash_value(positions, theState));
    Dali::hash_combine(hash, Dali::hash_value(minvalues));
    Dali::hash_combine(hash, Dali::hash_value(maxdistance));
    Dali::hash_combine(hash, Dali::hash_symbol(symbol, theState));
    Dali::hash_combine(hash, Dali::hash_value(scale));
    Dali::hash_combine(hash, Dali::hash_value(dx));
    Dali::hash_combine(hash, Dali::hash_value(dy));
    Dali::hash_combine(hash, Dali::hash_value(symbols, theState));
    return hash;
  }
  catch (...)
  {
    throw Fmi::Exception::Trace(BCP, "Operation failed!");
  }
}

}  // namespace Dali
}  // namespace Plugin
}  // namespace SmartMet<|MERGE_RESOLUTION|>--- conflicted
+++ resolved
@@ -657,17 +657,7 @@
     // Create the coordinate transformation from image world coordinates
     // to WGS84 coordinates
 
-<<<<<<< HEAD
     Fmi::CoordinateTransformation transformation("WGS84", crs);
-=======
-    auto obscrs = state.getGisEngine().getSpatialReference("WGS84");
-
-    boost::movelib::unique_ptr<OGRCoordinateTransformation> transformation(
-        OGRCreateCoordinateTransformation(obscrs.get(), crs.get()));
-    if (transformation == nullptr)
-      throw Fmi::Exception(
-          BCP, "Failed to create the needed coordinate transformation when drawing symbols");
->>>>>>> 997e70e6
 
     if (layer.isFlashOrMobileProducer(*layer.producer))
       return read_flash_observations(layer, state, crs, box, valid_time_period, transformation);
