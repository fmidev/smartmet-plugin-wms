--- conflicted
+++ resolved
@@ -4,8 +4,8 @@
 #include "Projection.h"
 #include <boost/move/make_unique.hpp>
 #include <engines/querydata/ParameterOptions.h>
+#include <gis/OGR.h>
 #include <grid-files/identification/GridDef.h>
-#include <gis/OGR.h>
 #include <spine/Convenience.h>
 #include <spine/Exception.h>
 #include <spine/ParameterFactory.h>
@@ -416,19 +416,17 @@
   }
 }
 
-
-
 // ----------------------------------------------------------------------
 /*!
  * \brief Generate the locations to be rendered
  */
 // ----------------------------------------------------------------------
 
-Positions::Points Positions::getPoints(const char *originalCrs,
+Positions::Points Positions::getPoints(const char* originalCrs,
                                        int originalWidth,
                                        int originalHeight,
                                        uint originalGeometryId,
-                                       const boost::shared_ptr<OGRSpatialReference>& theCRS,
+                                       const std::shared_ptr<OGRSpatialReference>& theCRS,
                                        const Fmi::Box& theBox) const
 {
   try
@@ -438,7 +436,8 @@
       case Layout::Grid:
         return getGridPoints(nullptr, theCRS, theBox, true);
       case Layout::Data:
-        return getDataPoints(originalCrs,originalWidth,originalHeight,originalGeometryId,theCRS, theBox);
+        return getDataPoints(
+            originalCrs, originalWidth, originalHeight, originalGeometryId, theCRS, theBox);
       case Layout::Graticule:
         return getGraticulePoints(nullptr, theCRS, theBox, true);
       case Layout::GraticuleFill:
@@ -459,8 +458,6 @@
   }
 }
 
-
-
 // ----------------------------------------------------------------------
 /*!
  * \brief Generate a grid of locations
@@ -630,7 +627,6 @@
       if (dy)
         deltay += *dy;
 
-
       // Skip if not inside desired shapes
       if (inside(latlon.X(), latlon.Y(), forecastMode))
       {
@@ -648,46 +644,49 @@
   }
 }
 
-
-Positions::Points Positions::getDataPoints(const char *originalCrs,
+Positions::Points Positions::getDataPoints(const char* originalCrs,
                                            int originalWidth,
                                            int originalHeight,
                                            uint originalGeometryId,
-                                           const boost::shared_ptr<OGRSpatialReference>& theCRS,
+                                           const std::shared_ptr<OGRSpatialReference>& theCRS,
                                            const Fmi::Box& theBox) const
 {
   try
   {
     auto qcrs = boost::movelib::make_unique<OGRSpatialReference>();
 
-    //OGRErr err = qcrs->SetFromUserInput(originalCrs);
+    // OGRErr err = qcrs->SetFromUserInput(originalCrs);
     OGRErr err = qcrs->importFromEPSG(4326);
     if (err != OGRERR_NONE)
-      throw Spine::Exception(BCP, "GDAL does not understand this FMI WKT: " + std::string(originalCrs));
+      throw Spine::Exception(BCP,
+                             "GDAL does not understand this FMI WKT: " + std::string(originalCrs));
 
     // Create the coordinate transformation from image world coordinates
     // to querydata world coordinates
 
-    boost::movelib::unique_ptr<OGRCoordinateTransformation> transformation(OGRCreateCoordinateTransformation(qcrs.get(),theCRS.get()));
-    boost::movelib::unique_ptr<OGRCoordinateTransformation> transformation2(OGRCreateCoordinateTransformation(theCRS.get(),qcrs.get()));
+    boost::movelib::unique_ptr<OGRCoordinateTransformation> transformation(
+        OGRCreateCoordinateTransformation(qcrs.get(), theCRS.get()));
+    boost::movelib::unique_ptr<OGRCoordinateTransformation> transformation2(
+        OGRCreateCoordinateTransformation(theCRS.get(), qcrs.get()));
 
     if (transformation == nullptr)
-      throw Spine::Exception(BCP, "Failed to create the needed coordinate transformation for generating positions!");
+      throw Spine::Exception(
+          BCP, "Failed to create the needed coordinate transformation for generating positions!");
 
     int deltax = (!!dx ? *dx : 10);
     int deltay = (!!dy ? *dy : 10);
 
-    T::Coordinate_vec  originalCoordinates;
+    T::Coordinate_vec originalCoordinates;
     if (originalGeometryId > 0)
-      originalCoordinates =  Identification::gridDef.getGridLatLonCoordinatesByGeometryId(originalGeometryId);
-
+      originalCoordinates =
+          Identification::gridDef.getGridLatLonCoordinatesByGeometryId(originalGeometryId);
 
     uint pos = 0;
     uint sz = originalCoordinates.size();
     Points points;
-    for (int y=0; y<originalHeight; y = y + deltay)
+    for (int y = 0; y < originalHeight; y = y + deltay)
     {
-      for (int x=0; x<originalWidth; x = x + deltax)
+      for (int x = 0; x < originalWidth; x = x + deltax)
       {
         pos = y * originalWidth + x;
         if (pos < sz)
@@ -698,15 +697,15 @@
             double xx = cc.x();
             double yy = cc.y();
 
-            transformation->Transform(1,&xx,&yy);
+            transformation->Transform(1, &xx, &yy);
 
             double xp = xx;
             double yp = yy;
 
             theBox.transform(xp, yp);
 
-            NFmiPoint coordinate(cc.x(),cc.y());
-            points.emplace_back(Point(xp,yp, coordinate, deltax, deltay));
+            NFmiPoint coordinate(cc.x(), cc.y());
+            points.emplace_back(Point(xp, yp, coordinate, deltax, deltay));
           }
         }
       }
@@ -734,20 +733,7 @@
   {
     // Set the graticule projection
 
-<<<<<<< HEAD
-    auto wgs84 = boost::movelib::make_unique<OGRSpatialReference>();
-    OGRErr err = wgs84->SetFromUserInput("WGS84");
-
-    if (err != OGRERR_NONE)
-    {
-      Spine::Exception exception(BCP, "GDAL does not understand this WKT!");
-      if (theQ)
-        exception.addParameter("WKT",theQ->area().WKT());
-      throw exception;
-    }
-=======
     auto wgs84 = gisengine->getSpatialReference("WGS84");
->>>>>>> 710b1e64
 
     // Create the coordinate transformation from WGS84 to projection coordinates
 
@@ -821,20 +807,7 @@
   {
     // Set the graticule projection
 
-<<<<<<< HEAD
-    auto wgs84 = boost::movelib::make_unique<OGRSpatialReference>();
-    OGRErr err = wgs84->SetFromUserInput("WGS84");
-
-    if (err != OGRERR_NONE)
-    {
-      Spine::Exception exception(BCP, "GDAL does not understand this WKT!");
-      if (theQ)
-        exception.addParameter("WKT",theQ->area().WKT());
-      throw exception;
-    }
-=======
     auto wgs84 = gisengine->getSpatialReference("WGS84");
->>>>>>> 710b1e64
 
     // Create the coordinate transformation from WGS84 to projection coordinates
 
@@ -1044,20 +1017,7 @@
 
     // Keyword locations are in WGS84
 
-<<<<<<< HEAD
-    auto wgs84 = boost::movelib::make_unique<OGRSpatialReference>();
-    OGRErr err = wgs84->SetFromUserInput("WGS84");
-
-    if (err != OGRERR_NONE)
-    {
-      Spine::Exception exception(BCP, "GDAL does not understand this WKT!");
-      if (theQ)
-        exception.addParameter("WKT",theQ->area().WKT());
-      throw exception;
-    }
-=======
     auto wgs84 = gisengine->getSpatialReference("WGS84");
->>>>>>> 710b1e64
 
     // Create the coordinate transformation from WGS84 to projection coordinates
 
@@ -1128,20 +1088,7 @@
 
     // Keyword locations are in WGS84
 
-<<<<<<< HEAD
-    auto wgs84 = boost::movelib::make_unique<OGRSpatialReference>();
-    OGRErr err = wgs84->SetFromUserInput("WGS84");
-
-    if (err != OGRERR_NONE)
-    {
-      Spine::Exception exception(BCP, "GDAL does not understand this WKT!");
-      if (theQ)
-        exception.addParameter("WKT",theQ->area().WKT());
-      throw exception;
-    }
-=======
     auto wgs84 = gisengine->getSpatialReference("WGS84");
->>>>>>> 710b1e64
 
     // Create the coordinate transformation from WGS84 to projection coordinates
 
@@ -1227,20 +1174,7 @@
 
     // Station coordinates are in WGS84
 
-<<<<<<< HEAD
-    auto wgs84 = boost::movelib::make_unique<OGRSpatialReference>();
-    OGRErr err = wgs84->SetFromUserInput("WGS84");
-
-    if (err != OGRERR_NONE)
-    {
-      Spine::Exception exception(BCP, "GDAL does not understand this WKT!");
-      if (theQ)
-        exception.addParameter("WKT",theQ->area().WKT());
-      throw exception;
-    }
-=======
     auto wgs84 = gisengine->getSpatialReference("WGS84");
->>>>>>> 710b1e64
 
     // Create the coordinate transformation from WGS84 to projection coordinates
 
