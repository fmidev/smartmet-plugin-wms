#pragma once

#include "IsolineLayer.h"
#include "Label.h"
#include <boost/optional.hpp>
#include <vector>

namespace Fmi
{
class Box;
}

namespace SmartMet
{
namespace Plugin
{
namespace Dali
{
class Config;
class Plugin;
class State;

// For candidate positions
struct Candidate
{
  double isovalue;
  double x;
  double y;
  double angle;      // degrees
  double curvature;  // total change in degrees along path, not "circle" curvature
  int id;            // unique feature ID for each separate isoline
};

using Candidates = std::vector<Candidate>;

class IsolabelLayer : public IsolineLayer
{
 public:
  virtual void init(const Json::Value& theJson,
                    const State& theState,
                    const Config& theConfig,
                    const Properties& theProperties);

  virtual void generate(CTPP::CDT& theGlobals, CTPP::CDT& theLayersCdt, State& theState);

  virtual std::size_t hash_value(const State& theState) const;

  Label label;

  std::vector<double> angles{0, -45, 45, 180};  // rotate isolines to find directed extrema
  bool upright = false;                         // force labels to be upright
  double max_angle = 60;                        // and never rotate more than +-60 degrees

  double min_distance_other = 20;  // min dist (px) to labels for other isovalues
  double min_distance_same = 50;   // min dist (px) to the same isovalue labels
  double min_distance_self = 200;  // min dist (px) to labels on the same isoline segment

  double min_distance_edge = 10;    // min dist (px) to image edge
  double max_distance_edge = 9999;  // max dist (px) to image edge

  double max_curvature = 90;  // max total curvature change

  int stencil_size = 5;  // for curvature and extrema analysis

  std::vector<double> isovalues;  // generated from isolines, isobands and isovalues settings

 private:
  Candidates find_candidates(const std::vector<OGRGeometryPtr>& geoms);
  Candidates select_best_candidates(const Candidates& candidates, const Fmi::Box& box) const;
<<<<<<< HEAD
  void fix_orientation(Candidates& candidates, const Fmi::Box& box, OGRSpatialReference& crs, State& theState) const;
  void fix_orientation_gridEngine(Candidates& candidates, const Fmi::Box& box, OGRSpatialReference& crs, State& theState) const;
=======
  void fix_orientation(Candidates& candidates,
                       const Fmi::Box& box,
                       const State& state,
                       OGRSpatialReference& crs) const;

>>>>>>> 710b1e64
};  // namespace Dali

}  // namespace Dali
}  // namespace Plugin
}  // namespace SmartMet<|MERGE_RESOLUTION|>--- conflicted
+++ resolved
@@ -67,16 +67,15 @@
  private:
   Candidates find_candidates(const std::vector<OGRGeometryPtr>& geoms);
   Candidates select_best_candidates(const Candidates& candidates, const Fmi::Box& box) const;
-<<<<<<< HEAD
-  void fix_orientation(Candidates& candidates, const Fmi::Box& box, OGRSpatialReference& crs, State& theState) const;
-  void fix_orientation_gridEngine(Candidates& candidates, const Fmi::Box& box, OGRSpatialReference& crs, State& theState) const;
-=======
+  void fix_orientation_gridEngine(Candidates& candidates,
+                                  const Fmi::Box& box,
+                                  const State& state,
+                                  OGRSpatialReference& crs) const;
   void fix_orientation(Candidates& candidates,
                        const Fmi::Box& box,
                        const State& state,
                        OGRSpatialReference& crs) const;
 
->>>>>>> 710b1e64
 };  // namespace Dali
 
 }  // namespace Dali
