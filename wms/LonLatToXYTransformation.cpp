--- conflicted
+++ resolved
@@ -1,12 +1,8 @@
 #include "LonLatToXYTransformation.h"
 #include "State.h"
 #include <boost/move/make_unique.hpp>
-<<<<<<< HEAD
 #include <gis/SpatialReference.h>
 #include <ogr_spatialref.h>
-=======
-#include <engines/gis/Engine.h>
->>>>>>> a4f30a37
 
 namespace SmartMet
 {
@@ -14,24 +10,9 @@
 {
 namespace Dali
 {
-<<<<<<< HEAD
 LonLatToXYTransformation::LonLatToXYTransformation(const Projection& projection)
     : transformation(Fmi::SpatialReference("WGS84"), projection.getCRS()), box(projection.getBox())
 {
-=======
-LonLatToXYTransformation::LonLatToXYTransformation(const Projection& projection,
-                                                   const State& theState)
-    : box(projection.getBox())
-{
-  auto sr = projection.getCRS();
-
-  auto geocrs = theState.getGisEngine().getSpatialReference("WGS84");
-
-  // Create the coordinate transformation from geonames coordinates to image coordinates
-  transformation.reset(OGRCreateCoordinateTransformation(geocrs.get(), sr.get()));
-  if (transformation == nullptr)
-    throw std::runtime_error("Failed to create the needed coordinate transformation");
->>>>>>> a4f30a37
 }
 
 void LonLatToXYTransformation::transform(double longitude, double latitude, double& x, double& y)
