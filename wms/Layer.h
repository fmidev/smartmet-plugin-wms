--- conflicted
+++ resolved
@@ -82,15 +82,8 @@
   Fmi::Box getClipBox(const Fmi::Box& theBox) const;
 
   // Generate bounding box for fetching observations
-<<<<<<< HEAD
   std::map<std::string, double> getClipBoundingBox(const Fmi::Box& theBox,
                                                    const Fmi::SpatialReference& theCRS) const;
-=======
-  std::map<std::string, double> getClipBoundingBox(
-      const Fmi::Box& theBox,
-      const State& theState,
-      const std::shared_ptr<OGRSpatialReference>& theCRS) const;
->>>>>>> a4f30a37
 
   // Layer specific settings
   std::string qid;
