--- conflicted
+++ resolved
@@ -604,39 +604,21 @@
       return;
 
     // GRID ENGINE
-<<<<<<< HEAD
-   if (!itsConfig.gridEngineDisabled())
-    {
-	  engine = itsReactor->getSingleton("grid", nullptr);
-	  if (engine == nullptr)
-		throw Fmi::Exception(BCP, "Grid engine unavailable");
-	  itsGridEngine = reinterpret_cast<Engine::Grid::Engine *>(engine);
-	  itsGridEngine->setDem(itsGeoEngine->dem());
-	  itsGridEngine->setLandCover(itsGeoEngine->landCover());
-	}
-	  
-    if (itsShutdownRequested)
-=======
-
-    engine = itsReactor->getSingleton("grid", nullptr);
-    if (engine == nullptr)
-      throw Fmi::Exception(BCP, "Grid engine unavailable");
-    itsGridEngine = reinterpret_cast<Engine::Grid::Engine *>(engine);
-    itsGridEngine->setDem(itsGeoEngine->dem());
-    itsGridEngine->setLandCover(itsGeoEngine->landCover());
-
-    if (Spine::Reactor::isShuttingDown())
->>>>>>> ac9918aa
-      return;
+    if (!itsConfig.gridEngineDisabled())
+    {
+      engine = itsReactor->getSingleton("grid", nullptr);
+      if (engine == nullptr)
+        throw Fmi::Exception(BCP, "Grid engine unavailable");
+      itsGridEngine = reinterpret_cast<Engine::Grid::Engine *>(engine);
+      itsGridEngine->setDem(itsGeoEngine->dem());
+      itsGridEngine->setLandCover(itsGeoEngine->landCover());
+    }
 
     // OBSERVATION
 
-<<<<<<< HEAD
-=======
     if (Spine::Reactor::isShuttingDown())
       return;
 
->>>>>>> ac9918aa
 #ifndef WITHOUT_OBSERVATION
     if (!itsConfig.obsEngineDisabled())
     {
