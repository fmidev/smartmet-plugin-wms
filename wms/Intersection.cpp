--- conflicted
+++ resolved
@@ -261,15 +261,11 @@
     auto matrix = qEngine.getValues(q, valueshash, options.time);
     CoordinatesPtr coords = qEngine.getWorldCoordinates(q, crs.get());
     std::vector<OGRGeometryPtr> isobands =
-<<<<<<< HEAD
         contourer.contour(qhash, proj4, *matrix, coords, options, q->needsWraparound(), crs.get());
-=======
-        contourer.contour(qhash, wkt, *matrix, coords, options, q->needsWraparound(), crs.get());
 
     if (isobands.empty())
       return;
 
->>>>>>> 2798aa34
     isoband = *(isobands.begin());
 
     if (!isoband || isoband->IsEmpty() != 0)
