// ======================================================================
/*!
 * \brief Specify regularly spaced grid positions
 */
// ======================================================================

#pragma once
#include "Intersections.h"
#include "Locations.h"
#include "Map.h"
#include "Stations.h"
#include <boost/optional.hpp>
#include <engines/geonames/Engine.h>
#include <gis/Box.h>
#include <json/json.h>
#include <cstddef>

namespace Fmi
{
class SpatialReference;
}

namespace SmartMet
{
namespace Engine
{
namespace Gis
{
class Engine;
}
}  // namespace Engine

namespace Plugin
{
namespace Dali
{
class Config;

class Positions
{
 public:
  enum class Layout
  {
    Grid,           // evenly spaced points
    Data,           // points in querydata, all stations or all flashes
    Graticule,      // points in a graticule
    GraticuleFill,  // points in a graticule and graticule cells
    Keyword,        // points listed in the database for a keyword
    LatLon,         // explicitly listed latlon coordinates
    Station         // explicitly listed stations
  };

  struct Point
  {
    int x;
    int y;
    NFmiPoint latlon;
    int dx = 0;  // point specific adjustment for associated data such as numbers
    int dy = 0;
    Point(int theX, int theY, const NFmiPoint& theLatLon) : x(theX), y(theY), latlon(theLatLon) {}
    Point(int theX, int theY, const NFmiPoint& theLatLon, int theDX, int theDY)
        : x(theX), y(theY), latlon(theLatLon), dx(theDX), dy(theDY)
    {
    }
    Point(double theX, double theY, const NFmiPoint& theLatLon, int theDX, int theDY)
        : x(lround(theX)), y(lround(theY)), latlon(theLatLon), dx(theDX), dy(theDY)
    {
    }
  };
  using Points = std::vector<Point>;

  void init(const Json::Value& theJson, const Config& theConfig);
  std::size_t hash_value(const State& theState) const;

  void init(const boost::optional<std::string>& theProducer,
            const Projection& theProjection,
            const boost::posix_time::ptime& theTime,
            const State& theState);

  Points getPoints(const Engine::Querydata::Q& theQ,
<<<<<<< HEAD
                   const Fmi::SpatialReference& theCRS,
=======
                   const std::shared_ptr<OGRSpatialReference>& theCRS,
>>>>>>> a4f30a37
                   const Fmi::Box& theBox,
                   bool forecastMode) const;

  bool inside(double theX, double theY, bool forecastMode) const;

  bool insideShapes(double theX, double theY) const;
  bool inside(double theX, double theY, const Intersections::IntersectValues& theValues) const;
  void addMargins(int theXMargin, int theYMargin);

  // Layout algorithm
  Layout layout = Layout::Grid;

  // Grid layout settings. dx,dy offsets for Keyword and Latlon settings

  boost::optional<int> x;    // start location for grid layout
  boost::optional<int> y;    //
  boost::optional<int> dx;   // location stepsizes in pixel units
  boost::optional<int> dy;   // or offset from location for other algorithms
  boost::optional<int> ddx;  // horizontal stagger for the next row

  // Graticule/GraticuleFill layout settings:

  int size = 10;  // degrees - size size of the graticule cell

  // Graticule layout settings:

  int step = 1;  // degrees - step size of individual symbols

  // GraticuleFill layout settings:

  double mindistance = 50;  // minimum distance between parallel or meridian points in pixels

  // Keyword layout settings;
  std::string keyword = "";

  // LatLon layout settings:
  Locations locations;

  // Station layout settings
  Stations stations;

  // Common settings for all algorithms:

  // Optional directional adjustments
  int directionoffset = 0;
  int rotate = 0;
  std::string direction = "";
  std::string u = "";
  std::string v = "";

  // Optional regional requirements (map names)
  boost::optional<Map> outsidemap;
  boost::optional<Map> insidemap;
  Intersections intersections;

  // Extra clipping margins
  int xmargin = 0;
  int ymargin = 0;

 private:
  Points getGridPoints(const Engine::Querydata::Q& theQ,
<<<<<<< HEAD
                       const Fmi::SpatialReference& theCRS,
=======
                       const std::shared_ptr<OGRSpatialReference>& theCRS,
>>>>>>> a4f30a37
                       const Fmi::Box& theBox,
                       bool forecastMode) const;

  Points getDataPoints(const Engine::Querydata::Q& theQ,
<<<<<<< HEAD
                       const Fmi::SpatialReference& theCRS,
=======
                       const std::shared_ptr<OGRSpatialReference>& theCRS,
>>>>>>> a4f30a37
                       const Fmi::Box& theBox,
                       bool forecastMode) const;

  Points getGraticulePoints(const Engine::Querydata::Q& theQ,
<<<<<<< HEAD
                            const Fmi::SpatialReference& theCRS,
=======
                            const std::shared_ptr<OGRSpatialReference>& theCRS,
>>>>>>> a4f30a37
                            const Fmi::Box& theBox,
                            bool forecastMode) const;

  Points getGraticuleFillPoints(const Engine::Querydata::Q& theQ,
<<<<<<< HEAD
                                const Fmi::SpatialReference& theCRS,
=======
                                const std::shared_ptr<OGRSpatialReference>& theCRS,
>>>>>>> a4f30a37
                                const Fmi::Box& theBox,
                                bool forecastMode) const;

  Points getKeywordPoints(const Engine::Querydata::Q& theQ,
<<<<<<< HEAD
                          const Fmi::SpatialReference& theCRS,
=======
                          const std::shared_ptr<OGRSpatialReference>& theCRS,
>>>>>>> a4f30a37
                          const Fmi::Box& theBox,
                          bool forecastMode) const;

  Points getLatLonPoints(const Engine::Querydata::Q& theQ,
<<<<<<< HEAD
                         const Fmi::SpatialReference& theCRS,
=======
                         const std::shared_ptr<OGRSpatialReference>& theCRS,
>>>>>>> a4f30a37
                         const Fmi::Box& theBox,
                         bool forecastMode) const;

  Points getStationPoints(const Engine::Querydata::Q& theQ,
<<<<<<< HEAD
                          const Fmi::SpatialReference& theCRS,
=======
                          const std::shared_ptr<OGRSpatialReference>& theCRS,
>>>>>>> a4f30a37
                          const Fmi::Box& theBox,
                          bool forecastMode) const;

  OGRGeometryPtr inshape;
  OGRGeometryPtr outshape;
  std::list<OGRGeometryPtr> intersectionshapes;

  // not part of the UI - not involved in the hash
  boost::posix_time::ptime time;
  const Engine::Geonames::Engine* geonames;

  const Engine::Gis::Engine* gisengine;

};  // class Positions

}  // namespace Dali
}  // namespace Plugin
}  // namespace SmartMet<|MERGE_RESOLUTION|>--- conflicted
+++ resolved
@@ -78,11 +78,7 @@
             const State& theState);
 
   Points getPoints(const Engine::Querydata::Q& theQ,
-<<<<<<< HEAD
                    const Fmi::SpatialReference& theCRS,
-=======
-                   const std::shared_ptr<OGRSpatialReference>& theCRS,
->>>>>>> a4f30a37
                    const Fmi::Box& theBox,
                    bool forecastMode) const;
 
@@ -144,65 +140,37 @@
 
  private:
   Points getGridPoints(const Engine::Querydata::Q& theQ,
-<<<<<<< HEAD
                        const Fmi::SpatialReference& theCRS,
-=======
-                       const std::shared_ptr<OGRSpatialReference>& theCRS,
->>>>>>> a4f30a37
                        const Fmi::Box& theBox,
                        bool forecastMode) const;
 
   Points getDataPoints(const Engine::Querydata::Q& theQ,
-<<<<<<< HEAD
                        const Fmi::SpatialReference& theCRS,
-=======
-                       const std::shared_ptr<OGRSpatialReference>& theCRS,
->>>>>>> a4f30a37
                        const Fmi::Box& theBox,
                        bool forecastMode) const;
 
   Points getGraticulePoints(const Engine::Querydata::Q& theQ,
-<<<<<<< HEAD
                             const Fmi::SpatialReference& theCRS,
-=======
-                            const std::shared_ptr<OGRSpatialReference>& theCRS,
->>>>>>> a4f30a37
                             const Fmi::Box& theBox,
                             bool forecastMode) const;
 
   Points getGraticuleFillPoints(const Engine::Querydata::Q& theQ,
-<<<<<<< HEAD
                                 const Fmi::SpatialReference& theCRS,
-=======
-                                const std::shared_ptr<OGRSpatialReference>& theCRS,
->>>>>>> a4f30a37
                                 const Fmi::Box& theBox,
                                 bool forecastMode) const;
 
   Points getKeywordPoints(const Engine::Querydata::Q& theQ,
-<<<<<<< HEAD
                           const Fmi::SpatialReference& theCRS,
-=======
-                          const std::shared_ptr<OGRSpatialReference>& theCRS,
->>>>>>> a4f30a37
                           const Fmi::Box& theBox,
                           bool forecastMode) const;
 
   Points getLatLonPoints(const Engine::Querydata::Q& theQ,
-<<<<<<< HEAD
                          const Fmi::SpatialReference& theCRS,
-=======
-                         const std::shared_ptr<OGRSpatialReference>& theCRS,
->>>>>>> a4f30a37
                          const Fmi::Box& theBox,
                          bool forecastMode) const;
 
   Points getStationPoints(const Engine::Querydata::Q& theQ,
-<<<<<<< HEAD
                           const Fmi::SpatialReference& theCRS,
-=======
-                          const std::shared_ptr<OGRSpatialReference>& theCRS,
->>>>>>> a4f30a37
                           const Fmi::Box& theBox,
                           bool forecastMode) const;
 
