//======================================================================

#include "IsolabelLayer.h"
#include "Config.h"
#include "Geometry.h"
#include "Hash.h"
#include "Isoband.h"
#include "Isoline.h"
#include "Layer.h"
#include "State.h"
#include <boost/logic/tribool.hpp>
#include <boost/move/make_unique.hpp>
#include <boost/optional.hpp>
#include <boost/timer/timer.hpp>
#include <ctpp2/CDT.hpp>
#include <engines/contour/Engine.h>
#include <engines/gis/Engine.h>
#include <fmt/format.h>
#include <gis/Box.h>
#include <gis/OGR.h>
#include <spine/Json.h>
#include <spine/ParameterFactory.h>
#include <limits>

//#define MYDEBUG 1
//#define MYDEBUG_DETAILS 1

namespace SmartMet
{
namespace Plugin
{
namespace Dali
{
// For minimum spanning tree searches
struct Edge
{
  std::size_t first;
  std::size_t second;
  double length;
  bool valid;
};

using Edges = std::vector<Edge>;

// ----------------------------------------------------------------------
/*!
 * \brief Initialize from JSON
 */
// ----------------------------------------------------------------------

void IsolabelLayer::init(const Json::Value& theJson,
                         const State& theState,
                         const Config& theConfig,
                         const Properties& theProperties)
{
  try
  {
    if (!theJson.isObject())
      throw Spine::Exception(BCP, "Isolabel-layer JSON is not a JSON object");

    IsolineLayer::init(theJson, theState, theConfig, theProperties);

    Json::Value nulljson;

    auto json = theJson.get("label", nulljson);
    if (!json.isNull())
      label.init(json, theConfig);

    json = theJson.get("upright", nulljson);
    if (!json.isNull())
      upright = json.asBool();

    json = theJson.get("max_angle", nulljson);
    if (!json.isNull())
      max_angle = json.asDouble();

    json = theJson.get("min_distance_edge", nulljson);
    if (!json.isNull())
      min_distance_edge = json.asDouble();

    json = theJson.get("max_distance_edge", nulljson);
    if (!json.isNull())
      max_distance_edge = json.asDouble();

    json = theJson.get("min_distance_other", nulljson);
    if (!json.isNull())
      min_distance_other = json.asDouble();

    json = theJson.get("min_distance_same", nulljson);
    if (!json.isNull())
      min_distance_same = json.asDouble();

    json = theJson.get("min_distance_self", nulljson);
    if (!json.isNull())
      min_distance_self = json.asDouble();

    json = theJson.get("max_curvature", nulljson);
    if (!json.isNull())
      max_curvature = json.asDouble();

    json = theJson.get("stencil_size", nulljson);
    if (!json.isNull())
      stencil_size = json.asInt();

    json = theJson.get("isobands", nulljson);
    if (!json.isNull())
    {
      std::vector<Isoband> isobands;
      Spine::JSON::extract_array("isobands", isobands, json, theConfig);
      for (const auto& isoband : isobands)
      {
        if (isoband.lolimit)
          isovalues.push_back(*isoband.lolimit);
        if (isoband.hilimit)
          isovalues.push_back(*isoband.hilimit);
      }
    }

    json = theJson.get("isovalues", nulljson);
    if (!json.isNull())
    {
      if (json.isArray())
      {
        // [ a, b, c, d, ... ]
        for (unsigned int i = 0; i < json.size(); i++)
          isovalues.push_back(json[i].asDouble());
      }
      else if (json.isObject())
      {
        // { start, stop, step=1 }

        auto start = json.get("start", nulljson);
        auto stop = json.get("stop", nulljson);
        auto step = json.get("step", nulljson);
        if (start.isNull() || stop.isNull())
          throw Spine::Exception(BCP, "Isolabel-layer isovalues start or stop setting missing");

        double iso1 = start.asDouble();
        double iso2 = stop.asDouble();
        double isostep = (step.isNull() ? 1.0 : step.asDouble());

        if (iso2 < iso1)
          throw Spine::Exception(
              BCP, "Isolabel-layer isovalues stop value must be greater than the start value");
        if (isostep < 0)
          throw Spine::Exception(BCP, "Isolabel-layer step value must be greater than zero");
        if ((iso2 - iso1) / isostep > 1000)
          throw Spine::Exception(BCP, "Isolabel-layer generates to many isovalues (> 1000)");

        // The end condition is used to make sure we do not get both 999.99999 and 1000.000 due to
        // numerical inaccuracies.
        for (double value = iso1; value < iso2 - isostep / 2; value += isostep)
          isovalues.push_back(value);
        isovalues.push_back(iso2);
      }
      else
        throw Spine::Exception(
            BCP, "Isolabel-layer isovalues setting must be an object or a vector of numbers");
    }

    // Add isovalues from the parent IsolineLayer class

    for (const auto& isoline : isolines)
      isovalues.push_back(isoline.value);

    // Make sure there are only unique isovalues since there are multiple ways to define them.
    // In particular using "isobands" will almost certainly produce duplicates

    std::sort(isovalues.begin(), isovalues.end());
    isovalues.erase(std::unique(isovalues.begin(), isovalues.end()), isovalues.end());
  }
  catch (...)
  {
    throw Spine::Exception::Trace(BCP, "Operation failed!");
  }
}

// ----------------------------------------------------------------------
/*!
 * \brief Generate the layer details into the template hash
 */
// ----------------------------------------------------------------------

void IsolabelLayer::generate(CTPP::CDT& theGlobals, CTPP::CDT& theLayersCdt, State& theState)
{
  try
  {
    if (!validLayer(theState))
      return;

    std::string report = "IsolabelLayer::generate finished in %t sec CPU, %w sec real\n";
    boost::movelib::unique_ptr<boost::timer::auto_cpu_timer> timer;
    if (theState.useTimer())
      timer = boost::movelib::make_unique<boost::timer::auto_cpu_timer>(2, report);

    auto geoms = IsolineLayer::getIsolines(isovalues, theState);

    // The above call guarantees these have been resolved:
    auto crs = projection.getCRS();
    const auto& box = projection.getBox();

    // Project the geometries to pixel coordinates
    for (auto& geomptr : geoms)
    {
      if (geomptr && geomptr->IsEmpty() == 0)
        Fmi::OGR::transform(*geomptr, box);
    }

    // Generate candidate locations from the isolines

    auto candidates = find_candidates(geoms);

    // Select the actual label locations from the candidates

    candidates = select_best_candidates(candidates, box);

    // Fix the label orientations so numbers indicate in which direction the values increase.
    // In practise we just rotate the numbers 180 degrees if they seem to point to the wrong
    // direction, and then also apply "upright" condition if so requested.

    if (label.orientation == "auto")
<<<<<<< HEAD
      fix_orientation(candidates, box, *crs, theState);
=======
      fix_orientation(candidates, box, theState, *crs);
>>>>>>> 710b1e64

    // Update the globals

    if (css)
    {
      std::string name = theState.getCustomer() + "/" + *css;
      theGlobals["css"][name] = theState.getStyle(*css);
    }

    // Clip if necessary

    addClipRect(theLayersCdt, theGlobals, box, theState);

    // Generate isolabels as use tags statements inside <g>..</g>, but we add the </g> only after
    // the labels

    CTPP::CDT group_cdt(CTPP::CDT::HASH_VAL);
    group_cdt["start"] = "<g";
    group_cdt["end"] = "";

    // Add attributes to the group, not to the labels
    theState.addAttributes(theGlobals, group_cdt, attributes);

    theLayersCdt.PushBack(group_cdt);

    for (const auto& point : candidates)
    {
      const auto txt = label.print(point.isovalue);

      if (txt.empty())
        continue;

      // Generate a text tag for each point

      if (std::isnan(point.angle))
        continue;

      CTPP::CDT text_cdt(CTPP::CDT::HASH_VAL);
      text_cdt["start"] = "<text";
      text_cdt["end"] = "</text>";
      text_cdt["cdata"] = txt;

      if (label.orientation == "auto")
      {
        const auto radians = point.angle * M_PI / 180;
        const auto srad = sin(radians);
        const auto crad = cos(radians);
        auto transform = fmt::format("translate({} {}) rotate({})",
                                     std::round(point.x + label.dx * crad + label.dy * srad),
                                     std::round(point.y + label.dx * srad - label.dy * crad),
                                     std::round(point.angle));
        text_cdt["attributes"]["transform"] = transform;
      }
      else
      {
        auto transform = fmt::format(
            "translate({} {})", std::round(point.x + label.dx), std::round(point.y - label.dy));
        text_cdt["attributes"]["transform"] = transform;
      }

      theLayersCdt.PushBack(text_cdt);
    }

    // Close the grouping
    theLayersCdt[theLayersCdt.Size() - 1]["end"].Concat("\n  </g>");
  }
  catch (...)
  {
    throw Spine::Exception::Trace(BCP, "Operation failed!");
  }
}

// ----------------------------------------------------------------------

std::vector<std::size_t> find_max_positions(const std::vector<double>& values,
                                            bool is_closed,
                                            int stencil_size)
{
  std::vector<std::size_t> positions;

  const auto n = values.size();

  // Find positions which look like local minima over +-5 stencil_size points

  const int startpos = (is_closed ? 0 : stencil_size);
  const int endpos = (is_closed ? n - 1 : n - 1 - stencil_size);

  // Note that i%n would not work as intended below for negative i, hence +n
  for (int pos = startpos; pos <= endpos; ++pos)
  {
    bool ok = true;
    for (int i = 1; ok && i <= stencil_size; ++i)
    {
      const auto prev = (pos - i + n) % n;
      const auto next = (pos + i + n) % n;
      ok = (values[pos] < values[prev] && values[pos] < values[next]);
    }
    if (ok)
      positions.push_back(pos);
  }

  return positions;
}

// ----------------------------------------------------------------------

double curvature(const OGRLineString* geom, int pos, int stencil_size)
{
  const auto n = geom->getNumPoints();

  const auto minpos = (pos < stencil_size ? 0 : pos - stencil_size);
  const auto maxpos = (pos > n - stencil_size - 1 ? n - 1 : pos + stencil_size);

  // Cannot estimate unless we have at least a triangle
  if (maxpos - minpos < 3)
    return 999;

  double last_angle = 0;
  double sum = 0;

  for (int i = minpos; i <= maxpos - 1; ++i)
  {
    double angle =
        180 / M_PI * atan2(geom->getY(i + 1) - geom->getY(i), geom->getX(i + 1) - geom->getX(i));

    if (i > minpos)
    {
      // Add turn angle along the shortest route
      auto diff = angle - last_angle;
      if (diff < -180)
        diff += 360;
      else if (diff > 180)
        diff -= 360;
      sum += std::abs(diff);
      last_angle = angle;
    }

    last_angle = angle;
  }

  return sum;
}

void find_candidates(Candidates& candidates,
                     double isovalue,
                     int& id,
                     double sine,
                     double cosine,
                     int stencil_size,
                     const OGRLineString* geom)
{
  if (geom == nullptr || geom->IsEmpty() != 0)
    return;

  // Gather rotated coordinates
  std::vector<double> ycoords;
  const auto n = geom->getNumPoints();
  for (int i = 0; i < n; ++i)
    ycoords.push_back(sine * geom->getX(i) + cosine * geom->getY(i));

  const bool is_closed = (geom->getX(0) == geom->getX(n - 1) && geom->getY(0) == geom->getY(n - 1));

  auto positions = find_max_positions(ycoords, is_closed, stencil_size);

  for (const auto pos : positions)
  {
    double x2 = geom->getX(pos);
    double y2 = geom->getY(pos);

    double x1 = geom->getX((pos - 1) % n);
    double y1 = geom->getY((pos - 1) % n);

    double x3 = geom->getX((pos + 1) % n);
    double y3 = geom->getY((pos + 1) % n);

    auto angle = 0.5 * (atan2(y3 - y2, x3 - x2) + atan2(y2 - y1, x2 - x1));
    angle *= 180 / M_PI;

    auto curv = curvature(geom, pos, stencil_size);

    candidates.emplace_back(Candidate{isovalue, x2, y2, angle, curv, id});
  }
}

void find_candidates(Candidates& candidates,
                     double isovalue,
                     int& id,
                     double sine,
                     double cosine,
                     int stencil_size,
                     const OGRLinearRing* geom)
{
  if (geom == nullptr || geom->IsEmpty() != 0)
    return;

  // Gather rotated coordinates
  std::vector<double> ycoords;
  const auto n = geom->getNumPoints();
  for (int i = 0; i < n; ++i)
    ycoords.push_back(sine * geom->getX(i) + cosine * geom->getY(i));

  const auto is_closed = true;

  auto positions = find_max_positions(ycoords, is_closed, stencil_size);

  for (const auto pos : positions)
  {
    double x2 = geom->getX(pos);
    double y2 = geom->getY(pos);

    double x1 = geom->getX((pos - 1) % n);
    double y1 = geom->getY((pos - 1) % n);

    double x3 = geom->getX((pos + 1) % n);
    double y3 = geom->getY((pos + 1) % n);

    auto angle = 0.5 * (atan2(y3 - y2, x3 - x2) + atan2(y2 - y1, x2 - x1));
    angle *= 180 / M_PI;

    auto curv = curvature(geom, pos, stencil_size);

    candidates.emplace_back(Candidate{isovalue, x2, y2, angle, curv, id});
  }
}

void find_candidates(Candidates& candidates,
                     double isovalue,
                     int& id,
                     double sine,
                     double cosine,
                     int stencil_size,
                     const OGRPolygon* geom)
{
  if (geom == nullptr || geom->IsEmpty() != 0)
    return;
  find_candidates(candidates, isovalue, id, sine, cosine, stencil_size, geom->getExteriorRing());
}

void find_candidates(Candidates& candidates,
                     double isovalue,
                     int& id,
                     double sine,
                     double cosine,
                     int stencil_size,
                     const OGRMultiLineString* geom)
{
  if (geom == nullptr || geom->IsEmpty() != 0)
    return;
  for (int i = 0, n = geom->getNumGeometries(); i < n; ++i)
    find_candidates(candidates,
                    isovalue,
                    ++id,
                    sine,
                    cosine,
                    stencil_size,
                    dynamic_cast<const OGRLineString*>(geom->getGeometryRef(i)));
}

void find_candidates(Candidates& candidates,
                     double isovalue,
                     int& id,
                     double sine,
                     double cosine,
                     int stencil_size,
                     const OGRMultiPolygon* geom)
{
  if (geom == nullptr || geom->IsEmpty() != 0)
    return;
  for (int i = 0, n = geom->getNumGeometries(); i < n; ++i)
    find_candidates(candidates,
                    isovalue,
                    ++id,
                    sine,
                    cosine,
                    stencil_size,
                    dynamic_cast<const OGRPolygon*>(geom->getGeometryRef(i)));
}

void find_candidates(Candidates& candidates,
                     double isovalue,
                     int& id,
                     double sine,
                     double cosine,
                     int stencil_size,
                     const OGRGeometry* geom);

void find_candidates(Candidates& candidates,
                     double isovalue,
                     int& id,
                     double sine,
                     double cosine,
                     int stencil_size,
                     const OGRGeometryCollection* geom)
{
  if (geom == nullptr || geom->IsEmpty() != 0)
    return;
  for (int i = 0, n = geom->getNumGeometries(); i < n; ++i)
    find_candidates(
        candidates, isovalue, ++id, sine, cosine, stencil_size, geom->getGeometryRef(i));
}

void find_candidates(Candidates& candidates,
                     double isovalue,
                     int& id,
                     double sine,
                     double cosine,
                     int stencil_size,
                     const OGRGeometry* geom)
{
  if (geom == nullptr || geom->IsEmpty() != 0)
    return;

  switch (geom->getGeometryType())
  {
    case wkbLineString:
      return find_candidates(candidates,
                             isovalue,
                             ++id,
                             sine,
                             cosine,
                             stencil_size,
                             dynamic_cast<const OGRLineString*>(geom));
    case wkbLinearRing:
      return find_candidates(candidates,
                             isovalue,
                             ++id,
                             sine,
                             cosine,
                             stencil_size,
                             dynamic_cast<const OGRLinearRing*>(geom));
    case wkbPolygon:
      return find_candidates(candidates,
                             isovalue,
                             ++id,
                             sine,
                             cosine,
                             stencil_size,
                             dynamic_cast<const OGRPolygon*>(geom));
    case wkbMultiLineString:
      return find_candidates(candidates,
                             isovalue,
                             ++id,
                             sine,
                             cosine,
                             stencil_size,
                             dynamic_cast<const OGRMultiLineString*>(geom));
    case wkbMultiPolygon:
      return find_candidates(candidates,
                             isovalue,
                             ++id,
                             sine,
                             cosine,
                             stencil_size,
                             dynamic_cast<const OGRMultiPolygon*>(geom));
    case wkbGeometryCollection:
      return find_candidates(candidates,
                             isovalue,
                             ++id,
                             sine,
                             cosine,
                             stencil_size,
                             dynamic_cast<const OGRGeometryCollection*>(geom));
    default:
      break;
  }
}

// ----------------------------------------------------------------------
/*!
 * \brief Given geometries select candidate locations for labels
 *
 * For all selected angles, rotate the isoline by the angle, and find
 * locations of local min/max in the Y-coordinate.
 *
 * The angles are in order of preference, hence we select candidates
 * for the first angle first.
 */
// ----------------------------------------------------------------------

Candidates IsolabelLayer::find_candidates(const std::vector<OGRGeometryPtr>& geoms)
{
  Candidates candidates;

  int id = 0;
  for (std::size_t i = 0; i < geoms.size(); i++)
  {
    OGRGeometryPtr geom = geoms[i];
    if (geom && geom->IsEmpty() == 0)
    {
      const auto old_id = id;
      for (auto angle : angles)
      {
        id = old_id;  // use same id for different angles
        const auto radians = angle * M_PI / 180;
        const auto cosine = cos(radians);
        const auto sine = sin(radians);

        Dali::find_candidates(candidates, isovalues[i], id, sine, cosine, stencil_size, geom.get());
      }
    }
  }

  return candidates;
}

// ----------------------------------------------------------------------
/*!
 * \brief Distance of candidate to image edge
 *
 * We assume the candidate is inside the image so that we do not bother
 * calculating true distances to the corners even though they might be
 * the closest points.
 */
// ----------------------------------------------------------------------

double distance(const Candidate& candidate, const Fmi::Box& box)
{
  const auto dleft = std::abs(candidate.x);
  const auto dright = std::abs(candidate.x - box.width());
  const auto dtop = std::abs(candidate.y);
  const auto dbottom = std::abs(candidate.y - box.height());

  const auto dx = std::min(dleft, dright);
  const auto dy = std::min(dtop, dbottom);

  return std::min(dx, dy);
}

// ----------------------------------------------------------------------
/*!
 * Find the shortest valid edge
 */
// ----------------------------------------------------------------------

boost::optional<std::size_t> find_tree_start_edge(const Edges& edges)
{
  std::size_t best_edge = 0;
  double best_length = -1;

  for (std::size_t i = 0; i < edges.size(); i++)
  {
    const auto& edge = edges[i];
    if (edge.valid && (best_length < 0 || edge.length < best_length))
    {
      best_edge = i;
      best_length = edge.length;
    }
  }

#ifdef MYDEBUG
  std::cout << "Start edge: " << best_edge << " from " << edges[best_edge].first << " to "
            << edges[best_edge].second << " length=" << best_length << std::endl;
#endif

  if (best_length < 0)
    return {};
  return best_edge;
}

// ----------------------------------------------------------------------
/*!
 * \brief Find next shortest valid edge to be added to MSP
 */
// ----------------------------------------------------------------------

boost::optional<std::size_t> find_next_edge(const Edges& edges, std::vector<boost::tribool>& status)
{
  std::size_t best_edge = 0;
  double best_length = -1;

  for (std::size_t i = 0; i < edges.size(); i++)
  {
    const auto& edge = edges[i];

    auto v1 = edges[i].first;
    auto v2 = edges[i].second;

#ifdef MYDEBUG_DETAILS
    std::cout << "\t\t\t\t";
    std::cout << v1 << "=";
    if (status[v1] == true)
      std::cout << "T";
    else if (status[v1] == false)
      std::cout << "F";
    else
      std::cout << "?";
    std::cout << "\t" << v2 << "=";
    if (status[v2] == true)
      std::cout << "T";
    else if (status[v2] == false)
      std::cout << "F";
    else
      std::cout << "?";
    std::cout << std::endl;
#endif

    // Note: tribool logic. We require one "true", one "indeterminate"

    if (status[v1])
    {
      if (status[v2] || !status[v2])
        continue;
    }
    else if (status[v2])
    {
      if (status[v1] || !status[v1])
        continue;
    }
    else
      continue;

    // Now we know one must have been selected, one is indeterminate
    auto new_vertex = (status[v1] ? v2 : v1);

    if (edge.valid && (best_length < 0 || edge.length < best_length))
    {
      // The new vertex must not be connected to any of the already selected vertices
      // by an invalid edge, or it is too close to them. If so, we disable vertex
      // right away. It is always connected to all the vertices though, since
      // we created all possible edges.

      bool forbidden = false;

      for (const auto& edge : edges)
      {
        if (edge.first == new_vertex)
        {
          if (status[edge.second] && !edge.valid)
          {
            forbidden = true;
            break;
          }
        }
        else if (edge.second == new_vertex)
        {
          if (status[edge.first] && !edge.valid)
          {
            forbidden = true;
            break;
          }
        }
      }

#ifdef MYDEBUG_DETAILS
      std::cout << "\t\t" << v1 << "\t" << v2 << "\tlen=" << edge.length << "\t"
                << (forbidden ? "forbidden" : "not forbidden") << std::endl;
#endif

      if (forbidden)
      {
#ifdef MYDEBUG
        std::cout << "Vertex " << new_vertex << " forbidden" << std::endl;
#endif
        status[new_vertex] = false;
      }
      else
      {
        best_edge = i;
        best_length = edge.length;
      }
    }
  }

#ifdef MYDEBUG
  std::cout << "Next edge: " << best_edge << " from " << edges[best_edge].first << " to "
            << edges[best_edge].second << " length=" << best_length << std::endl;
#endif

  if (best_length < 0)
    return {};
  return best_edge;
}

// ----------------------------------------------------------------------
/*!
 * \brief Given candidates for each isoline select the best combination of them
 */
// ----------------------------------------------------------------------

Candidates IsolabelLayer::select_best_candidates(const Candidates& candidates,
                                                 const Fmi::Box& box) const
{
  Candidates candis;

  // Discard too angled labels and labels too close or far from the edges
  for (const auto& cand : candidates)
  {
    // Angle condition
    bool ok = (cand.angle >= -max_angle and cand.angle <= max_angle);
    // Edge conditions
    if (ok)
    {
      const auto dist = distance(cand, box);
      ok = (dist >= min_distance_edge && dist <= max_distance_edge);
    }
    if (ok)
      ok = (cand.curvature < max_curvature);

    if (ok)
      candis.push_back(cand);
  }

  if (candis.empty())
    return candis;

#ifdef MYDEBUG
  for (std::size_t i = 0; i < candis.size(); i++)
  {
    const auto& c = candis[i];
    std::cout << "C:\t" << c.isovalue << "\tat " << c.x << "," << c.y << "\tid= " << c.id
              << std::endl;
  }
#endif

  // Find Euclician "minimum" spanning tree using Prim's algorithm with
  // modifications:
  //   1. Do not choose random vertex as starting point, select shortest edge satisfying distance
  //      constraints as the first pair of points.
  //   2. Choose the next shortest edge satisfying distance constraints to the selected points
  //      and add the end vertex to the set of selected points.
  //   3. Repeat until no edge satisfies the constraints
  //
  // We assume this approximates the true solution under the distance constraints without
  // attempting to prove it does.

  // Create a vector of all possible undirected edges

  Edges edges;

  const auto n = candis.size();

  for (std::size_t i = 0; i < n - 1; i++)
    for (std::size_t j = i + 1; j < n; j++)
    {
      auto length = std::hypot(candis[i].x - candis[j].x, candis[i].y - candis[j].y);

      bool valid;
      if (candis[i].id == candis[j].id)
        valid = (length >= min_distance_self);  // same isoline segment
      else if (candis[i].isovalue == candis[j].isovalue)
        valid = (length >= min_distance_same);  // same isoline value, another segment
      else
        valid = (length >= min_distance_other);  // different isovalue or isoline segment

      edges.emplace_back(Edge{i, j, length, valid});

#ifdef MYDEBUG
      std::cout << "E:\t" << i << "\t" << j << "\t" << length << "\t" << candis[i].isovalue << " - "
                << candis[j].isovalue << "\t" << candis[i].id << " - " << candis[j].id << "\t"
                << (valid ? "OK" : "BAD") << std::endl;
#endif
    }

  // Start the minimum spanning tree

  auto opt_start = find_tree_start_edge(edges);
  if (!opt_start)
    return {};

  // First selected candidates

  auto cand1 = edges[*opt_start].first;
  auto cand2 = edges[*opt_start].second;

  // Start building the tree
  std::vector<boost::tribool> candidate_status(candis.size(), boost::logic::indeterminate);
  candidate_status[cand1] = true;
  candidate_status[cand2] = true;

  while (true)
  {
#ifdef MYDEBUG
    std::cout << "\tCurrent selections: ";
    for (std::size_t i = 0; i < candidate_status.size(); i++)
      if (candidate_status[i] == true)
        std::cout << i << " ";
    std::cout << std::endl;
#endif

    auto opt_next = find_next_edge(edges, candidate_status);
    if (!opt_next)
      break;

    cand1 = edges[*opt_next].first;
    cand2 = edges[*opt_next].second;
    candidate_status[cand1] = true;
    candidate_status[cand2] = true;
  }

  Candidates ret;
  for (std::size_t i = 0; i < candidate_status.size(); i++)
  {
    if (candidate_status[i])  // fails for false|indeterminate
      ret.push_back(candis[i]);
  }

  return ret;
}

// ----------------------------------------------------------------------
/*!
 * Fix label orientations by peeking at querydata values
 */
// ----------------------------------------------------------------------

void IsolabelLayer::fix_orientation(Candidates& candidates,
                                    const Fmi::Box& box,
<<<<<<< HEAD
                                    OGRSpatialReference& crs,
                                    State& theState) const
=======
                                    const State& state,
                                    OGRSpatialReference& crs) const
>>>>>>> 710b1e64
{
  if (source && *source == "grid")
  {
    fix_orientation_gridEngine(candidates,box,crs,theState);
    return;
  }

  // The parameter being used
  auto param = Spine::ParameterFactory::instance().parse(*parameter);

  boost::shared_ptr<Fmi::TimeFormatter> timeformatter(Fmi::TimeFormatter::create("iso"));
  boost::local_time::time_zone_ptr utc(new boost::local_time::posix_time_zone("UTC"));
  boost::local_time::local_date_time localdatetime(getValidTime(), utc);
  auto mylocale = std::locale::classic();
  NFmiPoint dummy;

  // Querydata spatial reference
  auto qcrs = state.getGisEngine().getSpatialReference(q->area().WKT().c_str());

  // From image world coordinates to querydata world coordinates

  std::unique_ptr<OGRCoordinateTransformation> transformation(
      OGRCreateCoordinateTransformation(&crs, qcrs.get()));

  if (transformation == nullptr)
    throw Spine::Exception(BCP,
                           "Failed to create coordinate transformation for orienting isolabels");

  // Check and fix orientations for each isovalue

  for (auto& cand : candidates)
  {
    const int length = 2;  // move in pixel units in the orientation marked for the label

    auto x = cand.x + length * sin(cand.angle * M_PI / 180);
    auto y = cand.y - length * cos(cand.angle * M_PI / 180);

    box.itransform(x, y);  // world xy coordinate in image crs

    if (transformation->Transform(1, &x, &y) == 0)
    {
      cand.angle = std::numeric_limits<double>::quiet_NaN();
    }
    else
    {
      // Must convert to native geocentric coordinates since the API does not support WorldXY
      // interpolation
      NFmiPoint latlon = q->area().WorldXYToLatLon(NFmiPoint(x, y));

      // Q API SUCKS!!
      Spine::Location loc(latlon.X(), latlon.Y());
      Engine::Querydata::ParameterOptions options(
          param, "", loc, "", "", *timeformatter, "", "", mylocale, "", false, dummy, dummy);

      auto result = q->value(options, localdatetime);

      double tmp = cand.isovalue;

      if (boost::get<double>(&result) != nullptr)
        tmp = *boost::get<double>(&result);
      else if (boost::get<int>(&result) != nullptr)
        tmp = *boost::get<int>(&result);
      else
        cand.angle = std::numeric_limits<double>::quiet_NaN();

      if (tmp < cand.isovalue)
      {
        cand.angle = cand.angle + 180;
        if (cand.angle > 360)
          cand.angle -= 360;
      }

      // Force labels upright if so requested
      if (upright && (cand.angle < -90 || cand.angle > 90))
      {
        cand.angle += 180;
        if (cand.angle > 360)
          cand.angle -= 360;
      }
    }
  }
}




void IsolabelLayer::fix_orientation_gridEngine(Candidates& candidates,
                                    const Fmi::Box& box,
                                    OGRSpatialReference& sr_image,
                                    State& theState) const
{
  try
  {
    auto gridEngine = theState.getGridEngine();
    auto dataServer = gridEngine->getDataServer_sptr();

    OGRSpatialReference sr_latlon;
    sr_latlon.importFromEPSG(4326);

    OGRCoordinateTransformation *transformation = OGRCreateCoordinateTransformation(&sr_image,&sr_latlon);
    std::vector<T::Coordinate> pointList;

    for (auto& cand : candidates)
    {
      const int length = 2;  // move in pixel units in the orientation marked for the label

      auto x1 = cand.x;
      auto y1 = cand.y;

      auto x2 = cand.x + length * sin(cand.angle * M_PI / 180);
      auto y2 = cand.y - length * cos(cand.angle * M_PI / 180);

      //printf("%f,%f  %f,%f => ",x1,y1,x2,y2);

      box.itransform(x1, y1);
      box.itransform(x2, y2);

      transformation->Transform(1, &x1, &y1);
      transformation->Transform(1, &x2, &y2);

      //printf("%f,%f  %f,%f\n",x1,y1,x2,y2);

      pointList.push_back(T::Coordinate(x1,y1));
      pointList.push_back(T::Coordinate(x2,y2));
    }

    T::GridValueList valueList;
    dataServer->getGridValueListByPointList(0,fileId,messageIndex,T::CoordinateTypeValue::LATLON_COORDINATES,pointList,T::AreaInterpolationMethod::Linear,valueList);

    if (valueList.getLength() == pointList.size())
    {
      uint i = 0;
      for (auto& cand : candidates)
      {
        T::GridValue *val1 = valueList.getGridValuePtrByIndex(i);
        T::GridValue *val2 = valueList.getGridValuePtrByIndex(i+1);
        i = i + 2;

        if (val1 != nullptr  &&  val2 != nullptr &&  val1->mValue > val2->mValue)
        {
          cand.angle = cand.angle + 180;
          if (cand.angle > 360)
            cand.angle -= 360;
        }

        // Force labels upright if so requested
        if (upright && (cand.angle < -90 || cand.angle > 90))
        {
          cand.angle += 180;
          if (cand.angle > 360)
            cand.angle -= 360;
        }
      }
    }

    if (transformation != nullptr)
      OCTDestroyCoordinateTransformation(transformation);
  }
  catch (...)
  {
    throw Spine::Exception::Trace(BCP, "Operation failed!");
  }
}


// ----------------------------------------------------------------------
/*!
 * \brief Hash value for the layer
 */
// ----------------------------------------------------------------------

std::size_t IsolabelLayer::hash_value(const State& theState) const
{
  try
  {
    auto hash = IsolineLayer::hash_value(theState);
    Dali::hash_combine(hash, Dali::hash_value(label, theState));
    for (auto& angle : angles)
      Dali::hash_combine(hash, Dali::hash_value(angle));
    Dali::hash_combine(hash, upright);
    Dali::hash_combine(hash, max_angle);
    Dali::hash_combine(hash, min_distance_other);
    Dali::hash_combine(hash, min_distance_same);
    Dali::hash_combine(hash, min_distance_self);
    Dali::hash_combine(hash, min_distance_edge);
    Dali::hash_combine(hash, max_distance_edge);
    Dali::hash_combine(hash, max_curvature);
    Dali::hash_combine(hash, stencil_size);
    Dali::hash_combine(hash, Dali::hash_value(isovalues));
    return hash;
  }
  catch (...)
  {
    throw Spine::Exception::Trace(BCP, "Operation failed!");
  }
}

}  // namespace Dali
}  // namespace Plugin
}  // namespace SmartMet<|MERGE_RESOLUTION|>--- conflicted
+++ resolved
@@ -219,11 +219,7 @@
     // direction, and then also apply "upright" condition if so requested.
 
     if (label.orientation == "auto")
-<<<<<<< HEAD
-      fix_orientation(candidates, box, *crs, theState);
-=======
       fix_orientation(candidates, box, theState, *crs);
->>>>>>> 710b1e64
 
     // Update the globals
 
@@ -931,17 +927,12 @@
 
 void IsolabelLayer::fix_orientation(Candidates& candidates,
                                     const Fmi::Box& box,
-<<<<<<< HEAD
-                                    OGRSpatialReference& crs,
-                                    State& theState) const
-=======
                                     const State& state,
                                     OGRSpatialReference& crs) const
->>>>>>> 710b1e64
 {
   if (source && *source == "grid")
   {
-    fix_orientation_gridEngine(candidates,box,crs,theState);
+    fix_orientation_gridEngine(candidates, box, state, crs);
     return;
   }
 
@@ -1021,23 +1012,21 @@
   }
 }
 
-
-
-
 void IsolabelLayer::fix_orientation_gridEngine(Candidates& candidates,
-                                    const Fmi::Box& box,
-                                    OGRSpatialReference& sr_image,
-                                    State& theState) const
+                                               const Fmi::Box& box,
+                                               const State& state,
+                                               OGRSpatialReference& sr_image) const
 {
   try
   {
-    auto gridEngine = theState.getGridEngine();
+    auto gridEngine = state.getGridEngine();
     auto dataServer = gridEngine->getDataServer_sptr();
 
     OGRSpatialReference sr_latlon;
     sr_latlon.importFromEPSG(4326);
 
-    OGRCoordinateTransformation *transformation = OGRCreateCoordinateTransformation(&sr_image,&sr_latlon);
+    OGRCoordinateTransformation* transformation =
+        OGRCreateCoordinateTransformation(&sr_image, &sr_latlon);
     std::vector<T::Coordinate> pointList;
 
     for (auto& cand : candidates)
@@ -1050,7 +1039,7 @@
       auto x2 = cand.x + length * sin(cand.angle * M_PI / 180);
       auto y2 = cand.y - length * cos(cand.angle * M_PI / 180);
 
-      //printf("%f,%f  %f,%f => ",x1,y1,x2,y2);
+      // printf("%f,%f  %f,%f => ",x1,y1,x2,y2);
 
       box.itransform(x1, y1);
       box.itransform(x2, y2);
@@ -1058,25 +1047,31 @@
       transformation->Transform(1, &x1, &y1);
       transformation->Transform(1, &x2, &y2);
 
-      //printf("%f,%f  %f,%f\n",x1,y1,x2,y2);
-
-      pointList.push_back(T::Coordinate(x1,y1));
-      pointList.push_back(T::Coordinate(x2,y2));
+      // printf("%f,%f  %f,%f\n",x1,y1,x2,y2);
+
+      pointList.push_back(T::Coordinate(x1, y1));
+      pointList.push_back(T::Coordinate(x2, y2));
     }
 
     T::GridValueList valueList;
-    dataServer->getGridValueListByPointList(0,fileId,messageIndex,T::CoordinateTypeValue::LATLON_COORDINATES,pointList,T::AreaInterpolationMethod::Linear,valueList);
+    dataServer->getGridValueListByPointList(0,
+                                            fileId,
+                                            messageIndex,
+                                            T::CoordinateTypeValue::LATLON_COORDINATES,
+                                            pointList,
+                                            T::AreaInterpolationMethod::Linear,
+                                            valueList);
 
     if (valueList.getLength() == pointList.size())
     {
       uint i = 0;
       for (auto& cand : candidates)
       {
-        T::GridValue *val1 = valueList.getGridValuePtrByIndex(i);
-        T::GridValue *val2 = valueList.getGridValuePtrByIndex(i+1);
+        T::GridValue* val1 = valueList.getGridValuePtrByIndex(i);
+        T::GridValue* val2 = valueList.getGridValuePtrByIndex(i + 1);
         i = i + 2;
 
-        if (val1 != nullptr  &&  val2 != nullptr &&  val1->mValue > val2->mValue)
+        if (val1 != nullptr && val2 != nullptr && val1->mValue > val2->mValue)
         {
           cand.angle = cand.angle + 180;
           if (cand.angle > 360)
@@ -1101,7 +1096,6 @@
     throw Spine::Exception::Trace(BCP, "Operation failed!");
   }
 }
-
 
 // ----------------------------------------------------------------------
 /*!
