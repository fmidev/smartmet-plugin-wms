//======================================================================

#include "IsolabelLayer.h"
#include "Config.h"
#include "Geometry.h"
#include "Hash.h"
#include "Isoband.h"
#include "Isoline.h"
#include "Layer.h"
#include "State.h"
#include <boost/logic/tribool.hpp>
#include <boost/move/make_unique.hpp>
#include <boost/optional.hpp>
#include <boost/timer/timer.hpp>
#include <ctpp2/CDT.hpp>
#include <engines/contour/Engine.h>
#include <engines/gis/Engine.h>
#include <fmt/format.h>
#include <gis/Box.h>
#include <gis/CoordinateTransformation.h>
#include <gis/OGR.h>
#include <spine/Json.h>
#include <spine/ParameterFactory.h>
#include <limits>

// #define MYDEBUG 1
// #define MYDEBUG_DETAILS 1

namespace SmartMet
{
namespace Plugin
{
namespace Dali
{
// For minimum spanning tree searches
struct Edge
{
  std::size_t first;
  std::size_t second;
  double length;
  bool valid;
};

using Edges = std::vector<Edge>;

// ----------------------------------------------------------------------
/*!
 * \brief Initialize from JSON
 */
// ----------------------------------------------------------------------

void IsolabelLayer::init(const Json::Value& theJson,
                         const State& theState,
                         const Config& theConfig,
                         const Properties& theProperties)
{
  try
  {
    if (!theJson.isObject())
      throw Fmi::Exception(BCP, "Isolabel-layer JSON is not a JSON object");

    IsolineLayer::init(theJson, theState, theConfig, theProperties);

    Json::Value nulljson;

    auto json = theJson.get("label", nulljson);
    if (!json.isNull())
      label.init(json, theConfig);

    json = theJson.get("upright", nulljson);
    if (!json.isNull())
      upright = json.asBool();

    json = theJson.get("max_angle", nulljson);
    if (!json.isNull())
      max_angle = json.asDouble();

    json = theJson.get("min_distance_edge", nulljson);
    if (!json.isNull())
      min_distance_edge = json.asDouble();

    json = theJson.get("max_distance_edge", nulljson);
    if (!json.isNull())
      max_distance_edge = json.asDouble();

    json = theJson.get("min_distance_other", nulljson);
    if (!json.isNull())
      min_distance_other = json.asDouble();

    json = theJson.get("min_distance_same", nulljson);
    if (!json.isNull())
      min_distance_same = json.asDouble();

    json = theJson.get("min_distance_self", nulljson);
    if (!json.isNull())
      min_distance_self = json.asDouble();

    json = theJson.get("max_curvature", nulljson);
    if (!json.isNull())
      max_curvature = json.asDouble();

    json = theJson.get("stencil_size", nulljson);
    if (!json.isNull())
      stencil_size = json.asInt();

    json = theJson.get("isobands", nulljson);
    if (!json.isNull())
    {
      std::vector<Isoband> isobands;
      Spine::JSON::extract_array("isobands", isobands, json, theConfig);
      for (const auto& isoband : isobands)
      {
        if (isoband.lolimit)
          isovalues.push_back(*isoband.lolimit);
        if (isoband.hilimit)
          isovalues.push_back(*isoband.hilimit);
      }
    }

    json = theJson.get("isovalues", nulljson);
    if (!json.isNull())
    {
      if (json.isArray())
      {
        // [ a, b, c, d, ... ]
        for (unsigned int i = 0; i < json.size(); i++)
          isovalues.push_back(json[i].asDouble());
      }
      else if (json.isObject())
      {
        // { start, stop, step=1 }

        auto start = json.get("start", nulljson);
        auto stop = json.get("stop", nulljson);
        auto step = json.get("step", nulljson);
        if (start.isNull() || stop.isNull())
          throw Fmi::Exception(BCP, "Isolabel-layer isovalues start or stop setting missing");

        double iso1 = start.asDouble();
        double iso2 = stop.asDouble();
        double isostep = (step.isNull() ? 1.0 : step.asDouble());

        if (iso2 < iso1)
          throw Fmi::Exception(
              BCP, "Isolabel-layer isovalues stop value must be greater than the start value");
        if (isostep < 0)
          throw Fmi::Exception(BCP, "Isolabel-layer step value must be greater than zero");
        if ((iso2 - iso1) / isostep > 1000)
          throw Fmi::Exception(BCP, "Isolabel-layer generates to many isovalues (> 1000)");

        // The end condition is used to make sure we do not get both 999.99999 and 1000.000 due to
        // numerical inaccuracies.
        for (double value = iso1; value < iso2 - isostep / 2; value += isostep)
          isovalues.push_back(value);
        isovalues.push_back(iso2);
      }
      else
        throw Fmi::Exception(
            BCP, "Isolabel-layer isovalues setting must be an object or a vector of numbers");
    }

    // Add isovalues from the parent IsolineLayer class

    for (const auto& isoline : isolines)
      isovalues.push_back(isoline.value);

    // Make sure there are only unique isovalues since there are multiple ways to define them.
    // In particular using "isobands" will almost certainly produce duplicates

    std::sort(isovalues.begin(), isovalues.end());
    isovalues.erase(std::unique(isovalues.begin(), isovalues.end()), isovalues.end());
  }
  catch (...)
  {
    throw Fmi::Exception::Trace(BCP, "Operation failed!");
  }
}

// ----------------------------------------------------------------------
/*!
 * \brief Generate the layer details into the template hash
 */
// ----------------------------------------------------------------------

void IsolabelLayer::generate(CTPP::CDT& theGlobals, CTPP::CDT& theLayersCdt, State& theState)
{
  try
  {
    if (!validLayer(theState))
      return;

    std::string report = "IsolabelLayer::generate finished in %t sec CPU, %w sec real\n";
    boost::movelib::unique_ptr<boost::timer::auto_cpu_timer> timer;
    if (theState.useTimer())
      timer = boost::movelib::make_unique<boost::timer::auto_cpu_timer>(2, report);

    auto geoms = IsolineLayer::getIsolines(isovalues, theState);

    // The above call guarantees these have been resolved:
    const auto& crs = projection.getCRS();
    const auto& box = projection.getBox();

    // Project the geometries to pixel coordinates
    for (auto& geomptr : geoms)
    {
      if (geomptr && geomptr->IsEmpty() == 0)
        Fmi::OGR::transform(*geomptr, box);
    }

    // Generate candidate locations from the isolines

    auto candidates = find_candidates(geoms);

    // Select the actual label locations from the candidates

    candidates = select_best_candidates(candidates, box);

    // Fix the label orientations so numbers indicate in which direction the values increase.
    // In practise we just rotate the numbers 180 degrees if they seem to point to the wrong
    // direction, and then also apply "upright" condition if so requested.

    if (label.orientation == "auto")
      fix_orientation(candidates, box, crs);

    // Update the globals

    if (css)
    {
      std::string name = theState.getCustomer() + "/" + *css;
      theGlobals["css"][name] = theState.getStyle(*css);
    }

    // Clip if necessary

    addClipRect(theLayersCdt, theGlobals, box, theState);

    // Generate isolabels as use tags statements inside <g>..</g>, but we add the </g> only after
    // the labels

    CTPP::CDT group_cdt(CTPP::CDT::HASH_VAL);
    group_cdt["start"] = "<g";
    group_cdt["end"] = "";

    // Add attributes to the group, not to the labels
    theState.addAttributes(theGlobals, group_cdt, attributes);

    theLayersCdt.PushBack(group_cdt);

    for (const auto& point : candidates)
    {
      const auto txt = label.print(point.isovalue);

      if (txt.empty())
        continue;

      // Generate a text tag for each point

      if (std::isnan(point.angle))
        continue;

      CTPP::CDT text_cdt(CTPP::CDT::HASH_VAL);
      text_cdt["start"] = "<text";
      text_cdt["end"] = "</text>";
      text_cdt["cdata"] = txt;

      if (label.orientation == "auto")
      {
        const auto radians = point.angle * M_PI / 180;
        const auto srad = sin(radians);
        const auto crad = cos(radians);
        auto transform = fmt::format("translate({} {}) rotate({})",
                                     std::round(point.x + label.dx * crad + label.dy * srad),
                                     std::round(point.y + label.dx * srad - label.dy * crad),
                                     std::round(point.angle));
        text_cdt["attributes"]["transform"] = transform;
      }
      else
      {
        auto transform = fmt::format(
            "translate({} {})", std::round(point.x + label.dx), std::round(point.y - label.dy));
        text_cdt["attributes"]["transform"] = transform;
      }

      theLayersCdt.PushBack(text_cdt);
    }

    // Close the grouping
    theLayersCdt[theLayersCdt.Size() - 1]["end"].Concat("\n  </g>");
  }
  catch (...)
  {
    throw Fmi::Exception::Trace(BCP, "Operation failed!");
  }
}

// ----------------------------------------------------------------------

std::vector<std::size_t> find_max_positions(const std::vector<double>& values,
                                            bool is_closed,
                                            int stencil_size)
{
  std::vector<std::size_t> positions;

  const auto n = values.size();

  // Find positions which look like local minima over +-5 stencil_size points

  const int startpos = (is_closed ? 0 : stencil_size);
  const int endpos = (is_closed ? n - 1 : n - 1 - stencil_size);

  // Note that i%n would not work as intended below for negative i, hence +n
  for (int pos = startpos; pos <= endpos; ++pos)
  {
    bool ok = true;
    for (int i = 1; ok && i <= stencil_size; ++i)
    {
      const auto prev = (pos - i + n) % n;
      const auto next = (pos + i + n) % n;
      ok = (values[pos] < values[prev] && values[pos] < values[next]);
    }
    if (ok)
      positions.push_back(pos);
  }

  return positions;
}

// ----------------------------------------------------------------------

double curvature(const OGRLineString* geom, int pos, int stencil_size)
{
  const auto n = geom->getNumPoints();

  const auto minpos = (pos < stencil_size ? 0 : pos - stencil_size);
  const auto maxpos = (pos > n - stencil_size - 1 ? n - 1 : pos + stencil_size);

  // Cannot estimate unless we have at least a triangle
  if (maxpos - minpos < 3)
    return 999;

  double last_angle = 0;
  double sum = 0;

  for (int i = minpos; i <= maxpos - 1; ++i)
  {
    double angle =
        180 / M_PI * atan2(geom->getY(i + 1) - geom->getY(i), geom->getX(i + 1) - geom->getX(i));

    if (i > minpos)
    {
      // Add turn angle along the shortest route
      auto diff = angle - last_angle;
      if (diff < -180)
        diff += 360;
      else if (diff > 180)
        diff -= 360;
      sum += std::abs(diff);
      last_angle = angle;
    }

    last_angle = angle;
  }

  return sum;
}

void find_candidates(Candidates& candidates,
                     double isovalue,
                     int& id,
                     double sine,
                     double cosine,
                     int stencil_size,
                     const OGRLineString* geom)
{
  if (geom == nullptr || geom->IsEmpty() != 0)
    return;

  // Gather rotated coordinates
  std::vector<double> ycoords;
  const auto n = geom->getNumPoints();
  for (int i = 0; i < n; ++i)
    ycoords.push_back(sine * geom->getX(i) + cosine * geom->getY(i));

  const bool is_closed = (geom->getX(0) == geom->getX(n - 1) && geom->getY(0) == geom->getY(n - 1));

  auto positions = find_max_positions(ycoords, is_closed, stencil_size);

  for (const auto pos : positions)
  {
    double x2 = geom->getX(pos);
    double y2 = geom->getY(pos);

    double x1 = geom->getX((pos - 1) % n);
    double y1 = geom->getY((pos - 1) % n);

    double x3 = geom->getX((pos + 1) % n);
    double y3 = geom->getY((pos + 1) % n);

    auto angle = 0.5 * (atan2(y3 - y2, x3 - x2) + atan2(y2 - y1, x2 - x1));
    angle *= 180 / M_PI;

    auto curv = curvature(geom, pos, stencil_size);

    candidates.emplace_back(Candidate{isovalue, x2, y2, angle, curv, id});
  }
}

void find_candidates(Candidates& candidates,
                     double isovalue,
                     int& id,
                     double sine,
                     double cosine,
                     int stencil_size,
                     const OGRLinearRing* geom)
{
  if (geom == nullptr || geom->IsEmpty() != 0)
    return;

  // Gather rotated coordinates
  std::vector<double> ycoords;
  const auto n = geom->getNumPoints();
  for (int i = 0; i < n; ++i)
    ycoords.push_back(sine * geom->getX(i) + cosine * geom->getY(i));

  const auto is_closed = true;

  auto positions = find_max_positions(ycoords, is_closed, stencil_size);

  for (const auto pos : positions)
  {
    double x2 = geom->getX(pos);
    double y2 = geom->getY(pos);

    double x1 = geom->getX((pos - 1) % n);
    double y1 = geom->getY((pos - 1) % n);

    double x3 = geom->getX((pos + 1) % n);
    double y3 = geom->getY((pos + 1) % n);

    auto angle = 0.5 * (atan2(y3 - y2, x3 - x2) + atan2(y2 - y1, x2 - x1));
    angle *= 180 / M_PI;

    auto curv = curvature(geom, pos, stencil_size);

    candidates.emplace_back(Candidate{isovalue, x2, y2, angle, curv, id});
  }
}

void find_candidates(Candidates& candidates,
                     double isovalue,
                     int& id,
                     double sine,
                     double cosine,
                     int stencil_size,
                     const OGRPolygon* geom)
{
  if (geom == nullptr || geom->IsEmpty() != 0)
    return;
  find_candidates(candidates, isovalue, id, sine, cosine, stencil_size, geom->getExteriorRing());
}

void find_candidates(Candidates& candidates,
                     double isovalue,
                     int& id,
                     double sine,
                     double cosine,
                     int stencil_size,
                     const OGRMultiLineString* geom)
{
  if (geom == nullptr || geom->IsEmpty() != 0)
    return;
  for (int i = 0, n = geom->getNumGeometries(); i < n; ++i)
    find_candidates(candidates,
                    isovalue,
                    ++id,
                    sine,
                    cosine,
                    stencil_size,
                    dynamic_cast<const OGRLineString*>(geom->getGeometryRef(i)));
}

void find_candidates(Candidates& candidates,
                     double isovalue,
                     int& id,
                     double sine,
                     double cosine,
                     int stencil_size,
                     const OGRMultiPolygon* geom)
{
  if (geom == nullptr || geom->IsEmpty() != 0)
    return;
  for (int i = 0, n = geom->getNumGeometries(); i < n; ++i)
    find_candidates(candidates,
                    isovalue,
                    ++id,
                    sine,
                    cosine,
                    stencil_size,
                    dynamic_cast<const OGRPolygon*>(geom->getGeometryRef(i)));
}

void find_candidates(Candidates& candidates,
                     double isovalue,
                     int& id,
                     double sine,
                     double cosine,
                     int stencil_size,
                     const OGRGeometry* geom);

void find_candidates(Candidates& candidates,
                     double isovalue,
                     int& id,
                     double sine,
                     double cosine,
                     int stencil_size,
                     const OGRGeometryCollection* geom)
{
  if (geom == nullptr || geom->IsEmpty() != 0)
    return;
  for (int i = 0, n = geom->getNumGeometries(); i < n; ++i)
    find_candidates(
        candidates, isovalue, ++id, sine, cosine, stencil_size, geom->getGeometryRef(i));
}

void find_candidates(Candidates& candidates,
                     double isovalue,
                     int& id,
                     double sine,
                     double cosine,
                     int stencil_size,
                     const OGRGeometry* geom)
{
  if (geom == nullptr || geom->IsEmpty() != 0)
    return;

  switch (geom->getGeometryType())
  {
    case wkbLineString:
      return find_candidates(candidates,
                             isovalue,
                             ++id,
                             sine,
                             cosine,
                             stencil_size,
                             dynamic_cast<const OGRLineString*>(geom));
    case wkbLinearRing:
      return find_candidates(candidates,
                             isovalue,
                             ++id,
                             sine,
                             cosine,
                             stencil_size,
                             dynamic_cast<const OGRLinearRing*>(geom));
    case wkbPolygon:
      return find_candidates(candidates,
                             isovalue,
                             ++id,
                             sine,
                             cosine,
                             stencil_size,
                             dynamic_cast<const OGRPolygon*>(geom));
    case wkbMultiLineString:
      return find_candidates(candidates,
                             isovalue,
                             ++id,
                             sine,
                             cosine,
                             stencil_size,
                             dynamic_cast<const OGRMultiLineString*>(geom));
    case wkbMultiPolygon:
      return find_candidates(candidates,
                             isovalue,
                             ++id,
                             sine,
                             cosine,
                             stencil_size,
                             dynamic_cast<const OGRMultiPolygon*>(geom));
    case wkbGeometryCollection:
      return find_candidates(candidates,
                             isovalue,
                             ++id,
                             sine,
                             cosine,
                             stencil_size,
                             dynamic_cast<const OGRGeometryCollection*>(geom));
    default:
      break;
  }
}

// ----------------------------------------------------------------------
/*!
 * \brief Given geometries select candidate locations for labels
 *
 * For all selected angles, rotate the isoline by the angle, and find
 * locations of local min/max in the Y-coordinate.
 *
 * The angles are in order of preference, hence we select candidates
 * for the first angle first.
 */
// ----------------------------------------------------------------------

Candidates IsolabelLayer::find_candidates(const std::vector<OGRGeometryPtr>& geoms)
{
  Candidates candidates;

  int id = 0;
  for (std::size_t i = 0; i < geoms.size(); i++)
  {
    OGRGeometryPtr geom = geoms[i];
    if (geom && geom->IsEmpty() == 0)
    {
      const auto old_id = id;
      for (auto angle : angles)
      {
        id = old_id;  // use same id for different angles
        const auto radians = angle * M_PI / 180;
        const auto cosine = cos(radians);
        const auto sine = sin(radians);

        Dali::find_candidates(candidates, isovalues[i], id, sine, cosine, stencil_size, geom.get());
      }
    }
  }

  return candidates;
}

// ----------------------------------------------------------------------
/*!
 * \brief Distance of candidate to image edge
 *
 * We assume the candidate is inside the image so that we do not bother
 * calculating true distances to the corners even though they might be
 * the closest points.
 */
// ----------------------------------------------------------------------

double distance(const Candidate& candidate, const Fmi::Box& box)
{
  const auto dleft = std::abs(candidate.x);
  const auto dright = std::abs(candidate.x - box.width());
  const auto dtop = std::abs(candidate.y);
  const auto dbottom = std::abs(candidate.y - box.height());

  const auto dx = std::min(dleft, dright);
  const auto dy = std::min(dtop, dbottom);

  return std::min(dx, dy);
}

// ----------------------------------------------------------------------
/*!
 * Find the shortest valid edge
 */
// ----------------------------------------------------------------------

boost::optional<std::size_t> find_tree_start_edge(const Edges& edges)
{
  std::size_t best_edge = 0;
  double best_length = -1;

  for (std::size_t i = 0; i < edges.size(); i++)
  {
    const auto& edge = edges[i];
    if (edge.valid && (best_length < 0 || edge.length < best_length))
    {
      best_edge = i;
      best_length = edge.length;
    }
  }

#ifdef MYDEBUG
  std::cout << "Start edge: " << best_edge << " from " << edges[best_edge].first << " to "
            << edges[best_edge].second << " length=" << best_length << std::endl;
#endif

  if (best_length < 0)
    return {};
  return best_edge;
}

// ----------------------------------------------------------------------
/*!
 * \brief Find next shortest valid edge to be added to MSP
 */
// ----------------------------------------------------------------------

boost::optional<std::size_t> find_next_edge(const Edges& edges, std::vector<boost::tribool>& status)
{
  std::size_t best_edge = 0;
  double best_length = -1;

  for (std::size_t i = 0; i < edges.size(); i++)
  {
    const auto& edge = edges[i];

    auto v1 = edges[i].first;
    auto v2 = edges[i].second;

#ifdef MYDEBUG_DETAILS
    std::cout << "\t\t\t\t";
    std::cout << v1 << "=";
    if (status[v1] == true)
      std::cout << "T";
    else if (status[v1] == false)
      std::cout << "F";
    else
      std::cout << "?";
    std::cout << "\t" << v2 << "=";
    if (status[v2] == true)
      std::cout << "T";
    else if (status[v2] == false)
      std::cout << "F";
    else
      std::cout << "?";
    std::cout << std::endl;
#endif

    // Note: tribool logic. We require one "true", one "indeterminate"

    if (status[v1])
    {
      if (status[v2] || !status[v2])
        continue;
    }
    else if (status[v2])
    {
      if (status[v1] || !status[v1])
        continue;
    }
    else
      continue;

    // Now we know one must have been selected, one is indeterminate
    auto new_vertex = (status[v1] ? v2 : v1);

    if (edge.valid && (best_length < 0 || edge.length < best_length))
    {
      // The new vertex must not be connected to any of the already selected vertices
      // by an invalid edge, or it is too close to them. If so, we disable vertex
      // right away. It is always connected to all the vertices though, since
      // we created all possible edges.

      bool forbidden = false;

      for (const auto& edge : edges)
      {
        if (edge.first == new_vertex)
        {
          if (status[edge.second] && !edge.valid)
          {
            forbidden = true;
            break;
          }
        }
        else if (edge.second == new_vertex)
        {
          if (status[edge.first] && !edge.valid)
          {
            forbidden = true;
            break;
          }
        }
      }

#ifdef MYDEBUG_DETAILS
      std::cout << "\t\t" << v1 << "\t" << v2 << "\tlen=" << edge.length << "\t"
                << (forbidden ? "forbidden" : "not forbidden") << std::endl;
#endif

      if (forbidden)
      {
#ifdef MYDEBUG
        std::cout << "Vertex " << new_vertex << " forbidden" << std::endl;
#endif
        status[new_vertex] = false;
      }
      else
      {
        best_edge = i;
        best_length = edge.length;
      }
    }
  }

#ifdef MYDEBUG
  std::cout << "Next edge: " << best_edge << " from " << edges[best_edge].first << " to "
            << edges[best_edge].second << " length=" << best_length << std::endl;
#endif

  if (best_length < 0)
    return {};
  return best_edge;
}

// ----------------------------------------------------------------------
/*!
 * \brief Given candidates for each isoline select the best combination of them
 */
// ----------------------------------------------------------------------

Candidates IsolabelLayer::select_best_candidates(const Candidates& candidates,
                                                 const Fmi::Box& box) const
{
  Candidates candis;

  // Discard too angled labels and labels too close or far from the edges
  for (const auto& cand : candidates)
  {
    // Angle condition
    bool ok = (cand.angle >= -max_angle and cand.angle <= max_angle);
    // Edge conditions
    if (ok)
    {
      const auto dist = distance(cand, box);
      ok = (dist >= min_distance_edge && dist <= max_distance_edge);
    }
    if (ok)
      ok = (cand.curvature < max_curvature);

    if (ok)
      candis.push_back(cand);
  }

  if (candis.empty())
    return candis;

#ifdef MYDEBUG
  for (std::size_t i = 0; i < candis.size(); i++)
  {
    const auto& c = candis[i];
    std::cout << "C:\t" << c.isovalue << "\tat " << c.x << "," << c.y << "\tid= " << c.id
              << std::endl;
  }
#endif

  // Find Euclician "minimum" spanning tree using Prim's algorithm with
  // modifications:
  //   1. Do not choose random vertex as starting point, select shortest edge satisfying distance
  //      constraints as the first pair of points.
  //   2. Choose the next shortest edge satisfying distance constraints to the selected points
  //      and add the end vertex to the set of selected points.
  //   3. Repeat until no edge satisfies the constraints
  //
  // We assume this approximates the true solution under the distance constraints without
  // attempting to prove it does.

  // Create a vector of all possible undirected edges

  Edges edges;

  const auto n = candis.size();

  for (std::size_t i = 0; i < n - 1; i++)
    for (std::size_t j = i + 1; j < n; j++)
    {
      auto length = std::hypot(candis[i].x - candis[j].x, candis[i].y - candis[j].y);

      bool valid;
      if (candis[i].id == candis[j].id)
        valid = (length >= min_distance_self);  // same isoline segment
      else if (candis[i].isovalue == candis[j].isovalue)
        valid = (length >= min_distance_same);  // same isoline value, another segment
      else
        valid = (length >= min_distance_other);  // different isovalue or isoline segment

      edges.emplace_back(Edge{i, j, length, valid});

#ifdef MYDEBUG
      std::cout << "E:\t" << i << "\t" << j << "\t" << length << "\t" << candis[i].isovalue << " - "
                << candis[j].isovalue << "\t" << candis[i].id << " - " << candis[j].id << "\t"
                << (valid ? "OK" : "BAD") << std::endl;
#endif
    }

  // Start the minimum spanning tree

  auto opt_start = find_tree_start_edge(edges);
  if (!opt_start)
    return {};

  // First selected candidates

  auto cand1 = edges[*opt_start].first;
  auto cand2 = edges[*opt_start].second;

  // Start building the tree
  std::vector<boost::tribool> candidate_status(candis.size(), boost::logic::indeterminate);
  candidate_status[cand1] = true;
  candidate_status[cand2] = true;

  while (true)
  {
#ifdef MYDEBUG
    std::cout << "\tCurrent selections: ";
    for (std::size_t i = 0; i < candidate_status.size(); i++)
      if (candidate_status[i] == true)
        std::cout << i << " ";
    std::cout << std::endl;
#endif

    auto opt_next = find_next_edge(edges, candidate_status);
    if (!opt_next)
      break;

    cand1 = edges[*opt_next].first;
    cand2 = edges[*opt_next].second;
    candidate_status[cand1] = true;
    candidate_status[cand2] = true;
  }

  Candidates ret;
  for (std::size_t i = 0; i < candidate_status.size(); i++)
  {
    if (candidate_status[i])  // fails for false|indeterminate
      ret.push_back(candis[i]);
  }

  return ret;
}

// ----------------------------------------------------------------------
/*!
 * Fix label orientations by peeking at querydata values
 */
// ----------------------------------------------------------------------

void IsolabelLayer::fix_orientation(Candidates& candidates,
                                    const Fmi::Box& box,
                                    const Fmi::SpatialReference& crs) const
{
  // The parameter being used
  auto param = Spine::ParameterFactory::instance().parse(*parameter);

  boost::shared_ptr<Fmi::TimeFormatter> timeformatter(Fmi::TimeFormatter::create("iso"));
  boost::local_time::time_zone_ptr utc(new boost::local_time::posix_time_zone("UTC"));
  boost::local_time::local_date_time localdatetime(getValidTime(), utc);
  auto mylocale = std::locale::classic();
  NFmiPoint dummy;

  // Querydata spatial reference
  Fmi::SpatialReference qcrs(q->SpatialReference());

  // From image world coordinates to querydata world coordinates

<<<<<<< HEAD
  Fmi::CoordinateTransformation transformation(crs, qcrs);
=======
  std::unique_ptr<OGRCoordinateTransformation> transformation(
      OGRCreateCoordinateTransformation(&crs, qcrs.get()));

  if (transformation == nullptr)
    throw Fmi::Exception(BCP,
                           "Failed to create coordinate transformation for orienting isolabels");
>>>>>>> 997e70e6

  // Check and fix orientations for each isovalue

  for (auto& cand : candidates)
  {
    const int length = 2;  // move in pixel units in the orientation marked for the label

    auto x = cand.x + length * sin(cand.angle * M_PI / 180);
    auto y = cand.y - length * cos(cand.angle * M_PI / 180);

    box.itransform(x, y);  // world xy coordinate in image crs

    if (!transformation.transform(x, y))
    {
      cand.angle = std::numeric_limits<double>::quiet_NaN();
    }
    else
    {
      // Must convert to native geocentric coordinates since the API does not support WorldXY
      // interpolation
      NFmiPoint latlon = q->area().WorldXYToLatLon(NFmiPoint(x, y));

      // Q API SUCKS!!
      Spine::Location loc(latlon.X(), latlon.Y());
      Engine::Querydata::ParameterOptions options(
          param, "", loc, "", "", *timeformatter, "", "", mylocale, "", false, dummy, dummy);

      auto result = q->value(options, localdatetime);

      double tmp = cand.isovalue;

      if (boost::get<double>(&result) != nullptr)
        tmp = *boost::get<double>(&result);
      else if (boost::get<int>(&result) != nullptr)
        tmp = *boost::get<int>(&result);
      else
        cand.angle = std::numeric_limits<double>::quiet_NaN();

      if (tmp < cand.isovalue)
      {
        cand.angle = cand.angle + 180;
        if (cand.angle > 360)
          cand.angle -= 360;
      }

      // Force labels upright if so requested
      if (upright && (cand.angle < -90 || cand.angle > 90))
      {
        cand.angle += 180;
        if (cand.angle > 360)
          cand.angle -= 360;
      }
    }
  }
}

// ----------------------------------------------------------------------
/*!
 * \brief Hash value for the layer
 */
// ----------------------------------------------------------------------

std::size_t IsolabelLayer::hash_value(const State& theState) const
{
  try
  {
    auto hash = IsolineLayer::hash_value(theState);
    Dali::hash_combine(hash, Dali::hash_value(label, theState));
    for (auto& angle : angles)
      Dali::hash_combine(hash, Dali::hash_value(angle));
    Dali::hash_combine(hash, upright);
    Dali::hash_combine(hash, max_angle);
    Dali::hash_combine(hash, min_distance_other);
    Dali::hash_combine(hash, min_distance_same);
    Dali::hash_combine(hash, min_distance_self);
    Dali::hash_combine(hash, min_distance_edge);
    Dali::hash_combine(hash, max_distance_edge);
    Dali::hash_combine(hash, max_curvature);
    Dali::hash_combine(hash, stencil_size);
    Dali::hash_combine(hash, Dali::hash_value(isovalues));
    return hash;
  }
  catch (...)
  {
    throw Fmi::Exception::Trace(BCP, "Operation failed!");
  }
}

}  // namespace Dali
}  // namespace Plugin
}  // namespace SmartMet<|MERGE_RESOLUTION|>--- conflicted
+++ resolved
@@ -944,16 +944,7 @@
 
   // From image world coordinates to querydata world coordinates
 
-<<<<<<< HEAD
   Fmi::CoordinateTransformation transformation(crs, qcrs);
-=======
-  std::unique_ptr<OGRCoordinateTransformation> transformation(
-      OGRCreateCoordinateTransformation(&crs, qcrs.get()));
-
-  if (transformation == nullptr)
-    throw Fmi::Exception(BCP,
-                           "Failed to create coordinate transformation for orienting isolabels");
->>>>>>> 997e70e6
 
   // Check and fix orientations for each isovalue
 
