--- conflicted
+++ resolved
@@ -6,11 +6,8 @@
 
 #pragma once
 
-<<<<<<< HEAD
+#include "ParameterInfo.h"
 #include "Projection.h"
-=======
-#include "ParameterInfo.h"
->>>>>>> 399ac374
 #include <boost/shared_ptr.hpp>
 #include <json/json.h>
 #include <list>
@@ -45,7 +42,10 @@
             const Properties& theProperties);
 
   void generate(CTPP::CDT& theGlobals, CTPP::CDT& theLayersCdt, State& theState);
-  bool getProjection(CTPP::CDT& theGlobals, CTPP::CDT& theLayersCdt, State& theState,Projection& projection);
+  bool getProjection(CTPP::CDT& theGlobals,
+                     CTPP::CDT& theLayersCdt,
+                     State& theState,
+                     Projection& projection);
   boost::optional<std::string> getProjectionParameter();
   void setProjection(Projection& projection);
 
