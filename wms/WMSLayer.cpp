#include "WMSLayer.h"
#include "TextUtility.h"
#include "WMSConfig.h"
#include "WMSException.h"
#include <boost/algorithm/string/classification.hpp>
#include <boost/algorithm/string/join.hpp>
#include <boost/algorithm/string/split.hpp>
#include <boost/make_shared.hpp>
#include <boost/property_tree/xml_parser.hpp>
#include <engines/gis/Engine.h>
#include <fmt/format.h>
#include <gis/CoordinateTransformation.h>
#include <macgyver/StringConversion.h>
#include <macgyver/TimeParser.h>
#include <spine/Exception.h>
#include <ogr_spatialref.h>

namespace SmartMet
{
namespace Plugin
{
namespace WMS
{
namespace
{
const std::set<std::string> geographic_crs{"WGS84", "EPSG:4326", "EPSGA:4326"};

std::string get_symbol_translation(const LegendGraphicSymbol& symbolSettings,
                                   const std::string& language,
                                   const std::string& defaultValue)
{
  if (symbolSettings.translations.find(language) != symbolSettings.translations.end())
    return symbolSettings.translations.at(language);

  return defaultValue;
}

std::string get_legend_title_string(const LegendGraphicParameter& parameterSettings,
                                    const std::string& language)
{
  // 1) If hide_title == true return empty string
  if (parameterSettings.hide_title)
    return "";

  // 2) Return translation if exists
  if (parameterSettings.translations.find(language) != parameterSettings.translations.end())
    return parameterSettings.translations.at(language);

  // 3) Return name given in parameter settings (wms - or product configuration file)
  if (!parameterSettings.given_name.empty())
    return parameterSettings.given_name;

  // 4) Return data_name by default
  return parameterSettings.data_name;
}

// wms.longitude must be in range [-180...180] inclusive
double clamp_longitude(double lon)
{
  lon = fmod(lon, 360);
  if (lon < -180)
    lon += 360;
  else if (lon > 180)
    lon -= 360;
  return lon;
}

// wms.latitude must be in range [-90...90] inclusive
double clamp_latitude(double lat)
{
  lat = fmod(lat, 180);
  if (lat < -90)
    lat += 180;
  else if (lat > 90)
    lat -= 180;
  return lat;
}

void add_attributes(Json::Value& json, const LegendGraphicInfoItem& lgi)
{
  Json::Value attributes = lgi.asJsonValue("attributes");
  if (!attributes.isNull())
    json["attributes"] = attributes;
}

void add_symbol_name(Json::Value& json,
                     const WMSLegendGraphicSettings& lgs,
                     const LegendGraphicInfoItem& lgi,
                     const std::string& language)
{
  std::string name = lgi.asString("lolimit") + "..." + lgi.asString("hilimit");

  if (name.length() == 3)
  {
    std::string symbolName = lgi.asString("symbol");
    if (!symbolName.empty() && lgs.parameters.find(symbolName) != lgs.parameters.end())
    {
      name = lgs.parameters.at(symbolName).given_name;
    }
    else
    {
      std::string translation = symbolName;
      if (lgs.symbols.find(symbolName) != lgs.symbols.end())
        translation = get_symbol_translation(lgs.symbols.at(symbolName), language, symbolName);
      name = translation;
    }
  }

  json = Json::Value(name);
}

Json::Value process_symbol_group_json(const Json::Value& jsonTemplate,
                                      const WMSLegendGraphicSettings& lgs,
                                      const LegendGraphicInfo& legendGraphicInfo,
                                      const std::string& language,
                                      unsigned int xpos,
                                      unsigned int ypos,
                                      unsigned int uniqueId)
{
  Json::Value legendTemplate = jsonTemplate;
  // Take a copy of template, remove layers and add them again with actual values
  Json::Value ret = jsonTemplate;
  ret.removeMember("layers");
  ret["layers"] = Json::Value();
  Json::Value& layers = ret["layers"];

  unsigned int symbol_xpos = xpos + *lgs.layout.legend_xoffset + 10;
  unsigned int symbol_ypos = ypos + *lgs.layout.legend_yoffset;
  unsigned int header_ypos = ypos + *lgs.layout.param_name_yoffset;
  unsigned int header_xpos = xpos + *lgs.layout.legend_xoffset;

  for (auto lgi : legendGraphicInfo)
  {
    std::string symbolName = lgi.asString("symbol");

    // Some symbols need not to be shown in legend graphs, for exmaple logos
    if (lgs.symbolsToIgnore.find(symbolName) != lgs.symbolsToIgnore.end())
      continue;

    // Handling individual symbols
    Json::Value& xPosJson = legendTemplate["x"];
    Json::Value& layersJson = legendTemplate["layers"];
    Json::Value& symbolLayerJson = layersJson[layersJson.size() - 2];
    Json::Value& textLayerJson = layersJson[layersJson.size() - 1];

    bool firstSymbol = (xPosJson.asInt() == 99999);
    // Add header before first symbol
    if (firstSymbol)
    {
      Json::Value& yPosJson = legendTemplate["y"];
      xPosJson = Json::Value(symbol_xpos);
      yPosJson = Json::Value(symbol_ypos);
      Json::Value& headerLayerJson = layersJson[0];
      Json::Value& cdataJson = headerLayerJson["cdata"];
      std::string parameterName = lgi.asString("parameter_name");
      if (lgs.parameters.find(parameterName) != lgs.parameters.end())
        parameterName = get_legend_title_string(lgs.parameters.at(parameterName), language);

      cdataJson = Json::Value(parameterName);
      Json::Value& attributesHeaderJson = headerLayerJson["attributes"];
      Json::Value& xPosHeaderJson = attributesHeaderJson["x"];
      Json::Value& yPosHeaderJson = attributesHeaderJson["y"];
      xPosHeaderJson = Json::Value(header_xpos);
      yPosHeaderJson = Json::Value(header_ypos);

      layers.append(headerLayerJson);
    }
    Json::Value& symbolJson = symbolLayerJson["symbol"];
    symbolJson = Json::Value(lgi.asString("symbol"));
    Json::Value& positionsJson = symbolLayerJson["positions"];
    Json::Value& xPosSymbolJson = positionsJson["x"];
    Json::Value& yPosSymbolJson = positionsJson["y"];
    xPosSymbolJson = Json::Value(symbol_xpos);
    yPosSymbolJson = Json::Value(symbol_ypos - 5);

    Json::Value& cdataTextJson = textLayerJson["cdata"];

    add_attributes(symbolLayerJson, lgi);
    add_symbol_name(cdataTextJson, lgs, lgi, language);

    Json::Value& attributesTextJson = textLayerJson["attributes"];
    Json::Value& xPosSymbolTextJson = attributesTextJson["x"];
    Json::Value& yPosSymbolTextJson = attributesTextJson["y"];
    xPosSymbolTextJson = Json::Value(symbol_xpos + *lgs.layout.symbol_group_x_padding);
    yPosSymbolTextJson = Json::Value(symbol_ypos);
    layers.append(symbolLayerJson);
    layers.append(textLayerJson);

    symbol_ypos += *lgs.layout.symbol_group_y_padding;
  }

  return ret;
}

Json::Value set_legend_position(const Json::Value& jsonTemplate,
                                unsigned int xpos,
                                unsigned int ypos)
{
  Json::Value nulljson;
  Json::Value legendJson = jsonTemplate;

  // replace all x- and y-variables in layers- and layers.attribute blocks
  Json::Value& layersJson = (legendJson.isMember("layers") ? legendJson["layers"] : nulljson);
  if (!layersJson.isNull() && layersJson.isArray())
  {
    for (unsigned int i = 0; i < layersJson.size(); i++)
    {
      Json::Value& layerJson = layersJson[i];
      if (!layerJson.isNull())
      {
        Json::Value& layerXposJson = (layerJson.isMember("x") ? layerJson["x"] : nulljson);
        Json::Value& layerYposJson = (layerJson.isMember("y") ? layerJson["y"] : nulljson);
        if (!layerXposJson.isNull())
          layerXposJson = Json::Value(xpos + layerXposJson.asInt());
        if (!layerYposJson.isNull())
          layerYposJson = Json::Value(ypos + layerYposJson.asInt());

        Json::Value& attributesJson =
            (layerJson.isMember("attributes") ? layerJson["attributes"] : nulljson);
        if (!attributesJson.isNull())
        {
          Json::Value& attributesXposJson =
              (attributesJson.isMember("x") ? attributesJson["x"] : nulljson);
          Json::Value& attributesYposJson =
              (attributesJson.isMember("y") ? attributesJson["y"] : nulljson);
          if (!attributesXposJson.isNull())
            attributesXposJson = Json::Value(xpos + attributesXposJson.asInt());
          if (!attributesYposJson.isNull())
            attributesYposJson = Json::Value(ypos + attributesYposJson.asInt());
        }
      }
    }
  }

  return legendJson;
}

void get_legend_dimension(const Json::Value& json,
                          const std::string& blockName,
                          unsigned int& xpos,
                          unsigned int& ypos)
{
  Json::Value nulljson;

  auto xposYposJson = json.get(blockName, nulljson);
  unsigned int textLen = 0;
  auto cdataJson = json.get("cdata", nulljson);
  if (!cdataJson.isNull())
  {
    Dali::text_dimension_t tdim =
        Dali::getTextDimension(cdataJson.asString(), Dali::text_style_t());
    textLen = tdim.width;
  }

  if (!xposYposJson.isNull())
  {
    auto XJson = xposYposJson.get("x", nulljson);
    if (!XJson.isNull())
    {
      unsigned int x = XJson.asInt();
      if (x + textLen > xpos)
        xpos = x + textLen;
    }
    auto YJson = xposYposJson.get("y", nulljson);
    if (!YJson.isNull())
    {
      unsigned int y = YJson.asInt();
      if (y > ypos)
        ypos = y;
    }
  }
}

void process_template_layers(Json::Value& layersJson,
                             const std::string& legendId,
                             const LegendGraphicInfoItem& lgi)
{
  if (!layersJson.isNull() && layersJson.isArray())
  {
    Json::Value nulljson;
    for (unsigned int i = 0; i < layersJson.size(); i++)
    {
      Json::Value& layerJson = layersJson[i];
      if (!layerJson.isNull())
      {
        Json::Value& isobandsJson =
            (layerJson.isMember("isobands") ? layerJson["isobands"] : nulljson);
        if (!isobandsJson.isNull() && lgi.exists("isobands"))
          isobandsJson = lgi.asJsonValue("isobands");

        Json::Value& layerCssJson = (layerJson.isMember("css") ? layerJson["css"] : nulljson);

        if (!layerCssJson.isNull())
          layerCssJson = lgi.asJsonValue("css");

        Json::Value& symbolsJson =
            (layerJson.isMember("symbols") ? layerJson["symbols"] : nulljson);
        if (!symbolsJson.isNull())
        {
          Json::Value& symbolsCssJson =
              (symbolsJson.isMember("css") ? symbolsJson["css"] : nulljson);
          if (!symbolsCssJson.isNull() && lgi.exists("css"))
            symbolsCssJson = lgi.asJsonValue("css");
        }

        Json::Value& attributesJson =
            (layerJson.isMember("attributes") ? layerJson["attributes"] : nulljson);
        if (!attributesJson.isNull())
        {
          Json::Value& idJson = attributesJson["id"];
          if (!idJson.isNull())
          {
            idJson = Json::Value(legendId);
          }
        }

        Json::Value& subLayersJson =
            (layerJson.isMember("layers") ? layerJson["layers"] : nulljson);
        for (unsigned int j = 0; j < subLayersJson.size(); j++)
        {
          Json::Value& subLayerJson = subLayersJson[j];
          if (!subLayerJson.isNull())
          {
            Json::Value& cssJson = (subLayerJson.isMember("css") ? subLayerJson["css"] : nulljson);

            if (!cssJson.isNull())
              cssJson = lgi.asJsonValue("css");

            Json::Value& attributesJson =
                (subLayerJson.isMember("attributes") ? subLayerJson["attributes"] : nulljson);

            if (!attributesJson.isNull())
            {
              Json::Value& classJson =
                  (attributesJson.isMember("class") ? attributesJson["class"] : nulljson);

              if (!classJson.isNull())
                classJson = lgi.asJsonValue("class");
            }
          }
        }
      }
    }
  }
}
std::string unique_id(const std::string& prefix, unsigned int& uniqueId)
{
  return (prefix + Fmi::to_string(uniqueId++));
}

Json::Value process_legend_json(const Json::Value& jsonTemplate,
                                const std::string& legendType,
                                const std::string& parameterName,
                                bool isGenericTemplate,
                                const std::string& legendHeader,
                                const std::string& unit,
                                const WMSLegendGraphicSettings& lgs,
                                const LegendGraphicInfoItem& lgi,
                                unsigned int xpos,
                                unsigned int ypos,
                                unsigned int uniqueId)
{
  Json::Value nulljson;
  Json::Value legendJson = jsonTemplate;
  std::string legendId = (legendType + "_" + parameterName + "_" + Fmi::to_string(uniqueId));

  // If legend is parameter-specific, update layers and position-variables
  if (!isGenericTemplate)
  {
    Json::Value& layersJson = (legendJson.isMember("layers") ? legendJson["layers"] : nulljson);
    process_template_layers(layersJson, legendId, lgi);
    return set_legend_position(legendJson, xpos, ypos);
  }

  // Update definitions
  auto json = legendJson.get("defs", nulljson);
  if (!json.isNull())
  {
    Json::Value& defsJson = legendJson["defs"];
    Json::Value& layersJson = (defsJson.isMember("layers") ? defsJson["layers"] : nulljson);
    process_template_layers(layersJson, legendId, lgi);
  }
  Json::Value& xposJson = legendJson["x"];
  Json::Value& yposJson = legendJson["y"];

  if (legendType != "symbol")
  {
    xposJson = Json::Value(xpos + *lgs.layout.legend_xoffset);
    yposJson = Json::Value(ypos + *lgs.layout.legend_yoffset);
  }

  if (legendType == "isoband")
  {
    Json::Value& isobandsJson = legendJson["isobands"];
    isobandsJson = lgi.asJsonValue("isobands");
    Json::Value& symbolsJson = legendJson["symbols"];
    Json::Value& cssJson = symbolsJson["css"];
    Json::Value& idJson = symbolsJson["symbol"];
    cssJson = lgi.asJsonValue("css");
    idJson = Json::Value(legendId);

    Json::Value& layersJson = legendJson["layers"];
    if (!layersJson.isNull() && layersJson.isArray())
    {
      for (unsigned int i = 0; i < layersJson.size(); i++)
      {
        Json::Value& layerJson = layersJson[i];
        if (!layerJson.isNull())
        {
          Json::Value& cdataJson = layerJson["cdata"];
          if (!cdataJson.isNull())
          {
            bool isHeader = (cdataJson.asString() == "isoband_header");
            Json::Value& attributesJson = layerJson["attributes"];
            if (isHeader)
            {
              cdataJson = Json::Value(legendHeader);
              Json::Value& headerXPosJson = attributesJson["x"];
              headerXPosJson = Json::Value(xpos + *lgs.layout.param_name_xoffset);
              Json::Value& headerYPosJson = attributesJson["y"];
              headerYPosJson = Json::Value(ypos + *lgs.layout.param_name_yoffset);
            }
            else
            {
              cdataJson = Json::Value(unit);
              Json::Value& headerXPosJson = attributesJson["x"];
              headerXPosJson = Json::Value(xpos + *lgs.layout.param_unit_xoffset);
              Json::Value& headerYPosJson = attributesJson["y"];
              headerYPosJson = Json::Value(ypos + *lgs.layout.param_unit_yoffset);
            }
          }
        }
      }
    }
  }
  else if (legendType == "isoline")
  {
    Json::Value& layersJson = legendJson["layers"];
    if (!layersJson.isNull() && layersJson.isArray())
    {
      for (unsigned int i = 0; i < layersJson.size(); i++)
      {
        Json::Value& layerJson = layersJson[i];
        if (!layerJson.isNull())
        {
          Json::Value& symbolJson = layerJson["symbol"];
          if (!symbolJson.isNull())
            symbolJson = Json::Value(legendId);
          Json::Value& positionsJson = layerJson["positions"];

          if (!positionsJson.isNull())
          {
            Json::Value& xPosJson = positionsJson["x"];
            Json::Value& yPosJson = positionsJson["y"];
            xPosJson = Json::Value(xpos + *lgs.layout.legend_xoffset);
            yPosJson = Json::Value(ypos + *lgs.layout.legend_yoffset - 5);
          }
          Json::Value& cdataJson = layerJson["cdata"];

          if (!cdataJson.isNull())
          {
            cdataJson = Json::Value(legendHeader + " isoline");
            Json::Value& attributesJson = layerJson["attributes"];
            if (!attributesJson.isNull())
            {
              Json::Value& xPosJson = attributesJson["x"];
              Json::Value& yPosJson = attributesJson["y"];
              xPosJson = Json::Value(xpos + *lgs.layout.param_name_xoffset);
              yPosJson = Json::Value(ypos + *lgs.layout.param_name_yoffset);
            }
          }
        }
      }
    }
  }
  else if (legendType == "symbol")
  {
    Json::Value& yPosLegendJson = legendJson["y"];
    Json::Value& xPosLegendJson = legendJson["x"];
    xPosLegendJson = Json::Value(xpos);
    yPosLegendJson = Json::Value(ypos);
    Json::Value& layersJson = legendJson["layers"];
    Json::Value& headerLayerJson = layersJson[0];
    Json::Value& cdataJson = headerLayerJson["cdata"];
    cdataJson = Json::Value(parameterName);
    Json::Value& attributesHeaderJson = headerLayerJson["attributes"];
    Json::Value& xPosHeaderJson = attributesHeaderJson["x"];
    Json::Value& yPosHeaderJson = attributesHeaderJson["y"];
    xPosHeaderJson = Json::Value(xpos);
    yPosHeaderJson = Json::Value(ypos);

    Json::Value& symbolLayerJson = layersJson[1];
    Json::Value& textLayerJson = layersJson[2];
    Json::Value& symbolJson = symbolLayerJson["symbol"];
    symbolJson = lgi.asJsonValue("symbol");
    Json::Value& positionsJson = symbolLayerJson["positions"];
    Json::Value& xPosSymbolJson = positionsJson["x"];
    Json::Value& yPosSymbolJson = positionsJson["y"];
    unsigned int symbol_xpos = (xpos + *lgs.layout.legend_xoffset);
    unsigned int symbol_ypos = (ypos + *lgs.layout.legend_yoffset);
    xPosSymbolJson = Json::Value(symbol_xpos);
    yPosSymbolJson = Json::Value(symbol_ypos);

    Json::Value& cdataTextJson = textLayerJson["cdata"];
    cdataTextJson = lgi.asJsonValue("symbol");

    Json::Value& attributesTextJson = textLayerJson["attributes"];
    Json::Value& xPosSymbolTextJson = attributesTextJson["x"];
    Json::Value& yPosSymbolTextJson = attributesTextJson["y"];
    xPosSymbolTextJson = Json::Value(symbol_xpos + *lgs.layout.symbol_group_x_padding);
    yPosSymbolTextJson = Json::Value(symbol_ypos + 10);
  }

  return legendJson;
}

LegendGraphicInfo handle_json_layers(const Json::Value& layersJson)
{
  LegendGraphicInfo ret;
  Json::Value nulljson;

  for (unsigned int i = 0; i < layersJson.size(); i++)
  {
    const Json::Value& layerJson = layersJson[i];
    if (!layerJson.isNull())
    {
      LegendGraphicInfoItem lgi;
      auto layerTypeJson = layerJson.get("layer_type", nulljson);
      if (!layerTypeJson.isNull())
      {
        std::string layerTypeString = layerTypeJson.asString();
        auto json = layerJson.get("parameter", nulljson);

        if (!json.isNull())
          lgi.add("parameter_name", json);

        if (layerTypeString == "icemap")
        {
          json = layerJson.get("layer_subtype", nulljson);

          if (!json.isNull())
            layerTypeString = json.asString();
          lgi.add("layer_subtype", json);
        }
        if (layerTypeString != "isoband" && layerTypeString != "isoline" &&
            layerTypeString != "symbol")
          continue;

        lgi.add("layer_type", layerTypeJson);

        json = layerJson.get("isobands", nulljson);
        if (!json.isNull())
        {
          lgi.add("isobands", json);
          if (json.isArray())
          {
            for (unsigned int i = 0; i < json.size(); i++)
            {
              Json::Value& isoband = json[i];
              Json::Value label = isoband.get("label", nulljson);
              if (!label.isNull())
              {
                Json::Value::Members members = label.getMemberNames();
                for (unsigned int j = 0; j < members.size(); j++)
                {
                  std::string language = members[j];
                  Json::Value translationJson = label.get(language, nulljson);
                  std::string translation =
                      (!translationJson.isNull() ? translationJson.asString() : "");
                  Dali::text_dimension_t tdim =
                      Dali::getTextDimension(translation, Dali::text_style_t());
                  tdim.width *= 1.6;
                  if (lgi.text_lengths.find(language) == lgi.text_lengths.end())
                    lgi.text_lengths.insert(make_pair(language, 0));
                  if (tdim.width > lgi.text_lengths.at(language))
                    lgi.text_lengths[language] = tdim.width;
                }
              }
            }
          }
        }
        json = layerJson.get("isolines", nulljson);
        if (!json.isNull())
          lgi.add("isolines", json);
        json = layerJson.get("css", nulljson);
        if (!json.isNull())
          lgi.add("css", json);
        // Single symbol
        json = layerJson.get("symbol", nulljson);
        if (!json.isNull())
        {
          lgi.add("symbol", json);
        }
        json = layerJson.get("symbols", nulljson);
        if (!json.isNull())
        {
          // Expand symbol group
          Json::Value symbolGroup = WMSLayer::parseJsonString(json.toStyledString());
          if (symbolGroup.isArray())
          {
            for (unsigned int i = 0; i < symbolGroup.size(); i++)
            {
              LegendGraphicInfoItem lgiSymbol;
              if (!lgi.asJsonValue("parameter_name").isNull())
                lgiSymbol.add("parameter_name", lgi.asJsonValue("parameter_name"));
              if (!lgi.asJsonValue("layer_type").isNull())
                lgiSymbol.add("layer_type", lgi.asJsonValue("layer_type"));
              Json::Value& symbolJson = symbolGroup[i];
              json = symbolJson.get("symbol", nulljson);
              if (!json.isNull())
                lgiSymbol.add("symbol", json);
              json = symbolJson.get("attributes", nulljson);
              if (!json.isNull())
                lgiSymbol.add("attributes", json);
              json = symbolJson.get("lolimit", nulljson);
              if (!json.isNull())
                lgiSymbol.add("lolimit", json);
              json = symbolJson.get("hilimit", nulljson);
              if (!json.isNull())
                lgiSymbol.add("hilimit", json);

              ret.push_back(lgiSymbol);
            }
            continue;
          }
        }
        json = layerJson.get("attributes", nulljson);
        if (!json.isNull())
        {
          json = json.get("class", nulljson);
          if (!json.isNull())
            lgi.add("class", json);
        }
        ret.push_back(lgi);
      }
    }

    auto layersJson = layerJson.get("layers", nulljson);
    if (!layersJson.isNull() && layersJson.isArray())
    {
      LegendGraphicInfo recursiveRet = handle_json_layers(layersJson);
      ret.insert(ret.end(), recursiveRet.begin(), recursiveRet.end());
    }
  }

  return ret;
}

// Language support
void get_translations(const Json::Value& translationJson,
                      std::map<std::string, std::string>& translations)
{
  if (!translationJson.isNull())
  {
    Json::Value nulljson;
    Json::Value::Members languages = translationJson.getMemberNames();
    for (unsigned int j = 0; j < languages.size(); j++)
    {
      std::string language = languages[j];
      Json::Value translatedJson = translationJson.get(language, nulljson);
      std::string translation = (!translatedJson.isNull() ? translatedJson.asString() : "");
      translations.insert(std::make_pair(language, translation));
    }
  }
}

void get_legend_graphic_settings(const Json::Value& root, WMSLegendGraphicSettings& settings)
{
  Json::Value nulljson;

  auto json = root.get("defs", nulljson);

  if (json.isNull())
    return;

  auto legendGraphicJson = json.get("get_legend_graphic", nulljson);

  if (legendGraphicJson.isNull())
    return;

  auto symbolsJson = legendGraphicJson.get("symbols", nulljson);
  // symbols
  for (unsigned int i = 0; i < symbolsJson.size(); i++)
  {
    auto symbolJson = symbolsJson[i];

    json = symbolJson.get("name", nulljson);
    if (!json.isNull())
    {
      std::string symbol_name = json.asString();
      LegendGraphicSymbol lgs(symbol_name);
      Json::Value translationJson = symbolJson.get("translation", nulljson);
      get_translations(translationJson, lgs.translations);
      if (settings.symbols.find(symbol_name) != settings.symbols.end())
      {
        settings.symbols[symbol_name] = lgs;
      }
      else
      {
        settings.symbols.insert(std::make_pair(symbol_name, lgs));
      }
    }
  }

  auto parametersJson = legendGraphicJson.get("parameters", nulljson);
  // parameters
  for (unsigned int i = 0; i < parametersJson.size(); i++)
  {
    auto parameterJson = parametersJson[i];

    std::string data_name;
    std::string name;
    std::string unit;
    bool hide_title = false;

    json = parameterJson.get("data_name", nulljson);
    if (!json.isNull())
      data_name = json.asString();
    json = parameterJson.get("name", nulljson);
    if (!json.isNull())
      name = json.asString();
    json = parameterJson.get("unit", nulljson);
    if (!json.isNull())
      unit = json.asString();
    json = parameterJson.get("hide_title", nulljson);
    if (!json.isNull())
      hide_title = json.asBool();

    std::vector<std::string> param_names;
    if (!data_name.empty())
    {
      boost::algorithm::split(param_names, data_name, boost::algorithm::is_any_of(","));
      // Language support
      Json::Value translationJson = parameterJson.get("translation", nulljson);
      std::map<std::string, std::string> translations;
      get_translations(translationJson, translations);

      for (const auto& param_name : param_names)
      {
        settings.parameters.insert(
            std::make_pair(param_name, LegendGraphicParameter(param_name, name, unit, hide_title)));
        if (translations.size() > 0)
          settings.parameters[param_name].translations = translations;
      }
    }
  }

  // layout
  auto layoutJson = legendGraphicJson.get("layout", nulljson);

  if (json.isNull())
    return;

  json = layoutJson.get("param_name_xoffset", nulljson);
  if (!json.isNull())
    settings.layout.param_name_xoffset = json.asInt();
  json = layoutJson.get("param_name_yoffset", nulljson);
  if (!json.isNull())
    settings.layout.param_name_yoffset = json.asInt();
  json = layoutJson.get("param_unit_xoffset", nulljson);
  if (!json.isNull())
    settings.layout.param_unit_xoffset = json.asInt();
  json = layoutJson.get("param_unit_yoffset", nulljson);
  if (!json.isNull())
    settings.layout.param_unit_yoffset = json.asInt();
  json = layoutJson.get("symbol_group_x_padding", nulljson);
  if (!json.isNull())
    settings.layout.symbol_group_x_padding = json.asInt();
  json = layoutJson.get("symbol_group_y_padding", nulljson);
  if (!json.isNull())
    settings.layout.symbol_group_y_padding = json.asInt();
  json = layoutJson.get("legend_xoffset", nulljson);
  if (!json.isNull())
    settings.layout.legend_xoffset = json.asInt();
  json = layoutJson.get("legend_yoffset", nulljson);
  if (!json.isNull())
    settings.layout.legend_yoffset = json.asInt();
  json = layoutJson.get("legend_width", nulljson);
  if (!json.isNull())
    settings.layout.legend_width = json.asInt();
}

unsigned int isoband_legend_width(const Json::Value& json, unsigned int def)
{
  Json::Value nulljson;
  auto widthJson = json.get("fixed_width", nulljson);
  unsigned int ret = def;

  try
  {
    if (!widthJson.isNull())
    {
      if (widthJson.isConvertibleTo(Json::ValueType::uintValue))
        ret = widthJson.asUInt();
      if (widthJson.isConvertibleTo(Json::ValueType::stringValue))
        ret = Fmi::stoi(widthJson.asString());
    }
  }
  catch (...)
  {
    throw Spine::Exception(
        BCP, "'fixed_width' attribute must be integer: " + widthJson.toStyledString());
  }

  return ret;
}  // namespace

unsigned int isoband_legend_height(const Json::Value& json)
{
  unsigned int ret = 0;
  unsigned int numberOfIsobands = 0;
  unsigned int dy = 0;
  unsigned int yOffset = 0;
  Json::Value nulljson;

  if (json.isNull())
    return 0;

  Json::Value jsonValue = json;

  auto jsonItem = jsonValue.get("isobands", nulljson);
  Spine::JSON::dereference(jsonItem);
  if (!jsonItem.isNull() && jsonItem.isArray())
  {
    numberOfIsobands = jsonItem.size();
    jsonItem = jsonValue.get("dy", nulljson);
    if (!jsonItem.isNull())
      dy = jsonItem.asInt();
    jsonItem = jsonValue.get("y", nulljson);
    if (!jsonItem.isNull())
      yOffset = jsonItem.asInt();
    ret = (yOffset + (numberOfIsobands * dy) + 20);
  }
  else
  {
    auto layersJson = jsonValue.get("layers", nulljson);

    if (!layersJson.isNull() && layersJson.isArray())
    {
      unsigned int size = 0;
      for (auto layer : layersJson)
      {
        unsigned int sizeOfIsobands = isoband_legend_height(layer);
        if (sizeOfIsobands > size)
          size = sizeOfIsobands;
      }
      ret = size;
    }
  }

  return ret;
}

std::map<std::string, Json::Value> readLegendDirectory(const std::string& legendDirectory)
{
  std::map<std::string, Json::Value> ret;

  boost::filesystem::path p(legendDirectory);
  if (boost::filesystem::exists(p) && boost::filesystem::is_directory(p))
  {
    boost::filesystem::directory_iterator end_itr;
    for (boost::filesystem::directory_iterator itr(legendDirectory); itr != end_itr; ++itr)
    {
      if (is_regular_file(itr->status()))
      {
        std::string paramname = itr->path().stem().string();
        Json::Value json = WMSLayer::readJsonFile(itr->path().string());
        ret.insert(std::make_pair(paramname, json));
      }
    }
  }

  return ret;
}

std::map<std::string, Json::Value> readLegendFiles(const std::string& wmsroot,
                                                   const std::string& customer)
{
  // First read common templates from wmsroot/legends/templates
  std::map<std::string, Json::Value> legend_templates =
      readLegendDirectory(wmsroot + "/legends/templates");
  // Then read customer specific templates from wmsroot/customer/legends/templates
  std::map<std::string, Json::Value> customer_specific =
      readLegendDirectory(wmsroot + "/customers/" + customer + "/legends/templates");
  // Merge and replace common templates with customer specific templates
  for (auto t : customer_specific)
    if (legend_templates.find(t.first) == legend_templates.end())
      legend_templates.insert(std::make_pair(t.first, t.second));
    else
      legend_templates[t.first] = t.second;

  return legend_templates;
}

void replace_translations(const std::map<std::string, std::string>& sourceTranslations,
                          std::map<std::string, std::string>& targetTranslations)
{
  for (const auto& tr : sourceTranslations)
  {
    if (targetTranslations.find(tr.first) == targetTranslations.end())
      targetTranslations.insert(tr);
    else
      targetTranslations[tr.first] = tr.second;
  }
}

}  // namespace

// Remember to run updateLayerMetaData before using the layer!
WMSLayer::WMSLayer(const WMSConfig& config)
    : wmsConfig(config),
      hidden(false),
      metadataTimestamp(boost::posix_time::not_a_date_time),
      metadataUpdateInterval(5)
{
  wmsConfig.getDaliConfig().getConfig().lookupValue("wms.get_capabilities.update_interval",
                                                    metadataUpdateInterval);

  geographicBoundingBox.xMin = 0.0;
  geographicBoundingBox.xMax = 0.0;
  geographicBoundingBox.yMin = 0.0;
  geographicBoundingBox.yMax = 0.0;
}

void WMSLayer::addStyle(const Json::Value& root,
                        const std::string& layerName,
                        const WMSLayerStyle& layerStyle)
{
  Json::Value nulljson;

  std::string legendGraphicInfoName = layerName + "::" + layerStyle.name;
  if (itsNamedLegendGraphicInfo.find(legendGraphicInfoName) == itsNamedLegendGraphicInfo.end())
    itsNamedLegendGraphicInfo.insert(make_pair(legendGraphicInfoName, LegendGraphicInfo()));

  LegendGraphicInfo& legendGraphicInfo = itsNamedLegendGraphicInfo[legendGraphicInfoName];

  auto viewsJson = root.get("views", nulljson);
  if (!viewsJson.isNull() && viewsJson.isArray())
  {
    for (unsigned int i = 0; i < viewsJson.size(); i++)
    {
      auto viewJson = viewsJson[i];
      auto layersJson = viewJson.get("layers", nulljson);
      if (!layersJson.isNull() && layersJson.isArray())
      {
        LegendGraphicInfo lgi = handle_json_layers(layersJson);

        if (lgi.size() > 0)
          legendGraphicInfo.insert(legendGraphicInfo.end(), lgi.begin(), lgi.end());
      }
    }
  }

  if (!legendGraphicInfo.empty())
  {
    get_legend_graphic_settings(root, itsLegendGraphicSettings);
    addStyle(layerName, layerStyle);
  }
}

void WMSLayer::addStyle(const std::string& layerName, const WMSLayerStyle& layerStyle)
{
  WMSLayerStyle layersStyle(layerStyle);

  layersStyle.legend_url.online_resource =
      std::string(
          "__hostname____apikey__/wms"
          "?service=WMS&amp;request=GetLegendGraphic&amp;version=1.3.0&amp;sld_version=1.1.0&amp;"
          "style=" +
          Spine::HTTP::urlencode(layersStyle.name) + "&amp;format=image%2Fpng&amp;layer=") +
      Spine::HTTP::urlencode(layerName);

  itsStyles.push_back(layersStyle);
}

LegendGraphicResult WMSLayer::getLegendGraphic(const WMSLegendGraphicSettings& settings,
                                               const std::string& legendGraphicID,
                                               const std::string& language) const
{
  LegendGraphicResult ret;

  if (itsNamedLegendGraphicInfo.find(legendGraphicID) == itsNamedLegendGraphicInfo.end())
    return ret;

  const LegendGraphicInfo& legendGraphicInfo = itsNamedLegendGraphicInfo.at(legendGraphicID);

  ret.height = 20;
  ret.width = 150;
  unsigned int xpos = 0;
  unsigned int ypos = 0;

  // settings from wms configuration file
  WMSLegendGraphicSettings actualSettings = settings;

  // settings from layer file (product file) will overwrite wms configuration file settings
  // parameter settings
  for (const auto& pair : itsLegendGraphicSettings.parameters)
  {
    if (actualSettings.parameters.find(pair.first) == actualSettings.parameters.end())
      actualSettings.parameters.insert(std::make_pair(pair.first, pair.second));
    else
    {
      LegendGraphicParameter& actualLgp = actualSettings.parameters[pair.first];
      const LegendGraphicParameter& layerLgp = pair.second;
      actualLgp.data_name = layerLgp.data_name;
      actualLgp.given_name = layerLgp.given_name;
      actualLgp.unit = layerLgp.unit;
      actualLgp.hide_title = layerLgp.hide_title;
      replace_translations(layerLgp.translations, actualLgp.translations);
    }
  }
  // symbol settings
  for (const auto& pair : itsLegendGraphicSettings.symbols)
  {
    if (actualSettings.symbols.find(pair.first) == actualSettings.symbols.end())
    {
      actualSettings.symbols.insert(std::make_pair(pair.first, pair.second));
    }
    else
    {
      LegendGraphicSymbol& actualLgs = actualSettings.symbols[pair.first];
      const LegendGraphicSymbol& layerLgs = pair.second;
      replace_translations(layerLgs.translations, actualLgs.translations);
    }
  }

  if (itsLegendGraphicSettings.layout.param_name_xoffset)
    actualSettings.layout.param_name_xoffset = itsLegendGraphicSettings.layout.param_name_xoffset;
  if (itsLegendGraphicSettings.layout.param_name_yoffset)
    actualSettings.layout.param_name_yoffset = itsLegendGraphicSettings.layout.param_name_yoffset;
  if (itsLegendGraphicSettings.layout.param_unit_xoffset)
    actualSettings.layout.param_unit_xoffset = itsLegendGraphicSettings.layout.param_unit_xoffset;
  if (itsLegendGraphicSettings.layout.param_unit_yoffset)
    actualSettings.layout.param_unit_yoffset = itsLegendGraphicSettings.layout.param_unit_yoffset;
  if (itsLegendGraphicSettings.layout.symbol_group_x_padding)
    actualSettings.layout.symbol_group_x_padding =
        itsLegendGraphicSettings.layout.symbol_group_x_padding;
  if (itsLegendGraphicSettings.layout.symbol_group_y_padding)
    actualSettings.layout.symbol_group_y_padding =
        itsLegendGraphicSettings.layout.symbol_group_y_padding;
  if (itsLegendGraphicSettings.layout.legend_xoffset)
    actualSettings.layout.legend_xoffset = itsLegendGraphicSettings.layout.legend_xoffset;
  if (itsLegendGraphicSettings.layout.legend_yoffset)
    actualSettings.layout.legend_yoffset = itsLegendGraphicSettings.layout.legend_yoffset;
  if (itsLegendGraphicSettings.layout.legend_width)
    actualSettings.layout.legend_width = itsLegendGraphicSettings.layout.legend_width;

  std::map<std::string, Json::Value> legends =
      readLegendFiles(wmsConfig.getDaliConfig().rootDirectory(true), customer);

  std::set<std::string> processedParameters;
  unsigned int uniqueId = 0;

  // Vector of symbol groups for PrecipitationForm, CloudBase2, ...
  NamedLegendGraphicInfo lgiSymbols;
  for (auto lgi : legendGraphicInfo)
  {
    std::string key;
    std::string layerType = lgi.asString("layer_type");
    std::string layerSubType = lgi.asString("layer_subtype");
    std::string parameterName = lgi.asString("parameter_name");

    if (layerType == "icemap" && layerSubType == "symbol")
      layerType = "symbol";

    // handle all symbols together in the end
    if (layerType == "symbol")
    {
      lgiSymbols[parameterName].push_back(lgi);
      continue;
    }

    LegendGraphicParameter lgp(parameterName);
    const LegendGraphicParameter& parameterSettings =
        (actualSettings.parameters.find(parameterName) != actualSettings.parameters.end()
             ? actualSettings.parameters.at(parameterName)
             : lgp);

    std::string legendHeader = get_legend_title_string(parameterSettings, language);

    bool isGenericTemplate = false;
    // Legends are identified by parameter name + layer type (e.g. Temperature_isoline,
    // Temperature_isoband), or by plain layer type (e.g. isoline, isoband)
    if (legends.find(parameterName + "_" + layerType) != legends.end())
      key = (parameterName + "_" + layerType);
    else if (legends.find(layerType) != legends.end())
    {
      isGenericTemplate = true;
      key = layerType;
    }

    if (key.empty())
      continue;

    Json::Value templateJson = legends.at(key);

    // Generic template file is same for all layers of same type (e.g. all isobands),
    // non-generig is parameter-specific and only location need to be modified here
    auto legendJson = process_legend_json(templateJson,
                                          layerType,
                                          parameterName,
                                          isGenericTemplate,
                                          legendHeader,
                                          parameterSettings.unit,
                                          actualSettings,
                                          lgi,
                                          xpos,
                                          ypos,
                                          uniqueId++);

    unsigned int labelHeight = 0;
    unsigned int isobandWidth = 0;
    if (layerType == "isoband")
    {
      std::string customerRoot =
          (wmsConfig.getDaliConfig().rootDirectory(true) + "/customers/" + customer);
      std::string layersRoot = customerRoot + "/layers/";
      Spine::JSON::preprocess(legendJson,
                              wmsConfig.getDaliConfig().rootDirectory(true),
                              layersRoot,
                              wmsConfig.getJsonCache());

      labelHeight = isoband_legend_height(legendJson);
      isobandWidth = isoband_legend_width(legendJson, *(actualSettings.layout.legend_width));
      unsigned int localizedWidth = lgi.labelWidth(language);
      if (actualSettings.layout.legend_xoffset)
        localizedWidth += *(actualSettings.layout.legend_xoffset);
      if (localizedWidth > isobandWidth)
        isobandWidth = localizedWidth;
    }
    else if (layerType == "isoline")
      labelHeight = ypos + (*actualSettings.layout.legend_yoffset * 2);
    else if (layerType == "symbol")
    {
      Json::Value nulljson;
      auto layersJson = legendJson.get("layers", nulljson);

      if (!layersJson.isNull() && layersJson.isArray() &&
          actualSettings.layout.symbol_group_y_padding)
      {
        for (auto layerJson : layersJson)
        {
          auto layerTypeJson = layerJson.get("layer_type", nulljson);
          if (!layerTypeJson.isNull())
            labelHeight += *(actualSettings.layout.symbol_group_y_padding);
        }
        if (actualSettings.layout.symbol_group_y_padding)
          labelHeight += *(actualSettings.layout.symbol_group_y_padding);
        if (actualSettings.layout.param_name_yoffset)
          labelHeight += *(actualSettings.layout.param_name_yoffset);
      }
    }

    if (labelHeight > ret.height)
      ret.height = labelHeight;

    ret.legendLayers.push_back(legendJson.toStyledString());

    xpos += (*(actualSettings.layout.legend_width) > isobandWidth
                 ? *(actualSettings.layout.legend_width)
                 : isobandWidth);

    processedParameters.insert(parameterName + layerType);
  }

  ret.width = xpos;

  // Finally all symbol groups are handled
  if (lgiSymbols.size() > 0)
  {
    for (std::map<std::string, LegendGraphicInfo>::const_iterator iter = lgiSymbols.begin();
         iter != lgiSymbols.end();
         ++iter)
    {
      const LegendGraphicInfo& legendGraphicInfo = iter->second;

      Json::Value symbolGroup = process_symbol_group_json(
          legends.at("symbol"), actualSettings, legendGraphicInfo, language, xpos, ypos, uniqueId);
      ret.legendLayers.push_back(symbolGroup.toStyledString());
      Json::Value nulljson;
      auto layersJson = symbolGroup.get("layers", nulljson);
      if (!layersJson.isNull() && layersJson.isArray())
      {
        for (const auto& layer : layersJson)
        {
          get_legend_dimension(layer, "attributes", ret.width, ret.height);
          get_legend_dimension(layer, "positions", ret.width, ret.height);
        }
      }
      ret.width += *actualSettings.layout.symbol_group_x_padding;
      ret.height += *actualSettings.layout.symbol_group_y_padding;
    }
  }

  return ret;
}

bool WMSLayer::isValidCRS(const std::string& theCRS) const
{
  try
  {
    // Disabled explicitly?
    if (disabled_refs.find(theCRS) != disabled_refs.end())
      return false;

    // Disabled if not in the known list at all
    auto ref = refs.find(theCRS);
    if (ref == refs.end())
      return false;

    // Known, and enabled explicitly?
    if (enabled_refs.find(theCRS) != enabled_refs.end())
      return true;

    // Enabled by default?
    return ref->second.enabled;
  }
  catch (...)
  {
    throw Spine::Exception::Trace(BCP, "Validating CRS failed!");
  }
}

bool WMSLayer::isValidStyle(const std::string& theStyle) const
{
  try
  {
    for (auto style : itsStyles)
      if (style.name == theStyle)
        return true;

    return false;
  }
  catch (...)
  {
    throw Spine::Exception::Trace(BCP, "Validating style failed!");
  }
}

bool WMSLayer::isValidTime(const boost::posix_time::ptime& theTime) const
{
  try
  {
    if (timeDimension)
      return timeDimension->isValidTime(theTime);
    else
      return true;
  }
  catch (...)
  {
    throw Spine::Exception::Trace(BCP, "Validating time failed!");
  }
}

bool WMSLayer::currentValue() const
{
  try
  {
    // if time dimension is not present, time-option is irrelevant
    return (timeDimension ? timeDimension->currentValue() : true);
  }
  catch (...)
  {
    throw Spine::Exception::Trace(BCP, "Validating current time failed!");
  }
}

boost::posix_time::ptime WMSLayer::mostCurrentTime() const
{
  try
  {
    return (timeDimension ? timeDimension->mostCurrentTime() : boost::posix_time::not_a_date_time);
  }
  catch (...)
  {
    throw Spine::Exception::Trace(BCP, "Validating most current time!");
  }
}

std::string WMSLayer::info() const
{
  try
  {
    std::stringstream ss;

    ss << *this;

    return ss.str();
  }
  catch (...)
  {
    throw Spine::Exception::Trace(BCP, "WMS info operation failed!");
  }
}

std::ostream& operator<<(std::ostream& ost, const LegendGraphicInfoItem& lgi)
{
  Json::StyledWriter writer;
  for (auto elem : lgi.info)
  {
    std::cout << elem.first << ":\n" << writer.write(elem.second) << std::endl;
  }

  return ost;
}

std::ostream& operator<<(std::ostream& ost, const LegendGraphicInfo& lgi)
{
  Json::StyledWriter writer;
  for (auto elem : lgi)
  {
    std::cout << elem << std::endl;
  }

  return ost;
}

std::ostream& operator<<(std::ostream& ost, const boost::optional<int>& var)
{
  if (!var)
    ost << "-";
  else
    ost << *var;
  return ost;
}

std::ostream& operator<<(std::ostream& ost, const WMSLayer& layer)
{
  try
  {
    const std::string missing = "-";
    ost << "********** "
        << "name: " << layer.name << " **********"
        << "\n"
        << "title: " << layer.title << "\n"
        << "abstract: " << layer.abstract << "\n"
        << "keywords: "
        << (!layer.keywords ? missing : boost::algorithm::join(*layer.keywords, " ")) << "\n"
        << "opaque: " << layer.opaque << "\n"
        << "queryable: " << layer.queryable << "\n"
        << "cascaded: " << layer.cascaded << "\n"
        << "no_subsets: " << layer.no_subsets << "\n"
        << "fixed_width: " << layer.fixed_width << "\n"
        << "fixed_height:" << layer.fixed_height << "\n"
        << "geographicBoundingBox: \n"
        << " westBoundLongitude=" << layer.geographicBoundingBox.xMin << " "
        << "southBoundLatitude=" << layer.geographicBoundingBox.yMin << " "
        << "eastBoundLongitude=" << layer.geographicBoundingBox.xMax << " "
        << "northBoundLatitude=" << layer.geographicBoundingBox.yMax << "\n"
        << "crs:";
    for (auto c : layer.refs)
      ost << c.first << "=" << c.second.proj << " ";
    ost << "styles:";
    for (auto style : layer.itsStyles)
      ost << style.name << " ";
    if (layer.itsStyles.size() > 0)
      ost << " \ncustomer: " << layer.customer << "\n";

    if (layer.timeDimension)
      ost << "timeDimension: " << layer.timeDimension;
    else
      ost << "timeDimension: -";

    ost << "*******************************" << std::endl;

    return ost;
  }
  catch (...)
  {
    throw Spine::Exception::Trace(BCP, "Printing the request failed!");
  }
}

void WMSLayer::initProjectedBBoxes(const Engine::Gis::Engine& gisengine)
{
  for (const auto& id_ref : refs)
  {
    const auto& id = id_ref.first;
    const auto& ref = id_ref.second;

    if (!isValidCRS(id))
      continue;

    if (geographic_crs.find(id) != geographic_crs.end())
      continue;

    // Intersect with target EPSG bounding box (latlon) if it is available

    auto x1 = geographicBoundingBox.xMin;
    auto x2 = geographicBoundingBox.xMax;
    auto y1 = geographicBoundingBox.yMin;
    auto y2 = geographicBoundingBox.yMax;

    auto& epsg_box = ref.bbox;
    x1 = std::max(x1, epsg_box.west);
    x2 = std::min(x2, epsg_box.east);
    y1 = std::max(y1, epsg_box.south);
    y2 = std::min(y2, epsg_box.north);

    // Produce bbox only if there is overlap

    if (x1 < x2 && y1 < y2)
    {
      auto transformation = gisengine.getCoordinateTransformation("WGS84", ref.proj);

      bool ok = (transformation->Transform(1, &x1, &y1) && transformation->Transform(1, &x2, &y2));

      // Produce bbox only if projection succeeds

      if (ok)
      {
        // Use proper coordinate ordering for the EPSG

        if (transformation->GetTargetCS()->EPSGTreatsAsLatLong())
        {
          std::swap(x1, y1);
          std::swap(x2, y2);
        }
        Engine::Gis::BBox bbox(x1, x2, y1, y2);
        projected_bbox.insert(std::make_pair(id, std::move(bbox)));
      }
    }
  }
}

boost::optional<CTPP::CDT> WMSLayer::generateGetCapabilities(
    const Engine::Gis::Engine& gisengine,
    const boost::optional<std::string>& starttime,
    const boost::optional<std::string>& endtime)
{
  try
  {
    if (hidden)
      return {};

    CTPP::CDT layer(CTPP::CDT::HASH_VAL);

    // Layer name, title and abstract
    if (!name.empty())
      layer["name"] = name;
    if (title)
      layer["title"] = *title;
    if (abstract)
      layer["abstract"] = *abstract;
    if (opaque)
      layer["opaque"] = *opaque;
    if (queryable)
      layer["queryable"] = *queryable;
    if (cascaded)
      layer["cascaded"] = *cascaded;
    if (no_subsets)
      layer["no_subsets"] = *no_subsets;
    if (fixed_width)
      layer["fixed_width"] = *fixed_width;
    if (fixed_height)
      layer["fixed_height"] = *fixed_height;

    if (keywords)
    {
      CTPP::CDT keys(CTPP::CDT::ARRAY_VAL);
      for (const auto& key : *keywords)
        keys.PushBack(key);
      layer["keyword"] = keys;
    }

    // Layer geographic bounding boxes

    CTPP::CDT layer_bbox(CTPP::CDT::HASH_VAL);
    layer_bbox["west_bound_longitude"] = clamp_longitude(geographicBoundingBox.xMin);
    layer_bbox["east_bound_longitude"] = clamp_longitude(geographicBoundingBox.xMax);
    layer_bbox["south_bound_latitude"] = clamp_latitude(geographicBoundingBox.yMin);
    layer_bbox["north_bound_latitude"] = clamp_latitude(geographicBoundingBox.yMax);
    layer["ex_geographic_bounding_box"] = layer_bbox;

    // Layer CRS list and their bounding boxes

<<<<<<< HEAD
    // Calculate CRS bbox from latlon bbox
    Fmi::SpatialReference srs("WGS84");

    if (!crs.empty())
=======
    if (!refs.empty())
>>>>>>> a4f30a37
    {
      CTPP::CDT layer_crs_list(CTPP::CDT::ARRAY_VAL);
      CTPP::CDT layer_bbox_list(CTPP::CDT::ARRAY_VAL);

      for (const auto& id_ref : refs)
      {
        const auto& id = id_ref.first;

        if (!isValidCRS(id))
          continue;

        CTPP::CDT layer_bbox(CTPP::CDT::HASH_VAL);

        layer_bbox["crs"] = id;

<<<<<<< HEAD
        // TODO!!!! Should we use isGeographic() instead???
        if (id == "EPSG:4326")
=======
        if (geographic_crs.find(id) != geographic_crs.end())
>>>>>>> a4f30a37
        {
          layer_crs_list.PushBack(id);
          layer_bbox["minx"] = geographicBoundingBox.xMin;
          layer_bbox["miny"] = geographicBoundingBox.yMin;
          layer_bbox["maxx"] = geographicBoundingBox.xMax;
          layer_bbox["maxy"] = geographicBoundingBox.yMax;
          layer_bbox_list.PushBack(layer_bbox);
        }
        else
        {
<<<<<<< HEAD
          Fmi::SpatialReference source(srs);
          Fmi::SpatialReference target(decl);
          Fmi::CoordinateTransformation transformation(source, target);

          // Intersect with target EPSG bounding box (latlon) if it is available

          auto x1 = geographicBoundingBox.xMin;
          auto x2 = geographicBoundingBox.xMax;
          auto y1 = geographicBoundingBox.yMin;
          auto y2 = geographicBoundingBox.yMax;

          auto epsg_info = crs_bbox.find(id);

          if (epsg_info != crs_bbox.end())
          {
            auto& epsg_box = epsg_info->second;
            x1 = std::max(x1, epsg_box.west);
            x2 = std::min(x2, epsg_box.east);
            y1 = std::max(y1, epsg_box.south);
            y2 = std::min(y2, epsg_box.north);
          }

          // Produce bbox only if there is overlap

          if (x1 < x2 && y1 < y2)
          {
            bool ok = (transformation.transform(x1, y1) && transformation.transform(x2, y2));

            // Produce bbox only if projection succeeds

            if (ok)
            {
              // Acceptable CRS
              layer_crs_list.PushBack(id);

#ifdef TODO_WGS84_IS_THIS_NEEDED
              // Use proper coordinate ordering for the EPSG
              if (target.IsAxisSwapped())
              {
                std::swap(x1, y1);
                std::swap(x2, y2);
              }
#endif
              layer_bbox["minx"] = x1;
              layer_bbox["miny"] = y1;
              layer_bbox["maxx"] = x2;
              layer_bbox["maxy"] = y2;
              layer_bbox_list.PushBack(layer_bbox);
            }
=======
          auto pos = projected_bbox.find(id);

          if (pos != projected_bbox.end())
          {
            // Acceptable CRS
            layer_crs_list.PushBack(id);

            layer_bbox["minx"] = pos->second.west;
            layer_bbox["miny"] = pos->second.south;
            layer_bbox["maxx"] = pos->second.east;
            layer_bbox["maxy"] = pos->second.north;
            layer_bbox_list.PushBack(layer_bbox);
>>>>>>> a4f30a37
          }
        }
      }

      if (layer_crs_list.Size() > 0)
      {
        layer["crs"] = layer_crs_list;
        layer["bounding_box"] = layer_bbox_list;
      }
    }

    // Layer dimensions

    if (timeDimension)
    {
      CTPP::CDT layer_dimension_list(CTPP::CDT::ARRAY_VAL);
      CTPP::CDT layer_dimension(CTPP::CDT::HASH_VAL);
      layer_dimension["name"] = "time";
      layer_dimension["units"] = "ISO8601";
      layer_dimension["multiple_values"] = 0;
      layer_dimension["nearest_value"] = 0;
      layer_dimension["current"] = (timeDimension->currentValue() ? 1 : 0);

      layer_dimension["value"] = timeDimension->getCapabilities(starttime, endtime);  // a string
      layer_dimension_list.PushBack(layer_dimension);
      layer["dimension"] = layer_dimension_list;
    }

    // Layer attribution

    if (false)
    {
      CTPP::CDT layer_attribution(CTPP::CDT::HASH_VAL);
      layer_attribution["title"] = "";
      layer_attribution["online_resource"] = "http://www.www.www";
      CTPP::CDT layer_attribution_logo_url(CTPP::CDT::HASH_VAL);
      layer_attribution_logo_url["width"] = 0;
      layer_attribution_logo_url["height"] = 0;
      layer_attribution_logo_url["format"] = "png";
      layer_attribution_logo_url["online_resource"] = "http://www.www.www/logo.png";
      layer_attribution["logo_url"] = layer_attribution_logo_url;
      layer["attribution"] = layer_attribution;
    }

    // Layer authority URL

    if (false)  // NOT IMPLEMENTED
    {
      CTPP::CDT layer_authority_url_list(CTPP::CDT::ARRAY_VAL);

      CTPP::CDT layer_authority_url(CTPP::CDT::HASH_VAL);
      layer_authority_url["name"] = "FMI";
      layer_authority_url["online_resource"] = "http://www.www.www";
      layer_authority_url_list.PushBack(layer_authority_url);

      // Insert more authorities here if desired

      layer["authority_url"] = layer_authority_url_list;
    }

    // Layer identifier

    if (false)  // NOT IMPLEMENTED
    {
      CTPP::CDT layer_identifier_list(CTPP::CDT::ARRAY_VAL);

      CTPP::CDT layer_identifier(CTPP::CDT::HASH_VAL);
      layer_identifier["authority"] = "FMI";
      layer_identifier["value"] = "foo bar";
      layer_identifier_list.PushBack(layer_identifier);

      // Insert more identifiers here if desired

      layer["identifier"] = layer_identifier_list;
    }

    // Layer metadata URL

    if (false)  // NOT IMPLEMENTED
    {
      CTPP::CDT layer_metadata_url_list(CTPP::CDT::ARRAY_VAL);

      CTPP::CDT layer_metadata_url(CTPP::CDT::HASH_VAL);
      layer_metadata_url["type"] = "XML";
      layer_metadata_url["format"] = "XML";
      layer_metadata_url["online_resource"] = "http://www.www.www";
      layer_metadata_url_list.PushBack(layer_metadata_url);

      // Insert more metadata sources here if desired

      layer["metadata_url"] = layer_metadata_url_list;
    }

    // Layer data URL

    if (false)  // NOT IMPLEMENTED
    {
      CTPP::CDT layer_data_url_list(CTPP::CDT::ARRAY_VAL);

      CTPP::CDT layer_data_url(CTPP::CDT::HASH_VAL);
      layer_data_url["type"] = "XML";
      layer_data_url["format"] = "XML";
      layer_data_url["online_resource"] = "http://www.www.www";
      layer_data_url_list.PushBack(layer_data_url);

      // Insert more data sources here if desired

      layer["data_url"] = layer_data_url_list;
    }

    // Layer styles
    if (!itsStyles.empty())
    {
      CTPP::CDT layer_style_list(CTPP::CDT::ARRAY_VAL);
      for (const auto& style : itsStyles)
      {
        layer_style_list.PushBack(style.getCapabilities());
      }
      if (layer_style_list.Size() > 0)
        layer["style"] = layer_style_list;
    }

    // Layer scale denominators

    if (false)  // NOT IMPLEMENTED
    {
      layer["min_scale_denominator"] = 1;
    }

    if (false)  // NOT IMPLEMENTED
    {
      layer["max_scale_denominator"] = 1;
    }

    return layer;
  }
  catch (...)
  {
    throw Spine::Exception::Trace(BCP, "Failed to generate capabilities for the layer!");
  }
}

Json::Value WMSLayer::readJsonFile(const std::string theFileName)
{
  try
  {
    std::string content;
    std::ifstream in(theFileName.c_str());

    if (!in)
      throw Spine::Exception(BCP, "Failed to open '" + theFileName + "' for reading!");

    content.assign(std::istreambuf_iterator<char>(in), std::istreambuf_iterator<char>());

    return WMSLayer::parseJsonString(content);
  }
  catch (...)
  {
    throw Spine::Exception::Trace(BCP, "Error in reading json-file" + theFileName);
  }
}

Json::Value WMSLayer::parseJsonString(const std::string theJsonString)
{
  Json::Value json;

  Json::Reader reader;
  bool parsingSuccessful = reader.parse(theJsonString, json);
  if (!parsingSuccessful)
  {
    // report to the user the failure
    throw Spine::Exception(BCP, reader.getFormattedErrorMessages());
  }

  return json;
}

void WMSLayer::setCustomer(const std::string& c)
{
  customer = c;

  std::map<std::string, Json::Value> legends =
      readLegendFiles(wmsConfig.getDaliConfig().rootDirectory(true), customer);
  std::string missingTemplateFiles;
  if (legends.find("symbol") == legends.end())
    missingTemplateFiles += "symbol.json";
  if (legends.find("isoband") == legends.end())
    missingTemplateFiles += ",isoband.json";
  if (legends.find("isoline") == legends.end())
    missingTemplateFiles += ",isoline.json";
  if (legends.find("PrecipitationForm") == legends.end())
    missingTemplateFiles += ",PrecipitationForm.json";
  if (missingTemplateFiles.size() > 0)
  {
    if (missingTemplateFiles.at(0) == ',')
      missingTemplateFiles = missingTemplateFiles.substr(1);

    throw Spine::Exception(BCP, "Missing legend template file(s): " + missingTemplateFiles + "!");
  }
}

}  // namespace WMS
}  // namespace Plugin
}  // namespace SmartMet<|MERGE_RESOLUTION|>--- conflicted
+++ resolved
@@ -1474,14 +1474,7 @@
 
     // Layer CRS list and their bounding boxes
 
-<<<<<<< HEAD
-    // Calculate CRS bbox from latlon bbox
-    Fmi::SpatialReference srs("WGS84");
-
-    if (!crs.empty())
-=======
     if (!refs.empty())
->>>>>>> a4f30a37
     {
       CTPP::CDT layer_crs_list(CTPP::CDT::ARRAY_VAL);
       CTPP::CDT layer_bbox_list(CTPP::CDT::ARRAY_VAL);
@@ -1497,12 +1490,7 @@
 
         layer_bbox["crs"] = id;
 
-<<<<<<< HEAD
-        // TODO!!!! Should we use isGeographic() instead???
-        if (id == "EPSG:4326")
-=======
         if (geographic_crs.find(id) != geographic_crs.end())
->>>>>>> a4f30a37
         {
           layer_crs_list.PushBack(id);
           layer_bbox["minx"] = geographicBoundingBox.xMin;
@@ -1513,57 +1501,6 @@
         }
         else
         {
-<<<<<<< HEAD
-          Fmi::SpatialReference source(srs);
-          Fmi::SpatialReference target(decl);
-          Fmi::CoordinateTransformation transformation(source, target);
-
-          // Intersect with target EPSG bounding box (latlon) if it is available
-
-          auto x1 = geographicBoundingBox.xMin;
-          auto x2 = geographicBoundingBox.xMax;
-          auto y1 = geographicBoundingBox.yMin;
-          auto y2 = geographicBoundingBox.yMax;
-
-          auto epsg_info = crs_bbox.find(id);
-
-          if (epsg_info != crs_bbox.end())
-          {
-            auto& epsg_box = epsg_info->second;
-            x1 = std::max(x1, epsg_box.west);
-            x2 = std::min(x2, epsg_box.east);
-            y1 = std::max(y1, epsg_box.south);
-            y2 = std::min(y2, epsg_box.north);
-          }
-
-          // Produce bbox only if there is overlap
-
-          if (x1 < x2 && y1 < y2)
-          {
-            bool ok = (transformation.transform(x1, y1) && transformation.transform(x2, y2));
-
-            // Produce bbox only if projection succeeds
-
-            if (ok)
-            {
-              // Acceptable CRS
-              layer_crs_list.PushBack(id);
-
-#ifdef TODO_WGS84_IS_THIS_NEEDED
-              // Use proper coordinate ordering for the EPSG
-              if (target.IsAxisSwapped())
-              {
-                std::swap(x1, y1);
-                std::swap(x2, y2);
-              }
-#endif
-              layer_bbox["minx"] = x1;
-              layer_bbox["miny"] = y1;
-              layer_bbox["maxx"] = x2;
-              layer_bbox["maxy"] = y2;
-              layer_bbox_list.PushBack(layer_bbox);
-            }
-=======
           auto pos = projected_bbox.find(id);
 
           if (pos != projected_bbox.end())
@@ -1576,7 +1513,6 @@
             layer_bbox["maxx"] = pos->second.east;
             layer_bbox["maxy"] = pos->second.north;
             layer_bbox_list.PushBack(layer_bbox);
->>>>>>> a4f30a37
           }
         }
       }
