--- conflicted
+++ resolved
@@ -19,18 +19,18 @@
 #include <boost/move/make_unique.hpp>
 #include <boost/timer/timer.hpp>
 #include <ctpp2/CDT.hpp>
+#include <engines/grid/Engine.h>
 #include <fmt/format.h>
 #include <fmt/printf.h>
 #include <gis/Box.h>
 #include <gis/OGR.h>
 #include <gis/Types.h>
+#include <grid-content/queryServer/definition/QueryConfigurator.h>
+#include <grid-files/common/GeneralFunctions.h>
+#include <grid-files/common/ImagePaint.h>
 #include <newbase/NFmiArea.h>
 #include <newbase/NFmiPoint.h>
 #include <iomanip>
-#include <grid-content/queryServer/definition/QueryConfigurator.h>
-#include <grid-files/common/ImagePaint.h>
-#include <grid-files/common/GeneralFunctions.h>
-#include <engines/grid/Engine.h>
 
 const double pi = boost::math::constants::pi<double>();
 
@@ -70,7 +70,6 @@
                            const Fmi::Box& box,
                            const boost::posix_time::time_period& time_period)
 {
-<<<<<<< HEAD
   try
   {
     NFmiMetTime met_time = time_period.begin();
@@ -134,7 +133,7 @@
       if (!layer.inside(box, point.x, point.y))
         continue;
 
-      //printf("POS %d,%d  %f %f\n",point.x, point.y,point.latlon.X(), point.latlon.Y());
+      // printf("POS %d,%d  %f %f\n",point.x, point.y,point.latlon.X(), point.latlon.Y());
 
       // Arrow direction and speed
       double wdir = kFloatMissing;
@@ -182,93 +181,57 @@
           if (uspd != kFloatMissing && vspd != kFloatMissing)
           {
             wspd = sqrt(uspd * uspd + vspd * vspd);
+            // Note: qengine already fixes U/V component orientation
             if (uspd != 0 || vspd != 0)
-            {
-              if (uvtransformation == nullptr)
-                wdir = fmod(180 + 180 / pi * atan2(uspd, vspd), 360);
-              else
-              {
-                auto rot = Fmi::OGR::gridNorth(*uvtransformation, point.latlon.X(), point.latlon.Y());
-                if (!rot)
-                  continue;
-                wdir = fmod(180 - *rot + 180 / pi * atan2(uspd, vspd), 360);
-              }
-            }
+              wdir = fmod(180 - *rot + 180 / pi * atan2(uspd, vspd), 360);
           }
         }
       }
-      else
-      {
-        q->param(dirparam->number());
-        wdir = q->interpolate(point.latlon, met_time, 180);
-        if (speedparam)
-        {
-          q->param(speedparam->number());
-          wspd = q->interpolate(point.latlon, met_time, 180);
-        }
-      }
-=======
-  NFmiMetTime met_time = time_period.begin();
-
-  boost::optional<Spine::Parameter> dirparam, speedparam, uparam, vparam;
-
-  if (layer.direction)
-    dirparam = Spine::ParameterFactory::instance().parse(*layer.direction);
-  if (layer.speed)
-    speedparam = Spine::ParameterFactory::instance().parse(*layer.speed);
-  if (layer.u)
-    uparam = Spine::ParameterFactory::instance().parse(*layer.u);
-  if (layer.v)
-    vparam = Spine::ParameterFactory::instance().parse(*layer.v);
-
-  if (speedparam && !q->param(speedparam->number()))
-    throw Spine::Exception(
-        BCP, "Parameter " + speedparam->name() + " not available in the arrow layer querydata");
-
-  if (dirparam && !q->param(dirparam->number()))
-    throw Spine::Exception(
-        BCP, "Parameter " + dirparam->name() + " not available in the arrow layer querydata");
-
-  // WindUMS and WindVMS are metaparameters, cannot check their existence here
-
-  // Generate the coordinates for the arrows
->>>>>>> ba131d15
-
-      // Skip points with invalid values
-      if (wdir == kFloatMissing || wspd == kFloatMissing)
-        continue;
-
-      PointValue value{point, wdir, wspd};
-      pointvalues.push_back(value);
-    }
-
-    return pointvalues;
-  }
-  catch (...)
-  {
-    throw Spine::Exception::Trace(BCP, "ArrowLayer failed to read observations from the database");
-  }
+    }
+    else
+    {
+      q->param(dirparam->number());
+      wdir = q->interpolate(point.latlon, met_time, 180);
+      if (speedparam)
+      {
+        q->param(speedparam->number());
+        wspd = q->interpolate(point.latlon, met_time, 180);
+      }
+    }
+
+    // Skip points with invalid values
+    if (wdir == kFloatMissing || wspd == kFloatMissing)
+      continue;
+
+    PointValue value{point, wdir, wspd};
+    pointvalues.push_back(value);
+  }
+
+  return pointvalues;
 }
-
-
+catch (...)
+{
+  throw Spine::Exception::Trace(BCP, "ArrowLayer failed to read observations from the database");
+}
+}  // namespace Dali
 
 PointValues read_gridForecasts(const ArrowLayer& layer,
-                           const Engine::Grid::Engine *gridEngine,
-                           QueryServer::Query& query,
-                           boost::optional<std::string> dirParam,
-                           boost::optional<std::string> speedParam,
-                           boost::optional<std::string> uParam,
-                           boost::optional<std::string> vParam,
-                           const boost::shared_ptr<OGRSpatialReference>& crs,
-                           const Fmi::Box& box,
-                           const boost::posix_time::time_period& time_period)
+                               const Engine::Grid::Engine* gridEngine,
+                               QueryServer::Query& query,
+                               boost::optional<std::string> dirParam,
+                               boost::optional<std::string> speedParam,
+                               boost::optional<std::string> uParam,
+                               boost::optional<std::string> vParam,
+                               const boost::shared_ptr<OGRSpatialReference>& crs,
+                               const Fmi::Box& box,
+                               const boost::posix_time::time_period& time_period)
 {
   try
   {
     // Generate the coordinates for the symbols
 
-    //const bool forecast_mode = true;
-    //auto points = layer.positions->getPoints(nullptr, crs, box, forecast_mode);
+    // const bool forecast_mode = true;
+    // auto points = layer.positions->getPoints(nullptr, crs, box, forecast_mode);
 
     PointValues pointvalues;
 
@@ -278,12 +241,13 @@
     int originalHeight = 0;
     int relativeUV = 0;
 
-    const char *widthStr = query.mAttributeList.getAttributeValue("grid.width");
-    const char *heightStr = query.mAttributeList.getAttributeValue("grid.height");
-    const char *originalCrs = query.mAttributeList.getAttributeValue("grid.original.crs");
-    const char *originalRelativeUVStr = query.mAttributeList.getAttributeValue("grid.original.relativeUV");
-    const char *originalWidthStr = query.mAttributeList.getAttributeValue("grid.original.width");
-    const char *originalHeightStr = query.mAttributeList.getAttributeValue("grid.original.height");
+    const char* widthStr = query.mAttributeList.getAttributeValue("grid.width");
+    const char* heightStr = query.mAttributeList.getAttributeValue("grid.height");
+    const char* originalCrs = query.mAttributeList.getAttributeValue("grid.original.crs");
+    const char* originalRelativeUVStr =
+        query.mAttributeList.getAttributeValue("grid.original.relativeUV");
+    const char* originalWidthStr = query.mAttributeList.getAttributeValue("grid.original.width");
+    const char* originalHeightStr = query.mAttributeList.getAttributeValue("grid.original.height");
 
     if (widthStr)
       width = atoi(widthStr);
@@ -300,14 +264,14 @@
     if (originalHeightStr)
       originalHeight = atoi(originalHeightStr);
 
-
-    T::ParamValue_vec *dirValues = nullptr;
-    T::ParamValue_vec *speedValues = nullptr;
-    T::ParamValue_vec *vValues = nullptr;
-    T::ParamValue_vec *uValues = nullptr;
+    T::ParamValue_vec* dirValues = nullptr;
+    T::ParamValue_vec* speedValues = nullptr;
+    T::ParamValue_vec* vValues = nullptr;
+    T::ParamValue_vec* uValues = nullptr;
     uint originalGeometryId = 0;
 
-    for (auto param = query.mQueryParameterList.begin(); param != query.mQueryParameterList.end(); ++param)
+    for (auto param = query.mQueryParameterList.begin(); param != query.mQueryParameterList.end();
+         ++param)
     {
       for (auto val = param->mValueList.begin(); val != param->mValueList.end(); ++val)
       {
@@ -317,22 +281,20 @@
 
           if (dirParam && param->mParameterKey == *dirParam)
             dirValues = &val->mValueVector;
-          else
-          if (speedParam &&  param->mParameterKey == *speedParam)
+          else if (speedParam && param->mParameterKey == *speedParam)
             speedValues = &val->mValueVector;
-          else
-          if (vParam &&  param->mParameterKey == *vParam)
+          else if (vParam && param->mParameterKey == *vParam)
             vValues = &val->mValueVector;
-          else
-          if (uParam  &&  param->mParameterKey == *uParam)
+          else if (uParam && param->mParameterKey == *uParam)
             uValues = &val->mValueVector;
         }
       }
     }
 
-    auto points = layer.positions->getPoints(originalCrs,originalWidth,originalHeight,originalGeometryId,crs, box);
-
-    if (dirValues  &&  dirValues->size() > 0)
+    auto points = layer.positions->getPoints(
+        originalCrs, originalWidth, originalHeight, originalGeometryId, crs, box);
+
+    if (dirValues && dirValues->size() > 0)
     {
       for (const auto& point : points)
       {
@@ -340,41 +302,24 @@
         double wspeed = 0;
         if (layer.inside(box, point.x, point.y))
         {
-          size_t pos = (height-point.y-1) * width + point.x;
-
+          size_t pos = (height - point.y - 1) * width + point.x;
 
           if (pos < dirValues->size())
           {
-<<<<<<< HEAD
-            wdir = (*dirValues)[pos];
-            if (speedValues)
-               wspeed = (*speedValues)[pos];
-            else
-              wspeed = 10;
-
-            if (wdir != ParamValueMissing  &&  wspeed != ParamValueMissing)
-            {
-              PointValue value{point, wdir, wspeed};
-              pointvalues.push_back(value);
-              //printf("POS %d,%d  %f %f\n",point.x, point.y,point.latlon.X(), point.latlon.Y());
-
-            }
-=======
             // Note: qengine already fixes U/V component orientation
             wdir = fmod(180 + 180 / pi * atan2(uspd, vspd), 360);
->>>>>>> ba131d15
           }
         }
       }
       return pointvalues;
     }
 
-    if (uValues  &&  vValues  &&  uValues->size() == vValues->size())
+    if (uValues && vValues && uValues->size() == vValues->size())
     {
       // We may need to convert relative U/V components to true north
       boost::movelib::unique_ptr<OGRCoordinateTransformation> uvtransformation;
 
-      if (relativeUV  &&  originalCrs)
+      if (relativeUV && originalCrs)
       {
         boost::movelib::unique_ptr<OGRSpatialReference> wgs84;
         boost::movelib::unique_ptr<OGRSpatialReference> qsrs;
@@ -397,28 +342,29 @@
         double wspeed = 0;
         if (layer.inside(box, point.x, point.y))
         {
-          size_t pos = (height-point.y-1) * width + point.x;
+          size_t pos = (height - point.y - 1) * width + point.x;
 
           if (pos < vValues->size())
           {
             double v = (*vValues)[pos];
             double u = (*uValues)[pos];
-            if (u != ParamValueMissing  &&  v != ParamValueMissing)
+            if (u != ParamValueMissing && v != ParamValueMissing)
             {
-              wspeed = sqrt(u*u + v*v);
+              wspeed = sqrt(u * u + v * v);
 
               if (uvtransformation == nullptr)
                 wdir = fmod(180 + 180 / pi * atan2(u, v), 360);
               else
               {
-                auto rot = Fmi::OGR::gridNorth(*uvtransformation, point.latlon.X(), point.latlon.Y());
+                auto rot =
+                    Fmi::OGR::gridNorth(*uvtransformation, point.latlon.X(), point.latlon.Y());
                 if (!rot)
                   continue;
                 wdir = fmod(180 - *rot + 180 / pi * atan2(u, v), 360);
               }
             }
 
-            if (wdir != ParamValueMissing  &&  wspeed != ParamValueMissing)
+            if (wdir != ParamValueMissing && wspeed != ParamValueMissing)
             {
               PointValue value{point, wdir, wspeed};
               pointvalues.push_back(value);
@@ -436,7 +382,6 @@
     throw Spine::Exception::Trace(BCP, "ArrowLayer failed to read observations from the database");
   }
 }
-
 
 // ----------------------------------------------------------------------
 /*!
@@ -1102,35 +1047,33 @@
  */
 // ----------------------------------------------------------------------
 
-
 void ArrowLayer::generate(CTPP::CDT& theGlobals, CTPP::CDT& theLayersCdt, State& theState)
 {
   try
   {
-    //if (!validLayer(theState))
+    // if (!validLayer(theState))
     //  return;
 
     if (source && *source == "grid")
-      generate_gridEngine(theGlobals,theLayersCdt,theState);
+      generate_gridEngine(theGlobals, theLayersCdt, theState);
     else
-      generate_qEngine(theGlobals,theLayersCdt,theState);
+      generate_qEngine(theGlobals, theLayersCdt, theState);
   }
   catch (...)
   {
-    Spine::Exception exception(BCP, "Operation failed!",nullptr);
-    exception.addParameter("Producer",*producer);
-    exception.addParameter("Direction",*direction);
-    exception.addParameter("Speed",*speed);
-    exception.addParameter("V",*v);
-    exception.addParameter("U",*u);
+    Spine::Exception exception(BCP, "Operation failed!", nullptr);
+    exception.addParameter("Producer", *producer);
+    exception.addParameter("Direction", *direction);
+    exception.addParameter("Speed", *speed);
+    exception.addParameter("V", *v);
+    exception.addParameter("U", *u);
     throw exception;
   }
 }
 
-
-
-
-void ArrowLayer::generate_gridEngine(CTPP::CDT& theGlobals, CTPP::CDT& theLayersCdt, State& theState)
+void ArrowLayer::generate_gridEngine(CTPP::CDT& theGlobals,
+                                     CTPP::CDT& theLayersCdt,
+                                     State& theState)
 {
   try
   {
@@ -1147,7 +1090,6 @@
       throw Spine::Exception(
           BCP, "Must define arrow with 'symbol' or 'arrows' to define the symbol for arrows");
 
-
     // Make sure position generation is initialized
 
     if (!positions)
@@ -1178,7 +1120,6 @@
     {
       paramList.push_back(*v);
     }
-
 
     auto gridEngine = theState.getGridEngine();
     QueryServer::Query query;
@@ -1189,19 +1130,18 @@
     // Do this conversion just once for speed:
     NFmiMetTime met_time = valid_time_period.begin();
 
-
     std::string wkt = *projection.crs;
     if (wkt != "data")
     {
       // Getting the bounding box and the WKT of the requested projection.
 
       auto crs = projection.getCRS();
-      char *out = nullptr;
+      char* out = nullptr;
       crs->exportToWkt(&out);
       wkt = out;
       OGRFree(out);
 
-      //std::cout << wkt << "\n";
+      // std::cout << wkt << "\n";
 
       // Adding the bounding box information into the query.
 
@@ -1209,59 +1149,59 @@
 
       auto bl = projection.bottomLeftLatLon();
       auto tr = projection.topRightLatLon();
-      sprintf(bbox,"%f,%f,%f,%f",bl.X(),bl.Y(),tr.X(),tr.Y());
-      query.mAttributeList.addAttribute("grid.llbox",bbox);
+      sprintf(bbox, "%f,%f,%f,%f", bl.X(), bl.Y(), tr.X(), tr.Y());
+      query.mAttributeList.addAttribute("grid.llbox", bbox);
 
       const auto& box = projection.getBox();
-      sprintf(bbox,"%f,%f,%f,%f",box.xmin(),box.ymin(),box.xmax(),box.ymax());
-      query.mAttributeList.addAttribute("grid.bbox",bbox);
+      sprintf(bbox, "%f,%f,%f,%f", box.xmin(), box.ymin(), box.xmax(), box.ymax());
+      query.mAttributeList.addAttribute("grid.bbox", bbox);
     }
     else
     {
-      // The requested projection is the same as the projection of the requested data. This means that we
-      // we do not know the actual projection yet and we have to wait that the grid-engine delivers us
-      // the requested data and the projection information of the current data.
+      // The requested projection is the same as the projection of the requested data. This means
+      // that we we do not know the actual projection yet and we have to wait that the grid-engine
+      // delivers us the requested data and the projection information of the current data.
     }
 
     // Adding parameter information into the query.
 
     std::string aProducer = *producer;
     char paramBuf[1000];
-    char *p = paramBuf;
+    char* p = paramBuf;
 
     for (auto parameter = paramList.begin(); parameter != paramList.end(); ++parameter)
     {
-      std::string param = gridEngine->getParameterString(*producer,*parameter);
+      std::string param = gridEngine->getParameterString(*producer, *parameter);
 
       if (!projection.projectionParameter)
         projection.projectionParameter = param;
 
-      if (param == *parameter  &&  query.mProducerNameList.size() == 0)
-      {
-        gridEngine->getProducerNameList(*producer,query.mProducerNameList);
+      if (param == *parameter && query.mProducerNameList.size() == 0)
+      {
+        gridEngine->getProducerNameList(*producer, query.mProducerNameList);
         if (query.mProducerNameList.size() == 0)
           query.mProducerNameList.push_back(*producer);
       }
 
       if (p != paramBuf)
-        p += sprintf(p,",");
-
-      p += sprintf(p,"%s",param.c_str());
-    }
-
-    attributeList.addAttribute("param",paramBuf);
+        p += sprintf(p, ",");
+
+      p += sprintf(p, "%s", param.c_str());
+    }
+
+    attributeList.addAttribute("param", paramBuf);
 
     std::string forecastTime = Fmi::to_iso_string(*time);
-    attributeList.addAttribute("startTime",forecastTime);
-    attributeList.addAttribute("endTime",forecastTime);
-    attributeList.addAttribute("timelist",forecastTime);
-    attributeList.addAttribute("timezone","UTC");
+    attributeList.addAttribute("startTime", forecastTime);
+    attributeList.addAttribute("endTime", forecastTime);
+    attributeList.addAttribute("timelist", forecastTime);
+    attributeList.addAttribute("timezone", "UTC");
 
     if (origintime)
       attributeList.addAttribute("analysisTime", Fmi::to_iso_string(*origintime));
 
     // Tranforming information from the attribute list into the query object.
-    queryConfigurator.configure(query,attributeList);
+    queryConfigurator.configure(query, attributeList);
 
     // Fullfilling information into the query object.
 
@@ -1288,26 +1228,26 @@
     }
 
     query.mSearchType = QueryServer::Query::SearchType::TimeSteps;
-    query.mAttributeList.addAttribute("grid.crs",wkt);
-
-    if (projection.size  &&  *projection.size > 0)
-    {
-      query.mAttributeList.addAttribute("grid.size",std::to_string(*projection.size));
+    query.mAttributeList.addAttribute("grid.crs", wkt);
+
+    if (projection.size && *projection.size > 0)
+    {
+      query.mAttributeList.addAttribute("grid.size", std::to_string(*projection.size));
     }
     else
     {
       if (projection.xsize)
-        query.mAttributeList.addAttribute("grid.width",std::to_string(*projection.xsize));
+        query.mAttributeList.addAttribute("grid.width", std::to_string(*projection.xsize));
 
       if (projection.ysize)
-        query.mAttributeList.addAttribute("grid.height",std::to_string(*projection.ysize));
-    }
-
-    if (wkt == "data"  &&  projection.x1 && projection.y1 && projection.x2 && projection.y2)
+        query.mAttributeList.addAttribute("grid.height", std::to_string(*projection.ysize));
+    }
+
+    if (wkt == "data" && projection.x1 && projection.y1 && projection.x2 && projection.y2)
     {
       char bbox[100];
-      sprintf(bbox,"%f,%f,%f,%f",*projection.x1,*projection.y1,*projection.x2,*projection.y2);
-      query.mAttributeList.addAttribute("grid.bbox",bbox);
+      sprintf(bbox, "%f,%f,%f,%f", *projection.x1, *projection.y1, *projection.x2, *projection.y2);
+      query.mAttributeList.addAttribute("grid.bbox", bbox);
     }
 
     // The Query object before the query execution.
@@ -1319,15 +1259,14 @@
     // The Query object after the query execution.
     // query.print(std::cout,0,0);
 
-
     // Extracting the projection information from the query result.
 
-    const char *crsStr = query.mAttributeList.getAttributeValue("grid.crs");
-
-    if (projection.size  &&  *projection.size > 0)
-    {
-      const char *widthStr = query.mAttributeList.getAttributeValue("grid.width");
-      const char *heightStr = query.mAttributeList.getAttributeValue("grid.height");
+    const char* crsStr = query.mAttributeList.getAttributeValue("grid.crs");
+
+    if (projection.size && *projection.size > 0)
+    {
+      const char* widthStr = query.mAttributeList.getAttributeValue("grid.width");
+      const char* heightStr = query.mAttributeList.getAttributeValue("grid.height");
 
       if (widthStr != nullptr)
         projection.xsize = atoi(widthStr);
@@ -1336,20 +1275,20 @@
         projection.ysize = atoi(heightStr);
     }
 
-    if (!projection.xsize  &&  !projection.ysize)
+    if (!projection.xsize && !projection.ysize)
       throw Spine::Exception(BCP, "The projection size is unknown!");
 
-    if (crsStr != nullptr  &&  *projection.crs == "data")
+    if (crsStr != nullptr && *projection.crs == "data")
     {
       projection.crs = crsStr;
       std::vector<double> partList;
 
       if (!projection.bboxcrs)
       {
-        const char *bboxStr = query.mAttributeList.getAttributeValue("grid.bbox");
+        const char* bboxStr = query.mAttributeList.getAttributeValue("grid.bbox");
 
         if (bboxStr != nullptr)
-          splitString(bboxStr,',',partList);
+          splitString(bboxStr, ',', partList);
 
         if (partList.size() == 4)
         {
@@ -1361,7 +1300,6 @@
       }
     }
 
-
     // Get projection details
 
     auto crs = projection.getCRS();
@@ -1395,8 +1333,8 @@
 
     // Establish the relevant numbers
 
-
-    PointValues pointvalues = read_gridForecasts(*this,gridEngine,query,direction,speed,u,v,crs,box,valid_time_period);
+    PointValues pointvalues = read_gridForecasts(
+        *this, gridEngine, query, direction, speed, u, v, crs, box, valid_time_period);
 
     // Coordinate transformation from WGS84 to output SRS so that we can rotate
     // winds according to map north
@@ -1444,14 +1382,13 @@
 
       ++valid_count;
 
-      //printf("POINT %d,%d %f,%f\n",point.x,point.y,wdir,wspd);
+      // printf("POINT %d,%d %f,%f\n",point.x,point.y,wdir,wspd);
 
       // Unit transformation
       double xmultiplier = (multiplier ? *multiplier : 1.0);
       double xoffset = (offset ? *offset : 0.0);
       if (wspd != kFloatMissing)
         wspd = xmultiplier * wspd + xoffset;
-
 
       // Apply final rotation to output coordinate system
       auto fix = Fmi::OGR::gridNorth(*transformation, point.latlon.X(), point.latlon.Y());
@@ -1529,8 +1466,7 @@
         int x = point.x + point.dx + (dx ? *dx : 0);
         int y = point.y + point.dy + (dy ? *dy : 0);
 
-        //printf("-- POINT %d,%d %f,%f\n",x,y,wdir,wspd);
-
+        // printf("-- POINT %d,%d %f,%f\n",x,y,wdir,wspd);
 
         if (nrotate == 0)
         {
@@ -1573,8 +1509,6 @@
   }
 }
 
-
-
 void ArrowLayer::generate_qEngine(CTPP::CDT& theGlobals, CTPP::CDT& theLayersCdt, State& theState)
 {
   try
@@ -1845,7 +1779,6 @@
     throw Spine::Exception::Trace(BCP, "Operation failed!");
   }
 }
-
 
 // ----------------------------------------------------------------------
 /*!
@@ -1903,6 +1836,6 @@
   }
 }
 
-}  // namespace Dali
 }  // namespace Plugin
+}  // namespace SmartMet
 }  // namespace SmartMet