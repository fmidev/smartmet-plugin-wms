--- conflicted
+++ resolved
@@ -87,11 +87,8 @@
     throw Spine::Exception(
         BCP, "Parameter " + dirparam->name() + " not available in the arrow layer querydata");
 
-<<<<<<< HEAD
-=======
   // WindUMS and WindVMS are metaparameters, cannot check their existence here
 
->>>>>>> de88292a
   // Generate the coordinates for the arrows
 
   const bool forecast_mode = true;
@@ -160,11 +157,7 @@
           wspd = sqrt(uspd * uspd + vspd * vspd);
           if (uspd != 0 || vspd != 0)
           {
-<<<<<<< HEAD
-            // Note: qengine handles grid north fixing automatically
-=======
             // Note: qengine already fixes U/V component orientation
->>>>>>> de88292a
             wdir = fmod(180 + 180 / pi * atan2(uspd, vspd), 360);
           }
         }
