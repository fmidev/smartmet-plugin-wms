#include "Geometry.h"
#include "State.h"
#include <boost/move/make_unique.hpp>
<<<<<<< HEAD
#include <gis/CoordinateTransformation.h>
#include <gis/SpatialReference.h>
=======
#include <engines/gis/Engine.h>
#include <gdal/ogr_spatialref.h>
>>>>>>> a4f30a37
#include <spine/Exception.h>
#include <ogr_geometry.h>

namespace SmartMet
{
namespace Plugin
{
namespace Dali
{
namespace Geometry
{
// ----------------------------------------------------------------------
/*!
 * \brief Get the GeoJSON specific geometry name
 */
// ----------------------------------------------------------------------

std::string name_geojson(const OGRGeometry& theGeom)
{
  auto id = theGeom.getGeometryType();
  switch (id)
  {
    case wkbPoint:
    case wkbPoint25D:
      return "Point";
    case wkbLineString:
    case wkbLineString25D:
    case wkbLinearRing:
      return "LineString";
    case wkbPolygon:
    case wkbPolygon25D:
      return "Polygon";
    case wkbMultiPoint:
    case wkbMultiPoint25D:
      return "MultiPoint";
    case wkbMultiLineString:
    case wkbMultiLineString25D:
      return "MultiLineString";
    case wkbMultiPolygon:
    case wkbMultiPolygon25D:
      return "MultiPolygon";
    case wkbGeometryCollection:
    case wkbGeometryCollection25D:
      return "GeometryCollection";
    default:
      throw Spine::Exception(
          BCP, "Encountered an unknown geometry component when extracting geometry name");
  }

  throw Spine::Exception(BCP, "Unknown geometry type when extracting geometry name");
}

// ----------------------------------------------------------------------
/*!
 * \brief Get the geometry name for the given format
 */
// ----------------------------------------------------------------------

std::string name(const OGRGeometry& theGeom, const State& theState)
{
  auto type = theState.getType();

  if (type == "geojson")
    return name_geojson(theGeom);

  // By default we use WKT names
  return theGeom.getGeometryName();
}

// ----------------------------------------------------------------------
/*!
 * \brief Export the coordinates to GeoJSON format
 */
// ----------------------------------------------------------------------

std::string toGeoJSON(const OGRGeometry& theGeom,
                      const Fmi::Box& /* theBox */,
<<<<<<< HEAD
                      const Fmi::SpatialReference& theSRS)
{
  // Reproject to WGS84. TODO: Optimize if theSRS == WGS84.

  Fmi::CoordinateTransformation transformation(theSRS, "WGS84");
=======
                      const std::shared_ptr<OGRSpatialReference>& theSRS,
                      const State& theState)
{
  // Reproject to WGS84. TODO: Optimize if theSRS == WGS84.

  auto wgs84 = theState.getGisEngine().getSpatialReference("WGS84");

  boost::movelib::unique_ptr<OGRCoordinateTransformation> transformation(
      OGRCreateCoordinateTransformation(theSRS.get(), wgs84.get()));
  if (transformation == nullptr)
    throw Spine::Exception(BCP,
                           "Failed to create the coordinate transformation for producing GeoJSON");
>>>>>>> a4f30a37

  // Reproject a clone
  boost::movelib::unique_ptr<OGRGeometry> geom(theGeom.clone());
  auto err = geom->transform(transformation.get());
  if (err != OGRERR_NONE)
    throw Spine::Exception(BCP, "Failed to project geometry to WGS84 GeoJSON");

  // Fix winding rule to be CCW for shells
  boost::movelib::unique_ptr<OGRGeometry> geom2(Fmi::OGR::reverseWindingOrder(*geom));

  char* tmp = geom2->exportToJson();
  std::string ret = tmp;
  OGRFree(tmp);

  // Extract the coordinates

  std::size_t pos1 = ret.find('[');
  std::size_t pos2 = ret.rfind(']');

  if (pos1 == std::string::npos || pos2 == std::string::npos)
    throw Spine::Exception(BCP, "Failed to extract GeoJSON from GDAL output");

  return ret.substr(pos1, pos2 - pos1 + 1);
}

// ----------------------------------------------------------------------
/*!
 * \brief Export the coordinates to KML format
 */
// ----------------------------------------------------------------------

std::string toKML(const OGRGeometry& theGeom,
                  const Fmi::Box& /* theBox */,
<<<<<<< HEAD
                  const Fmi::SpatialReference& theSRS)
{
  // Reproject to WGS84. TODO: Optimize if theSRS == WGS84.

  Fmi::CoordinateTransformation transformation(theSRS, "WGS84");
=======
                  const std::shared_ptr<OGRSpatialReference>& theSRS,
                  const State& theState)
{
  // Reproject to WGS84. TODO: Optimize if theSRS == WGS84.

  auto wgs84 = theState.getGisEngine().getSpatialReference("WGS84");

  boost::movelib::unique_ptr<OGRCoordinateTransformation> transformation(
      OGRCreateCoordinateTransformation(theSRS.get(), wgs84.get()));
  if (transformation == nullptr)
    throw Spine::Exception(BCP, "Failed to create the coordinate transformation for producing KML");
>>>>>>> a4f30a37

  // Reproject a clone
  boost::movelib::unique_ptr<OGRGeometry> geom(theGeom.clone());
  auto err = geom->transform(transformation.get());
  if (err != OGRERR_NONE)
    throw Spine::Exception(BCP, "Failed to project geometry to WGS84 KML");

  char* tmp = geom->exportToKML();
  std::string ret = tmp;
  OGRFree(tmp);

  // Extract the coordinates

  return ret;
}

// ----------------------------------------------------------------------
/*!
 * \brief Export the coordinates to the given format
 */
// ----------------------------------------------------------------------

std::string toString(const OGRGeometry& theGeom,
                     const State& theState,
                     const Fmi::Box& theBox,
<<<<<<< HEAD
                     const Fmi::SpatialReference& theSRS,
=======
                     const std::shared_ptr<OGRSpatialReference>& theSRS,
>>>>>>> a4f30a37
                     double thePrecision)
{
  auto type = theState.getType();

  if (type == "geojson")
    return toGeoJSON(theGeom, theBox, theSRS, theState);

  if (type == "kml")
    return toKML(theGeom, theBox, theSRS, theState);

  return Fmi::OGR::exportToSvg(theGeom, theBox, thePrecision);
}

}  // namespace Geometry
}  // namespace Dali
}  // namespace Plugin
}  // namespace SmartMet<|MERGE_RESOLUTION|>--- conflicted
+++ resolved
@@ -1,13 +1,8 @@
 #include "Geometry.h"
 #include "State.h"
 #include <boost/move/make_unique.hpp>
-<<<<<<< HEAD
 #include <gis/CoordinateTransformation.h>
 #include <gis/SpatialReference.h>
-=======
-#include <engines/gis/Engine.h>
-#include <gdal/ogr_spatialref.h>
->>>>>>> a4f30a37
 #include <spine/Exception.h>
 #include <ogr_geometry.h>
 
@@ -66,11 +61,9 @@
  */
 // ----------------------------------------------------------------------
 
-std::string name(const OGRGeometry& theGeom, const State& theState)
+std::string name(const OGRGeometry& theGeom, const std::string& theType)
 {
-  auto type = theState.getType();
-
-  if (type == "geojson")
+  if (theType == "geojson")
     return name_geojson(theGeom);
 
   // By default we use WKT names
@@ -85,26 +78,11 @@
 
 std::string toGeoJSON(const OGRGeometry& theGeom,
                       const Fmi::Box& /* theBox */,
-<<<<<<< HEAD
                       const Fmi::SpatialReference& theSRS)
 {
   // Reproject to WGS84. TODO: Optimize if theSRS == WGS84.
 
   Fmi::CoordinateTransformation transformation(theSRS, "WGS84");
-=======
-                      const std::shared_ptr<OGRSpatialReference>& theSRS,
-                      const State& theState)
-{
-  // Reproject to WGS84. TODO: Optimize if theSRS == WGS84.
-
-  auto wgs84 = theState.getGisEngine().getSpatialReference("WGS84");
-
-  boost::movelib::unique_ptr<OGRCoordinateTransformation> transformation(
-      OGRCreateCoordinateTransformation(theSRS.get(), wgs84.get()));
-  if (transformation == nullptr)
-    throw Spine::Exception(BCP,
-                           "Failed to create the coordinate transformation for producing GeoJSON");
->>>>>>> a4f30a37
 
   // Reproject a clone
   boost::movelib::unique_ptr<OGRGeometry> geom(theGeom.clone());
@@ -138,25 +116,11 @@
 
 std::string toKML(const OGRGeometry& theGeom,
                   const Fmi::Box& /* theBox */,
-<<<<<<< HEAD
                   const Fmi::SpatialReference& theSRS)
 {
   // Reproject to WGS84. TODO: Optimize if theSRS == WGS84.
 
   Fmi::CoordinateTransformation transformation(theSRS, "WGS84");
-=======
-                  const std::shared_ptr<OGRSpatialReference>& theSRS,
-                  const State& theState)
-{
-  // Reproject to WGS84. TODO: Optimize if theSRS == WGS84.
-
-  auto wgs84 = theState.getGisEngine().getSpatialReference("WGS84");
-
-  boost::movelib::unique_ptr<OGRCoordinateTransformation> transformation(
-      OGRCreateCoordinateTransformation(theSRS.get(), wgs84.get()));
-  if (transformation == nullptr)
-    throw Spine::Exception(BCP, "Failed to create the coordinate transformation for producing KML");
->>>>>>> a4f30a37
 
   // Reproject a clone
   boost::movelib::unique_ptr<OGRGeometry> geom(theGeom.clone());
@@ -180,22 +144,16 @@
 // ----------------------------------------------------------------------
 
 std::string toString(const OGRGeometry& theGeom,
-                     const State& theState,
+                     const std::string& theType,
                      const Fmi::Box& theBox,
-<<<<<<< HEAD
                      const Fmi::SpatialReference& theSRS,
-=======
-                     const std::shared_ptr<OGRSpatialReference>& theSRS,
->>>>>>> a4f30a37
                      double thePrecision)
 {
-  auto type = theState.getType();
+  if (theType == "geojson")
+    return toGeoJSON(theGeom, theBox, theSRS);
 
-  if (type == "geojson")
-    return toGeoJSON(theGeom, theBox, theSRS, theState);
-
-  if (type == "kml")
-    return toKML(theGeom, theBox, theSRS, theState);
+  if (theType == "kml")
+    return toKML(theGeom, theBox, theSRS);
 
   return Fmi::OGR::exportToSvg(theGeom, theBox, thePrecision);
 }
