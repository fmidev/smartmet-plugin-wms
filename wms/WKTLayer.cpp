--- conflicted
+++ resolved
@@ -4,7 +4,6 @@
 #include "Hash.h"
 #include "Layer.h"
 #include "State.h"
-<<<<<<< HEAD
 #include <boost/timer/timer.hpp>
 #include <ctpp2/CDT.hpp>
 #include <gis/CoordinateTransformation.h>
@@ -12,13 +11,6 @@
 #include <gis/Types.h>
 #include <spine/Exception.h>
 #include <ogr_geometry.h>
-=======
-#include <ctpp2/CDT.hpp>
-#include <engines/gis/Engine.h>
-#include <gis/OGR.h>
-#include <gis/Types.h>
-#include <spine/Exception.h>
->>>>>>> a4f30a37
 
 namespace SmartMet
 {
@@ -108,23 +100,13 @@
     const auto clipbox = getClipBox(box);
 
     // Create the shape
-<<<<<<< HEAD
     Fmi::SpatialReference wgs84("WGS84");
-=======
-
-    auto wgs84 = theState.getGisEngine().getSpatialReference("WGS84");
->>>>>>> a4f30a37
 
     char* cwkt = const_cast<char*>(wkt.c_str());  // NOLINT(cppcoreguidelines-pro-type-const-cast)
     OGRGeometry* ogeom = nullptr;
     OGRErr err = OGRGeometryFactory::createFromWkt(&cwkt, wgs84.get(), &ogeom);
 
     if (err != OGRERR_NONE)
-<<<<<<< HEAD
-    {
-      // delete wgs84;  would segfault
-=======
->>>>>>> a4f30a37
       throw SmartMet::Spine::Exception(BCP, "Failed to convert WKT to OGRGeometry");
 
     if (wgs84.isAxisSwapped())
@@ -188,13 +170,8 @@
 
     CTPP::CDT wkt_cdt(CTPP::CDT::HASH_VAL);
     wkt_cdt["iri"] = iri;
-<<<<<<< HEAD
     wkt_cdt["data"] = Geometry::toString(*geom, theState.getType(), box, crs, precision);
     wkt_cdt["type"] = Geometry::name(*geom, theState.getType());
-=======
-    wkt_cdt["data"] = Geometry::toString(*geom2, theState, box, crs, precision);
-    wkt_cdt["type"] = Geometry::name(*geom2, theState);
->>>>>>> a4f30a37
     wkt_cdt["layertype"] = "wkt";
 
     theGlobals["paths"][iri] = wkt_cdt;
