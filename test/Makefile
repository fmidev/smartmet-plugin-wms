PROG = $(patsubst %.cpp,%,$(wildcard *Test.cpp))

-include $(HOME)/.smartmet.mk
GCC_DIAG_COLOR ?= always
CXX_STD ?= c++11

MAINFLAGS = -std=$(CXX_STD) -Wall -W -Wno-unused-parameter -Wno-unknown-pragmas

EXTRAFLAGS = -Werror -pedantic -Wpointer-arith -Wcast-qual \
	-Wcast-align -Wwrite-strings -Wconversion -Winline \
	-Wctor-dtor-privacy -Wnon-virtual-dtor -Wno-pmf-conversions \
	-Wsign-promo -Wchar-subscripts -Wold-style-cast \
	-Wshadow -Woverloaded-virtual

DIFFICULTFLAGS = -Weffc++ -Wunreachable-code -Wredundant-decls

CFLAGS = -DUNIX -O0 -g $(MAINFLAGS)

# Boost 1.69

ifneq "$(wildcard /usr/include/boost169)" ""
  INCLUDES += -isystem /usr/include/boost169
  LIBS += -L/usr/lib64/boost169
endif

ifneq "$(wildcard /usr/gdal30/include)" ""
  INCLUDES += -isystem /usr/gdal30/include
  LIBS += -L$(PREFIX)/gdal30/lib
else
  INCLUDES += -isystem /usr/include/gdal
endif

INCLUDES += \
	-I../wms \
	-I/usr/include/smartmet \
	-isystem /usr/include/mysql \
	-isystem /usr/include/oracle/11.2/client64 \
	-isystem /usr/include/soci \
	`pkg-config --cflags libconfig++` \
	`pkg-config --cflags jsoncpp`

LIBS += -lsmartmet-grid-files \
	-lsmartmet-spine  \
	-lsmartmet-newbase \
	-lsmartmet-macgyver \
	-lsmartmet-giza \
	`pkg-config --libs libconfig++` \
	`pkg-config --libs jsoncpp` \
	-lctpp2 \
	-lboost_date_time \
	-lboost_thread \
	-lboost_filesystem \
	-lboost_regex \
	-lboost_iostreams \
	-lboost_serialization \
	-lboost_system \
	-lfmt \
	-lbz2 -lz -lpthread -ldl

all: $(PROG)
clean:
	rm -f $(PROG) *~ Plugintest failures/*

test: $(PROG)
	rm -f failures/*
	./TestRunner.sh
	@if [ -e output/wms_getcapabilities.get ]; then \
	   echo Validating output/wms_getcapabilities.get; \
	   cat output/wms_getcapabilities.get | sed '/<inspire_vs:ExtendedCapabilities>/,/<\/inspire_vs:ExtendedCapabilities>/d' | xmllint -o /dev/null --schema http://schemas.opengis.net/wms/1.3.0/capabilities_1_3_0.xsd -; \
	fi
	@rm -f wms-access-log
	@if [ -e failures/wms_getcapabilities.get ]; then \
	   echo Validating failures/wms_getcapabilities.get; \
	   cat failures/wms_getcapabilities.get | sed '/<inspire_vs:ExtendedCapabilities>/,/<\/inspire_vs:ExtendedCapabilities>/d' | xmllint -o /dev/null --schema http://schemas.opengis.net/wms/1.3.0/capabilities_1_3_0.xsd -; \
	fi


<<<<<<< HEAD
$(PROG) : % : %.cpp Makefile ../gribwms.so
	$(CC) $(CFLAGS) -o $@ $@.cpp $(INCLUDES) $(LIBS)
=======
$(PROG) : % : %.cpp Makefile ../wms.so
	$(CXX) $(CFLAGS) -o $@ $@.cpp $(INCLUDES) $(LIBS)
>>>>>>> 997e70e6
<|MERGE_RESOLUTION|>--- conflicted
+++ resolved
@@ -75,10 +75,5 @@
 	fi
 
 
-<<<<<<< HEAD
 $(PROG) : % : %.cpp Makefile ../gribwms.so
-	$(CC) $(CFLAGS) -o $@ $@.cpp $(INCLUDES) $(LIBS)
-=======
-$(PROG) : % : %.cpp Makefile ../wms.so
-	$(CXX) $(CFLAGS) -o $@ $@.cpp $(INCLUDES) $(LIBS)
->>>>>>> 997e70e6
+	$(CXX) $(CFLAGS) -o $@ $@.cpp $(INCLUDES) $(LIBS)