--- conflicted
+++ resolved
@@ -80,14 +80,10 @@
 	fi
 
 
-<<<<<<< HEAD
-$(PROG) : % : %.cpp Makefile ../gribwms.so
-=======
 fminames:
 	@sed -i -e 's/"smartmet-test"/"localhost"/g' cnf/*.conf
 	@/usr/share/smartmet/test/db/init-and-start.sh && /usr/share/smartmet/test/db/install-test-db.sh > /dev/null
 
 
-$(PROG) : % : %.cpp Makefile ../wms.so
->>>>>>> 18a09ab9
+$(PROG) : % : %.cpp Makefile ../gribwms.so
 	$(CXX) $(CFLAGS) -o $@ $@.cpp $(INCLUDES) $(LIBS)