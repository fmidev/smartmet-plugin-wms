--- conflicted
+++ resolved
@@ -1,28 +1,17 @@
 quiet = true;
 timer = false;
 
-<<<<<<< HEAD
 dbRegistryFolderPath = "db_registry";
 
 serializedStationsFile = "/usr/share/smartmet/test/data/sqlite/stations.txt";
 spatialiteFile = "/usr/share/smartmet/test/data/sqlite/stations.sqlite.2";
-=======
-dbRegistryFolderPath = "../../cnf/db_registry";
-serializedStationsFile = "/usr/share/smartmet/test/data/sqlite/stations.txt";
-spatialiteFile = "/usr/share/smartmet/test/data/sqlite/stations.sqlite.2"
-# cacheDB="dummy";
->>>>>>> 4b94292f
 
 cache:
 {
         // size of cache database connection pool, mandatory
-<<<<<<< HEAD
         poolSize = 10;
         // max number of inserts in to cache
-=======
-        poolSize = 5;
-        // max number of inserts in tocache
->>>>>>> 4b94292f
+
         maxInsertSize = 0;
         // max number of stations in location cache, mandatory
         locationCacheSize = 0;
