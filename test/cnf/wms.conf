quiet		= true;
authenticate	= false;
url		= "/dali";
model		= "pal_skandinavia";
language	= "fi";

customer	= "test";
root		= "dali";

template	= "svg";
templatedir	= "../tmpl";

observation_disabled = false;

# Default template for various requested data formats
templates:
{
   default = "svg";
   geojson = "geojson";
   kml	   = "kml";
}

cache =
{
   max_images = 10000;
};

// WMS specific settings

wms:
{
   url          = "/wms";
   root         = "wms";

   // WMS specific supported formats
   map_formats = "image/svg+xml,image/png,application/pdf";

   // Comma separated list of versions, but there is now only onw
   supported_versions = "1.3.0";

   // GetCapabilities will try fitting these for layers. Those which do not seem to work shall be omitted.
   supported_references:
   {
      // Obligatory. Shall be prefixed with "EPSG:"
      epsg:
      [
         2393,  // YKJ (Finland)
         3035,  // ETRS89 / ETRS-LAEA (Europe)
         3047,  // ETRS-TM35 (Recommended for Finland)
         3067,  // ETRS-TM35FIN (Finland)
         3857,  // Web-Mercator
         4258,  // ETRS89 (for Europe instead of WGS84)
         4326   // WGS84
      ];

      // Obligatory, but may be empty. Shall be prefixed with "CRS:"
      crs:
      (
        // WMS Appendix B.3
        {
	   id   = "84";
	   proj = "EPSG:4326";
	   bbox = [-180.0, 180.0, -90.0, 90.0]; // W E S N
        },
	// WMS Appendix B.4
	{
           id   = "83";
           proj = "NAD83";
	   bbox = [-180.0, 180.0, -90.0, 90.0];
	},
	// WMS Appendix B.5
	{
           id   = "27";
           proj = "NAD27";
	   bbox = [-180.0, 180.0, -90.0, 90.0];
	},
	// Note: WMS standard is strange on forcing pixel units to CRS definitions.
	//       For local SmartMet use we use meters instead.
        {
           id   = "SmartMetScandinavia";
           proj = "+proj=stere +lat_0=90 +lat_ts=60 +lon_0=20 +k=1 +x_0=0 +y_0=0 +a=6371220 +b=6371220 +units=m +no_defs";
	   bbox = [-10.0, 49.0, 51.3, 70.2];
        },
        {
	   id   = "SmartMetEurope";
           proj = "+proj=stere +lat_0=90 +lat_ts=60 +lon_0=10 +k=1 +x_0=0 +y_0=0 +a=6371220 +b=6371220 +units=m +no_defs";
	   bbox = [-24.0, 92.0, 22.3, 58.0];
        }
      );
   };

   get_legend_graphic:
   {
<<<<<<< HEAD
	// symbols that are not shown in legend graphics
	symbols_to_ignore = "fmi_logo,smhi_logo,ice_egg";
=======
>>>>>>> a8b927f5
	// defines how parameters are displayed
	parameters:
	(
	{
		data_name = "temperature,t2m"; // querydata name
		name = "Temperature"; // name shown in lenged
		unit = "celcius"; // unit
	},
	{
		data_name = "WindSpeedMS";
		name = "Wind Speed";
		unit = "m/s";
	},
	{
		data_name = "Precipitation1h";
		name = "Precipitation";
		unit = "mm/h";
	},
	{
		data_name = "1232";
		name = "Visibility";
		unit = "";
	},
	{
		data_name = "CloudBase2";
		name = "CloudBase";
		unit = "";
	}
	);

	// layout
	layout:
	{
		param_name_xoffset = 20;
		param_name_yoffset = 20;
		param_unit_xoffset = 30;
		param_unit_yoffset = 30;
		symbol_group_x_padding = 30;
		symbol_group_y_padding = 35;
		legend_xoffset = 30;
		legend_yoffset = 50;
		legend_width = 150;
	};
   };

   get_capabilities:
   {
      version = "1.3.0";
      headers = "xmlns=\"http://www.opengis.net/wms\" xmlns:sld=\"http://www.opengis.net/sld\" xmlns:xsi=\"http://www.w3.org/2001/XMLSchema-instance\" xmlns:ms=\"http://mapserver.gis.umn.edu/mapserver\" xmlns:inspire_common=\"http://inspire.ec.europa.eu/schemas/common/1.0\" xmlns:inspire_vs=\"http://inspire.ec.europa.eu/schemas/inspire_vs/1.0\" xsi:schemaLocation=\"http://www.opengis.net/wms http://schemas.opengis.net/wms/1.3.0/capabilities_1_3_0.xsd http://www.opengis.net/sld http://schemas.opengis.net/sld/1.1.0/sld_capabilities.xsd http://inspire.ec.europa.eu/schemas/inspire_vs/1.0 http://inspire.ec.europa.eu/schemas/inspire_vs/1.0/inspire_vs.xsd\"";

      update_interval = 5;                       // every 5s for querydata and observation layer
      postgis_layer:
      { 
         update_interval = 120;                  // for postgis layers check every two minutes if it is necessary to update
         pgname          = "icemap";             // if layer's pgname is 'icemap'
         schema          = "icemap";             // and layer's schema is 'icemap'
         table           = "icemappublications"; // then make a query to 'icemappublications' table
         field           = "publicationdate";    // and fetch the latest publicationdate
         where           = "publicationdate = (select max(publicationdate) from icemap.icemappublications)";
      };

      service:
      {
         title = "Finnish Meteorological Institute Web Map Service";
         // optional
         abstract = "Finnish Meteorological Institute's Web Map Service";
         // optional
         keywords = ["Weather","Forecast","Hirlam"];
         // optional
         online_resource = "https://en.ilmatieteenlaitos.fi/open-data";
         // optional
         contact_information:
         {
            // optional             
            contact_person_primary:
            {
               contact_person = "Roope Tervo";
               contact_organization = "Finnish Meteorological Institute (FMI)";
            };
            // optional
            contact_position = "Customer Service";
            // optional
            contact_address:
            {
               address_type = "postal";
               address = "PL 503";
               city = "Helsinki";
               state_or_province = "Uusimaa";
               post_code = "00101";
               country = "Finland";
            };
             // optional
            contact_voice_telephone = "+358 29 539 1000";
            // optional
            contact_facsimile_telephone = "+358 29 539 2303";
            // optional
            contact_electronic_mail_address = "roope.tervo.fmi.fi";
         }; // contact_information

         // optional
         fees = "The use of this service and the returned data is limited. Contract with FMI is required for any kind of use.";
         // optional
         access_constraints = "The use of this service and the returned data is limited. Contract with FMI is required for any kind of use.";
         // optional
         layer_limit = 1000;
         // optional
         max_width = 10000;
         // optional
         max_height = 10000;
      }; // service

      capability:
      {
         request:
         {
            getcapabilities:
            {
               format = ["text/xml"];
               dcptype:
               (
                  {
                     http:
                     {
                        get: { online_resource = "http://smartmet.fmi.fi/wms"; };
                        // optional
                        post: { online_resource = "http://smartmet.fmi.fi/wms"; };
                     }   
                  }
               ); // dcptype
            }; // getcapabilities

            getmap:
            {
               format = ["image/png", "image/svg+xml", "application/pdf"];
               dcptype:
               (
                  {
                     http:
                     {
                        get: { online_resource = "http://smartmet.fmi.fi/wms"; };
                        // optional
                        post: { online_resource = "http://smartmet.fmi.fi/wms"; };
                     }   
                  }
               ); // dcptype
            }; // getcapabilities

	    // optional getfeatureinfo here similarly to getcapabilities and getmap

         }; // request

	 exception = ["XML"];

	 // optional
	 extended_capabilities:
	 {
	    // optional
	    inspire:
	    {
	       metadata_url = "http://catalog.fmi.fi/geonetwork/srv/en/csw?SERVICE=CSW&amp;VERSION=2.0.2&amp;REQUEST=GetRecordById&amp;ID=1234dfc1-4c08-4491-8ca0-b8ea2941c24a&amp;outputSchema=http://www.isotc211.org/2005/gmd&amp;elementSetName=full";
	       default_language = "eng";
	       supported_language = "eng";
	       response_language = "eng";
	    };
	 };

	 // everything grouped into one master layer
	 master_layer:
	 {
	    title = "Finnish Meteorological Institute Web Map Service";

	    // optional
	    // abstract = "";

	    // The following properties are inherited by the inner layers (WMS standard)
	    // All are optional though, but these are the defaults for this site.

	    queryable = 0;
	    opaque = 1; // isolines, symbols, numbers should use 0
	    cascaded = 0;
	    no_subsets = 0;
	    fixed_width = 0;
	    fixed_height = 0;
	 };

      }; // capability

   }; // get_capabilities
}; // wms


# Appendix M: Attribute index
# http://www.w3.org/TR/SVG/attindex.html

regular_attributes =
[
	# M1. Regular attributes
	"accent-height",
	"accumulate",
	"additive",
	"alphabetic",
	"amplitude",
	"arabic-form",
	"ascent",
	"attributeName",
	"attributeType",
	"azimuth",
	"baseFrequency",
	"baseProfile",
	"bbox",
	"begin",
	"bias",
	"by",
	"calcMode",
	"cap-height",
	"class",
	"clipPathUnits",
	"contentScriptType",
	"contentStyleType",
	"cx",
	"cy",
	"d",
	"descent",
	"diffuseConstant",
	"divisor",
	"dur",
	"dx",
	"dy",
	"edgeMode",
	"elevation",
	"end",
	"exponent",
	"externalResourcesRequired",
	"filterRes",
	"filterUnits",
	"font-family",
	"font-size",
	"font-stretch",
	"font-style",
	"font-variant",
	"font-weight",
	"format",
	"from",
	"fx",
	"fy",
	"g1",
	"g2",
	"glyph-name",
	"glyphRef",
	"gradientTransform",
	"gradientUnits",
	"hanging",
	"height",
	"horiz-adv-x",
	"horiz-origin-x",
	"horiz-origin-y",
	"id",
	"ideographic",
	"in",
	"in2",
	"intercept",
	"k",
	"k1",
	"k2",
	"k3",
	"k4",
	"kernelMatrix",
	"kernelUnitLength",
	"keyPoints",
	"keySplines",
	"keyTimes",
	"lang",
	"lengthAdjust",
	"limitingConeAngle",
	"local",
	"markerHeight",
	"markerUnits",
	"markerWidth",
	"maskContentUnits",
	"maskUnits",
	"mathematical",
	"max",
	"media",
	"method",
	"min",
	"mode",
	"name",
	"numOctaves",
	"offset",
	"onabort",
	"onactivate",
	"onbegin",
	"onclick",
	"onend",
	"onerror",
	"onfocusin",
	"onfocusout",
	"onload",
	"onmousedown",
	"onmousemove",
	"onmouseout",
	"onmouseover",
	"onmouseup",
	"onrepeat",
	"onresize",
	"onscroll",
	"onunload",
	"onzoom",
	"operator",
	"order",
	"orient",
	"orientation",
	"origin",
	"overline-position",
	"overline-thickness",
	"panose-1",
	"path",
	"pathLength",
	"patternContentUnits",
	"patternTransform",
	"patternUnits",
	"points",
	"pointsAtX",
	"pointsAtY",
	"pointsAtZ",
	"preserveAlpha",
	"preserveAspectRatio",
	"primitiveUnits",
	"r",
	"radius",
	"refX",
	"refY",
	"rendering-intent",
	"repeatCount",
	"repeatDur",
	"requiredExtensions",
	"requiredFeatures",
	"restart",
	"result",
	"rotate",
	"rx",
	"ry",
	"scale",
	"seed",
	"slope",
	"spacing",
	"specularConstant",
	"specularExponent",
	"spreadMethod",
	"startOffset",
	"stdDeviation",
	"stemh",
	"stemv",
	"stitchTiles",
	"strikethrough-position",
	"strikethrough-thickness",
	"string",
# Reserved for Dali
#	"style",
	"surfaceScale",
	"systemLanguage",
	"tableValues",
	"target",
	"targetX",
	"targetY",
	"textLength",
	"title",
	"to",
	"transform",
	"type",
	"u1",
	"u2",
	"underline-position",
	"underline-thickness",
	"unicode",
	"unicode-range",
	"units-per-em",
	"v-alphabetic",
	"values",
	"version",
	"vert-adv-y",
	"vert-origin-x",
	"vert-origin-y",
	"v-hanging",
	"v-ideographic",
	"viewBox",
	"viewTarget",
	"v-mathematical",
	"width",
	"widths",
	"x",
	"x1",
	"x2",
	"xChannelSelector",
	"x-height",
	"xlink:actuate",
	"xlink:arcrole",
	"xlink:href",
	"xlink:role",
	"xlink:show",
	"xlink:title",
	"xlink:type",
	"xml:base",
	"xml:lang",
	"xml:space",
	"y",
	"y1",
	"y2",
	"yChannelSelector",
	"z",
	"zoomAndPan"
];

presentation_attributes =
[
	# M2. Presentation attributes

	"alignment-baseline",
	"baseline-shift",
	"clip-path",
	"clip-rule",
	"clip",
	"color-interpolation-filters",
	"color-interpolation",
	"color-profile",
	"color-rendering",
	"color",
	"cursor",
	"direction",
	"display",
	"dominant-baseline",
	"enable-background",
	"fill-opacity",
	"fill-rule",
	"fill",
	"filter",
	"flood-color",
	"flood-opacity",
	"font-family",
	"font-size-adjust",
	"font-size",
	"font-stretch",
	"font-style",
	"font-variant",
	"font-weight",
	"glyph-orientation-horizontal",
	"glyph-orientation-vertical",
	"image-rendering",
	"kerning",
	"letter-spacing",
	"lighting-color",
	"marker-end",
	"marker-mid",
	"marker-start",
	"mask",
	"opacity",
	"overflow",
	"pointer-events",
	"shape-rendering",
	"stop-color",
	"stop-opacity",
	"stroke-dasharray",
	"stroke-dashoffset",
	"stroke-linecap",
	"stroke-linejoin",
	"stroke-miterlimit",
	"stroke-opacity",
	"stroke-width",
	"stroke",
	"text-anchor",
	"text-decoration",
	"text-rendering",
	"unicode-bidi",
	"visibility",
	"word-spacing",
	"writing-mode",
	"xml:space"
];	
	<|MERGE_RESOLUTION|>--- conflicted
+++ resolved
@@ -91,11 +91,9 @@
 
    get_legend_graphic:
    {
-<<<<<<< HEAD
 	// symbols that are not shown in legend graphics
 	symbols_to_ignore = "fmi_logo,smhi_logo,ice_egg";
-=======
->>>>>>> a8b927f5
+
 	// defines how parameters are displayed
 	parameters:
 	(
